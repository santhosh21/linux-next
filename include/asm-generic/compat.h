/* SPDX-License-Identifier: GPL-2.0 */
#ifndef __ASM_GENERIC_COMPAT_H
#define __ASM_GENERIC_COMPAT_H

#ifndef COMPAT_USER_HZ
#define COMPAT_USER_HZ		100
#endif

#ifndef COMPAT_RLIM_INFINITY
#define COMPAT_RLIM_INFINITY	0xffffffff
#endif

#ifndef COMPAT_OFF_T_MAX
#define COMPAT_OFF_T_MAX	0x7fffffff
#endif

<<<<<<< HEAD
#if !defined(compat_arg_u64) && !defined(CONFIG_CPU_BIG_ENDIAN)
#define compat_arg_u64(name)		u32  name##_lo, u32  name##_hi
#define compat_arg_u64_dual(name)	u32, name##_lo, u32, name##_hi
#define compat_arg_u64_glue(name)	(((u64)name##_lo & 0xffffffffUL) | \
					 ((u64)name##_hi << 32))
#endif
=======
#ifndef compat_arg_u64
#ifdef CONFIG_CPU_BIG_ENDIAN
#define compat_arg_u64(name)		u32  name##_lo, u32  name##_hi
#define compat_arg_u64_dual(name)	u32, name##_lo, u32, name##_hi
#else
#define compat_arg_u64(name)		u32  name##_hi, u32  name##_lo
#define compat_arg_u64_dual(name)	u32, name##_hi, u32, name##_lo
#endif
#define compat_arg_u64_glue(name)	(((u64)name##_lo & 0xffffffffUL) | \
					 ((u64)name##_hi << 32))
#endif /* compat_arg_u64 */
>>>>>>> 7365df19

/* These types are common across all compat ABIs */
typedef u32 compat_size_t;
typedef s32 compat_ssize_t;
typedef s32 compat_clock_t;
typedef s32 compat_pid_t;
typedef u32 compat_ino_t;
typedef s32 compat_off_t;
typedef s64 compat_loff_t;
typedef s32 compat_daddr_t;
typedef s32 compat_timer_t;
typedef s32 compat_key_t;
typedef s16 compat_short_t;
typedef s32 compat_int_t;
typedef s32 compat_long_t;
typedef u16 compat_ushort_t;
typedef u32 compat_uint_t;
typedef u32 compat_ulong_t;
typedef u32 compat_uptr_t;
typedef u32 compat_caddr_t;
typedef u32 compat_aio_context_t;
typedef u32 compat_old_sigset_t;

#ifndef __compat_uid_t
typedef u32 __compat_uid_t;
typedef u32 __compat_gid_t;
#endif

#ifndef __compat_uid32_t
typedef u32 __compat_uid32_t;
typedef u32 __compat_gid32_t;
#endif

#ifndef compat_mode_t
typedef u32 compat_mode_t;
#endif

#ifdef CONFIG_COMPAT_FOR_U64_ALIGNMENT
typedef s64 __attribute__((aligned(4))) compat_s64;
typedef u64 __attribute__((aligned(4))) compat_u64;
#else
typedef s64 compat_s64;
typedef u64 compat_u64;
#endif

#ifndef _COMPAT_NSIG
typedef u32 compat_sigset_word;
#define _COMPAT_NSIG _NSIG
#define _COMPAT_NSIG_BPW 32
#endif

#ifndef compat_dev_t
typedef u32 compat_dev_t;
#endif

#ifndef compat_ipc_pid_t
typedef s32 compat_ipc_pid_t;
#endif

#ifndef compat_fsid_t
typedef __kernel_fsid_t	compat_fsid_t;
#endif

#ifndef compat_statfs
struct compat_statfs {
	compat_int_t	f_type;
	compat_int_t	f_bsize;
	compat_int_t	f_blocks;
	compat_int_t	f_bfree;
	compat_int_t	f_bavail;
	compat_int_t	f_files;
	compat_int_t	f_ffree;
	compat_fsid_t	f_fsid;
	compat_int_t	f_namelen;
	compat_int_t	f_frsize;
	compat_int_t	f_flags;
	compat_int_t	f_spare[4];
};
#endif

#ifndef compat_ipc64_perm
struct compat_ipc64_perm {
	compat_key_t key;
	__compat_uid32_t uid;
	__compat_gid32_t gid;
	__compat_uid32_t cuid;
	__compat_gid32_t cgid;
	compat_mode_t	mode;
	unsigned char	__pad1[4 - sizeof(compat_mode_t)];
	compat_ushort_t	seq;
	compat_ushort_t	__pad2;
	compat_ulong_t	unused1;
	compat_ulong_t	unused2;
};

struct compat_semid64_ds {
	struct compat_ipc64_perm sem_perm;
	compat_ulong_t sem_otime;
	compat_ulong_t sem_otime_high;
	compat_ulong_t sem_ctime;
	compat_ulong_t sem_ctime_high;
	compat_ulong_t sem_nsems;
	compat_ulong_t __unused3;
	compat_ulong_t __unused4;
};

struct compat_msqid64_ds {
	struct compat_ipc64_perm msg_perm;
	compat_ulong_t msg_stime;
	compat_ulong_t msg_stime_high;
	compat_ulong_t msg_rtime;
	compat_ulong_t msg_rtime_high;
	compat_ulong_t msg_ctime;
	compat_ulong_t msg_ctime_high;
	compat_ulong_t msg_cbytes;
	compat_ulong_t msg_qnum;
	compat_ulong_t msg_qbytes;
	compat_pid_t   msg_lspid;
	compat_pid_t   msg_lrpid;
	compat_ulong_t __unused4;
	compat_ulong_t __unused5;
};

struct compat_shmid64_ds {
	struct compat_ipc64_perm shm_perm;
	compat_size_t  shm_segsz;
	compat_ulong_t shm_atime;
	compat_ulong_t shm_atime_high;
	compat_ulong_t shm_dtime;
	compat_ulong_t shm_dtime_high;
	compat_ulong_t shm_ctime;
	compat_ulong_t shm_ctime_high;
	compat_pid_t   shm_cpid;
	compat_pid_t   shm_lpid;
	compat_ulong_t shm_nattch;
	compat_ulong_t __unused4;
	compat_ulong_t __unused5;
};
#endif

#endif<|MERGE_RESOLUTION|>--- conflicted
+++ resolved
@@ -14,14 +14,6 @@
 #define COMPAT_OFF_T_MAX	0x7fffffff
 #endif
 
-<<<<<<< HEAD
-#if !defined(compat_arg_u64) && !defined(CONFIG_CPU_BIG_ENDIAN)
-#define compat_arg_u64(name)		u32  name##_lo, u32  name##_hi
-#define compat_arg_u64_dual(name)	u32, name##_lo, u32, name##_hi
-#define compat_arg_u64_glue(name)	(((u64)name##_lo & 0xffffffffUL) | \
-					 ((u64)name##_hi << 32))
-#endif
-=======
 #ifndef compat_arg_u64
 #ifdef CONFIG_CPU_BIG_ENDIAN
 #define compat_arg_u64(name)		u32  name##_lo, u32  name##_hi
@@ -33,7 +25,6 @@
 #define compat_arg_u64_glue(name)	(((u64)name##_lo & 0xffffffffUL) | \
 					 ((u64)name##_hi << 32))
 #endif /* compat_arg_u64 */
->>>>>>> 7365df19
 
 /* These types are common across all compat ABIs */
 typedef u32 compat_size_t;
