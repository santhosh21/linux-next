/* SPDX-License-Identifier: GPL-2.0 */
#ifndef __LINUX_GFP_H
#define __LINUX_GFP_H

#include <linux/gfp_types.h>

#include <linux/mmzone.h>
#include <linux/topology.h>
#include <linux/alloc_tag.h>
#include <linux/sched.h>

struct vm_area_struct;
struct mempolicy;

/* Convert GFP flags to their corresponding migrate type */
#define GFP_MOVABLE_MASK (__GFP_RECLAIMABLE|__GFP_MOVABLE)
#define GFP_MOVABLE_SHIFT 3

static inline int gfp_migratetype(const gfp_t gfp_flags)
{
	VM_WARN_ON((gfp_flags & GFP_MOVABLE_MASK) == GFP_MOVABLE_MASK);
	BUILD_BUG_ON((1UL << GFP_MOVABLE_SHIFT) != ___GFP_MOVABLE);
	BUILD_BUG_ON((___GFP_MOVABLE >> GFP_MOVABLE_SHIFT) != MIGRATE_MOVABLE);
	BUILD_BUG_ON((___GFP_RECLAIMABLE >> GFP_MOVABLE_SHIFT) != MIGRATE_RECLAIMABLE);
	BUILD_BUG_ON(((___GFP_MOVABLE | ___GFP_RECLAIMABLE) >>
		      GFP_MOVABLE_SHIFT) != MIGRATE_HIGHATOMIC);

	if (unlikely(page_group_by_mobility_disabled))
		return MIGRATE_UNMOVABLE;

	/* Group based on mobility */
	return (__force unsigned long)(gfp_flags & GFP_MOVABLE_MASK) >> GFP_MOVABLE_SHIFT;
}
#undef GFP_MOVABLE_MASK
#undef GFP_MOVABLE_SHIFT

static inline bool gfpflags_allow_blocking(const gfp_t gfp_flags)
{
	return !!(gfp_flags & __GFP_DIRECT_RECLAIM);
}

#ifdef CONFIG_HIGHMEM
#define OPT_ZONE_HIGHMEM ZONE_HIGHMEM
#else
#define OPT_ZONE_HIGHMEM ZONE_NORMAL
#endif

#ifdef CONFIG_ZONE_DMA
#define OPT_ZONE_DMA ZONE_DMA
#else
#define OPT_ZONE_DMA ZONE_NORMAL
#endif

#ifdef CONFIG_ZONE_DMA32
#define OPT_ZONE_DMA32 ZONE_DMA32
#else
#define OPT_ZONE_DMA32 ZONE_NORMAL
#endif

/*
 * GFP_ZONE_TABLE is a word size bitstring that is used for looking up the
 * zone to use given the lowest 4 bits of gfp_t. Entries are GFP_ZONES_SHIFT
 * bits long and there are 16 of them to cover all possible combinations of
 * __GFP_DMA, __GFP_DMA32, __GFP_MOVABLE and __GFP_HIGHMEM.
 *
 * The zone fallback order is MOVABLE=>HIGHMEM=>NORMAL=>DMA32=>DMA.
 * But GFP_MOVABLE is not only a zone specifier but also an allocation
 * policy. Therefore __GFP_MOVABLE plus another zone selector is valid.
 * Only 1 bit of the lowest 3 bits (DMA,DMA32,HIGHMEM) can be set to "1".
 *
 *       bit       result
 *       =================
 *       0x0    => NORMAL
 *       0x1    => DMA or NORMAL
 *       0x2    => HIGHMEM or NORMAL
 *       0x3    => BAD (DMA+HIGHMEM)
 *       0x4    => DMA32 or NORMAL
 *       0x5    => BAD (DMA+DMA32)
 *       0x6    => BAD (HIGHMEM+DMA32)
 *       0x7    => BAD (HIGHMEM+DMA32+DMA)
 *       0x8    => NORMAL (MOVABLE+0)
 *       0x9    => DMA or NORMAL (MOVABLE+DMA)
 *       0xa    => MOVABLE (Movable is valid only if HIGHMEM is set too)
 *       0xb    => BAD (MOVABLE+HIGHMEM+DMA)
 *       0xc    => DMA32 or NORMAL (MOVABLE+DMA32)
 *       0xd    => BAD (MOVABLE+DMA32+DMA)
 *       0xe    => BAD (MOVABLE+DMA32+HIGHMEM)
 *       0xf    => BAD (MOVABLE+DMA32+HIGHMEM+DMA)
 *
 * GFP_ZONES_SHIFT must be <= 2 on 32 bit platforms.
 */

#if defined(CONFIG_ZONE_DEVICE) && (MAX_NR_ZONES-1) <= 4
/* ZONE_DEVICE is not a valid GFP zone specifier */
#define GFP_ZONES_SHIFT 2
#else
#define GFP_ZONES_SHIFT ZONES_SHIFT
#endif

#if 16 * GFP_ZONES_SHIFT > BITS_PER_LONG
#error GFP_ZONES_SHIFT too large to create GFP_ZONE_TABLE integer
#endif

#define GFP_ZONE_TABLE ( \
	(ZONE_NORMAL << 0 * GFP_ZONES_SHIFT)				       \
	| (OPT_ZONE_DMA << ___GFP_DMA * GFP_ZONES_SHIFT)		       \
	| (OPT_ZONE_HIGHMEM << ___GFP_HIGHMEM * GFP_ZONES_SHIFT)	       \
	| (OPT_ZONE_DMA32 << ___GFP_DMA32 * GFP_ZONES_SHIFT)		       \
	| (ZONE_NORMAL << ___GFP_MOVABLE * GFP_ZONES_SHIFT)		       \
	| (OPT_ZONE_DMA << (___GFP_MOVABLE | ___GFP_DMA) * GFP_ZONES_SHIFT)    \
	| (ZONE_MOVABLE << (___GFP_MOVABLE | ___GFP_HIGHMEM) * GFP_ZONES_SHIFT)\
	| (OPT_ZONE_DMA32 << (___GFP_MOVABLE | ___GFP_DMA32) * GFP_ZONES_SHIFT)\
)

/*
 * GFP_ZONE_BAD is a bitmap for all combinations of __GFP_DMA, __GFP_DMA32
 * __GFP_HIGHMEM and __GFP_MOVABLE that are not permitted. One flag per
 * entry starting with bit 0. Bit is set if the combination is not
 * allowed.
 */
#define GFP_ZONE_BAD ( \
	1 << (___GFP_DMA | ___GFP_HIGHMEM)				      \
	| 1 << (___GFP_DMA | ___GFP_DMA32)				      \
	| 1 << (___GFP_DMA32 | ___GFP_HIGHMEM)				      \
	| 1 << (___GFP_DMA | ___GFP_DMA32 | ___GFP_HIGHMEM)		      \
	| 1 << (___GFP_MOVABLE | ___GFP_HIGHMEM | ___GFP_DMA)		      \
	| 1 << (___GFP_MOVABLE | ___GFP_DMA32 | ___GFP_DMA)		      \
	| 1 << (___GFP_MOVABLE | ___GFP_DMA32 | ___GFP_HIGHMEM)		      \
	| 1 << (___GFP_MOVABLE | ___GFP_DMA32 | ___GFP_DMA | ___GFP_HIGHMEM)  \
)

static inline enum zone_type gfp_zone(gfp_t flags)
{
	enum zone_type z;
	int bit = (__force int) (flags & GFP_ZONEMASK);

	z = (GFP_ZONE_TABLE >> (bit * GFP_ZONES_SHIFT)) &
					 ((1 << GFP_ZONES_SHIFT) - 1);
	VM_BUG_ON((GFP_ZONE_BAD >> bit) & 1);
	return z;
}

/*
 * There is only one page-allocator function, and two main namespaces to
 * it. The alloc_page*() variants return 'struct page *' and as such
 * can allocate highmem pages, the *get*page*() variants return
 * virtual kernel addresses to the allocated page(s).
 */

static inline int gfp_zonelist(gfp_t flags)
{
#ifdef CONFIG_NUMA
	if (unlikely(flags & __GFP_THISNODE))
		return ZONELIST_NOFALLBACK;
#endif
	return ZONELIST_FALLBACK;
}

/*
 * gfp flag masking for nested internal allocations.
 *
 * For code that needs to do allocations inside the public allocation API (e.g.
 * memory allocation tracking code) the allocations need to obey the caller
 * allocation context constrains to prevent allocation context mismatches (e.g.
 * GFP_KERNEL allocations in GFP_NOFS contexts) from potential deadlock
 * situations.
 *
 * It is also assumed that these nested allocations are for internal kernel
 * object storage purposes only and are not going to be used for DMA, etc. Hence
 * we strip out all the zone information and leave just the context information
 * intact.
 *
 * Further, internal allocations must fail before the higher level allocation
 * can fail, so we must make them fail faster and fail silently. We also don't
 * want them to deplete emergency reserves.  Hence nested allocations must be
 * prepared for these allocations to fail.
 */
static inline gfp_t gfp_nested_mask(gfp_t flags)
{
	return ((flags & (GFP_KERNEL | GFP_ATOMIC | __GFP_NOLOCKDEP)) |
		(__GFP_NORETRY | __GFP_NOMEMALLOC | __GFP_NOWARN));
}

/*
 * We get the zone list from the current node and the gfp_mask.
 * This zone list contains a maximum of MAX_NUMNODES*MAX_NR_ZONES zones.
 * There are two zonelists per node, one for all zones with memory and
 * one containing just zones from the node the zonelist belongs to.
 *
 * For the case of non-NUMA systems the NODE_DATA() gets optimized to
 * &contig_page_data at compile-time.
 */
static inline struct zonelist *node_zonelist(int nid, gfp_t flags)
{
	return NODE_DATA(nid)->node_zonelists + gfp_zonelist(flags);
}

#ifndef HAVE_ARCH_FREE_PAGE
static inline void arch_free_page(struct page *page, int order) { }
#endif
#ifndef HAVE_ARCH_ALLOC_PAGE
static inline void arch_alloc_page(struct page *page, int order) { }
#endif

struct page *__alloc_pages_noprof(gfp_t gfp, unsigned int order, int preferred_nid,
		nodemask_t *nodemask);
#define __alloc_pages(...)			alloc_hooks(__alloc_pages_noprof(__VA_ARGS__))

struct folio *__folio_alloc_noprof(gfp_t gfp, unsigned int order, int preferred_nid,
		nodemask_t *nodemask);
#define __folio_alloc(...)			alloc_hooks(__folio_alloc_noprof(__VA_ARGS__))

unsigned long alloc_pages_bulk_noprof(gfp_t gfp, int preferred_nid,
				nodemask_t *nodemask, int nr_pages,
				struct list_head *page_list,
				struct page **page_array);
#define __alloc_pages_bulk(...)			alloc_hooks(alloc_pages_bulk_noprof(__VA_ARGS__))

unsigned long alloc_pages_bulk_array_mempolicy_noprof(gfp_t gfp,
				unsigned long nr_pages,
				struct page **page_array);
#define  alloc_pages_bulk_array_mempolicy(...)				\
	alloc_hooks(alloc_pages_bulk_array_mempolicy_noprof(__VA_ARGS__))

/* Bulk allocate order-0 pages */
#define alloc_pages_bulk_list(_gfp, _nr_pages, _list)			\
	__alloc_pages_bulk(_gfp, numa_mem_id(), NULL, _nr_pages, _list, NULL)

#define alloc_pages_bulk_array(_gfp, _nr_pages, _page_array)		\
	__alloc_pages_bulk(_gfp, numa_mem_id(), NULL, _nr_pages, NULL, _page_array)

static inline unsigned long
alloc_pages_bulk_array_node_noprof(gfp_t gfp, int nid, unsigned long nr_pages,
				   struct page **page_array)
{
	if (nid == NUMA_NO_NODE)
		nid = numa_mem_id();

	return alloc_pages_bulk_noprof(gfp, nid, NULL, nr_pages, NULL, page_array);
}

#define alloc_pages_bulk_array_node(...)				\
	alloc_hooks(alloc_pages_bulk_array_node_noprof(__VA_ARGS__))

static inline void warn_if_node_offline(int this_node, gfp_t gfp_mask)
{
	gfp_t warn_gfp = gfp_mask & (__GFP_THISNODE|__GFP_NOWARN);

	if (warn_gfp != (__GFP_THISNODE|__GFP_NOWARN))
		return;

	if (node_online(this_node))
		return;

	pr_warn("%pGg allocation from offline node %d\n", &gfp_mask, this_node);
	dump_stack();
}

/*
 * Allocate pages, preferring the node given as nid. The node must be valid and
 * online. For more general interface, see alloc_pages_node().
 */
static inline struct page *
__alloc_pages_node_noprof(int nid, gfp_t gfp_mask, unsigned int order)
{
	VM_BUG_ON(nid < 0 || nid >= MAX_NUMNODES);
	warn_if_node_offline(nid, gfp_mask);

	return __alloc_pages_noprof(gfp_mask, order, nid, NULL);
}

#define  __alloc_pages_node(...)		alloc_hooks(__alloc_pages_node_noprof(__VA_ARGS__))

static inline
struct folio *__folio_alloc_node_noprof(gfp_t gfp, unsigned int order, int nid)
{
	VM_BUG_ON(nid < 0 || nid >= MAX_NUMNODES);
	warn_if_node_offline(nid, gfp);

	return __folio_alloc_noprof(gfp, order, nid, NULL);
}

#define  __folio_alloc_node(...)		alloc_hooks(__folio_alloc_node_noprof(__VA_ARGS__))

/*
 * Allocate pages, preferring the node given as nid. When nid == NUMA_NO_NODE,
 * prefer the current CPU's closest node. Otherwise node must be valid and
 * online.
 */
static inline struct page *alloc_pages_node_noprof(int nid, gfp_t gfp_mask,
						   unsigned int order)
{
	if (nid == NUMA_NO_NODE)
		nid = numa_mem_id();

	return __alloc_pages_node_noprof(nid, gfp_mask, order);
}

#define  alloc_pages_node(...)			alloc_hooks(alloc_pages_node_noprof(__VA_ARGS__))

#ifdef CONFIG_NUMA
struct page *alloc_pages_noprof(gfp_t gfp, unsigned int order);
struct page *alloc_pages_mpol_noprof(gfp_t gfp, unsigned int order,
		struct mempolicy *mpol, pgoff_t ilx, int nid);
struct folio *folio_alloc_noprof(gfp_t gfp, unsigned int order);
struct folio *vma_alloc_folio_noprof(gfp_t gfp, int order, struct vm_area_struct *vma,
		unsigned long addr, bool hugepage);
#else
static inline struct page *alloc_pages_noprof(gfp_t gfp_mask, unsigned int order)
{
	return alloc_pages_node_noprof(numa_node_id(), gfp_mask, order);
}
static inline struct page *alloc_pages_mpol_noprof(gfp_t gfp, unsigned int order,
		struct mempolicy *mpol, pgoff_t ilx, int nid)
{
	return alloc_pages_noprof(gfp, order);
}
static inline struct folio *folio_alloc_noprof(gfp_t gfp, unsigned int order)
{
	return __folio_alloc_node(gfp, order, numa_node_id());
}
#define vma_alloc_folio_noprof(gfp, order, vma, addr, hugepage)		\
	folio_alloc_noprof(gfp, order)
#endif

#define alloc_pages(...)			alloc_hooks(alloc_pages_noprof(__VA_ARGS__))
#define alloc_pages_mpol(...)			alloc_hooks(alloc_pages_mpol_noprof(__VA_ARGS__))
#define folio_alloc(...)			alloc_hooks(folio_alloc_noprof(__VA_ARGS__))
#define vma_alloc_folio(...)			alloc_hooks(vma_alloc_folio_noprof(__VA_ARGS__))

#define alloc_page(gfp_mask) alloc_pages(gfp_mask, 0)

static inline struct page *alloc_page_vma_noprof(gfp_t gfp,
		struct vm_area_struct *vma, unsigned long addr)
{
	struct folio *folio = vma_alloc_folio_noprof(gfp, 0, vma, addr, false);

	return &folio->page;
}
#define alloc_page_vma(...)			alloc_hooks(alloc_page_vma_noprof(__VA_ARGS__))

extern unsigned long get_free_pages_noprof(gfp_t gfp_mask, unsigned int order);
#define __get_free_pages(...)			alloc_hooks(get_free_pages_noprof(__VA_ARGS__))
<<<<<<< HEAD

extern unsigned long get_zeroed_page_noprof(gfp_t gfp_mask);
#define get_zeroed_page(...)			alloc_hooks(get_zeroed_page_noprof(__VA_ARGS__))

=======

extern unsigned long get_zeroed_page_noprof(gfp_t gfp_mask);
#define get_zeroed_page(...)			alloc_hooks(get_zeroed_page_noprof(__VA_ARGS__))

>>>>>>> 2711e01a
void *alloc_pages_exact_noprof(size_t size, gfp_t gfp_mask) __alloc_size(1);
#define alloc_pages_exact(...)			alloc_hooks(alloc_pages_exact_noprof(__VA_ARGS__))

void free_pages_exact(void *virt, size_t size);

__meminit void *alloc_pages_exact_nid_noprof(int nid, size_t size, gfp_t gfp_mask) __alloc_size(2);
#define alloc_pages_exact_nid(...)					\
	alloc_hooks(alloc_pages_exact_nid_noprof(__VA_ARGS__))
<<<<<<< HEAD

#define __get_free_page(gfp_mask)					\
	__get_free_pages((gfp_mask), 0)

=======

#define __get_free_page(gfp_mask)					\
	__get_free_pages((gfp_mask), 0)

>>>>>>> 2711e01a
#define __get_dma_pages(gfp_mask, order)				\
	__get_free_pages((gfp_mask) | GFP_DMA, (order))

extern void __free_pages(struct page *page, unsigned int order);
extern void free_pages(unsigned long addr, unsigned int order);

struct page_frag_cache;
void page_frag_cache_drain(struct page_frag_cache *nc);
extern void __page_frag_cache_drain(struct page *page, unsigned int count);
void *__page_frag_alloc_align(struct page_frag_cache *nc, unsigned int fragsz,
			      gfp_t gfp_mask, unsigned int align_mask);

static inline void *page_frag_alloc_align(struct page_frag_cache *nc,
					  unsigned int fragsz, gfp_t gfp_mask,
					  unsigned int align)
{
	WARN_ON_ONCE(!is_power_of_2(align));
	return __page_frag_alloc_align(nc, fragsz, gfp_mask, -align);
}

static inline void *page_frag_alloc(struct page_frag_cache *nc,
			     unsigned int fragsz, gfp_t gfp_mask)
{
	return __page_frag_alloc_align(nc, fragsz, gfp_mask, ~0u);
}

extern void page_frag_free(void *addr);

#define __free_page(page) __free_pages((page), 0)
#define free_page(addr) free_pages((addr), 0)

void page_alloc_init_cpuhp(void);
int decay_pcp_high(struct zone *zone, struct per_cpu_pages *pcp);
void drain_zone_pages(struct zone *zone, struct per_cpu_pages *pcp);
void drain_all_pages(struct zone *zone);
void drain_local_pages(struct zone *zone);

void page_alloc_init_late(void);
void setup_pcp_cacheinfo(unsigned int cpu);

/*
 * gfp_allowed_mask is set to GFP_BOOT_MASK during early boot to restrict what
 * GFP flags are used before interrupts are enabled. Once interrupts are
 * enabled, it is set to __GFP_BITS_MASK while the system is running. During
 * hibernation, it is used by PM to avoid I/O during memory allocation while
 * devices are suspended.
 */
extern gfp_t gfp_allowed_mask;

/* Returns true if the gfp_mask allows use of ALLOC_NO_WATERMARK */
bool gfp_pfmemalloc_allowed(gfp_t gfp_mask);

static inline bool gfp_has_io_fs(gfp_t gfp)
{
	return (gfp & (__GFP_IO | __GFP_FS)) == (__GFP_IO | __GFP_FS);
}

/*
 * Check if the gfp flags allow compaction - GFP_NOIO is a really
 * tricky context because the migration might require IO.
 */
static inline bool gfp_compaction_allowed(gfp_t gfp_mask)
{
	return IS_ENABLED(CONFIG_COMPACTION) && (gfp_mask & __GFP_IO);
}

extern gfp_t vma_thp_gfp_mask(struct vm_area_struct *vma);

#ifdef CONFIG_CONTIG_ALLOC
/* The below functions must be run on a range from a single zone. */
extern int alloc_contig_range_noprof(unsigned long start, unsigned long end,
			      unsigned migratetype, gfp_t gfp_mask);
#define alloc_contig_range(...)			alloc_hooks(alloc_contig_range_noprof(__VA_ARGS__))

extern struct page *alloc_contig_pages_noprof(unsigned long nr_pages, gfp_t gfp_mask,
					      int nid, nodemask_t *nodemask);
#define alloc_contig_pages(...)			alloc_hooks(alloc_contig_pages_noprof(__VA_ARGS__))

#endif
void free_contig_range(unsigned long pfn, unsigned long nr_pages);

#endif /* __LINUX_GFP_H */<|MERGE_RESOLUTION|>--- conflicted
+++ resolved
@@ -341,17 +341,10 @@
 
 extern unsigned long get_free_pages_noprof(gfp_t gfp_mask, unsigned int order);
 #define __get_free_pages(...)			alloc_hooks(get_free_pages_noprof(__VA_ARGS__))
-<<<<<<< HEAD
 
 extern unsigned long get_zeroed_page_noprof(gfp_t gfp_mask);
 #define get_zeroed_page(...)			alloc_hooks(get_zeroed_page_noprof(__VA_ARGS__))
 
-=======
-
-extern unsigned long get_zeroed_page_noprof(gfp_t gfp_mask);
-#define get_zeroed_page(...)			alloc_hooks(get_zeroed_page_noprof(__VA_ARGS__))
-
->>>>>>> 2711e01a
 void *alloc_pages_exact_noprof(size_t size, gfp_t gfp_mask) __alloc_size(1);
 #define alloc_pages_exact(...)			alloc_hooks(alloc_pages_exact_noprof(__VA_ARGS__))
 
@@ -360,17 +353,10 @@
 __meminit void *alloc_pages_exact_nid_noprof(int nid, size_t size, gfp_t gfp_mask) __alloc_size(2);
 #define alloc_pages_exact_nid(...)					\
 	alloc_hooks(alloc_pages_exact_nid_noprof(__VA_ARGS__))
-<<<<<<< HEAD
 
 #define __get_free_page(gfp_mask)					\
 	__get_free_pages((gfp_mask), 0)
 
-=======
-
-#define __get_free_page(gfp_mask)					\
-	__get_free_pages((gfp_mask), 0)
-
->>>>>>> 2711e01a
 #define __get_dma_pages(gfp_mask, order)				\
 	__get_free_pages((gfp_mask) | GFP_DMA, (order))
 
