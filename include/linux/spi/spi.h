/* SPDX-License-Identifier: GPL-2.0-or-later
 *
 * Copyright (C) 2005 David Brownell
 */

#ifndef __LINUX_SPI_H
#define __LINUX_SPI_H

#include <linux/bits.h>
#include <linux/device.h>
#include <linux/mod_devicetable.h>
#include <linux/slab.h>
#include <linux/kthread.h>
#include <linux/completion.h>
#include <linux/scatterlist.h>
#include <linux/gpio/consumer.h>

#include <uapi/linux/spi/spi.h>
#include <linux/acpi.h>
#include <linux/u64_stats_sync.h>

struct dma_chan;
struct software_node;
struct ptp_system_timestamp;
struct spi_controller;
struct spi_transfer;
struct spi_controller_mem_ops;
struct spi_controller_mem_caps;

/*
 * INTERFACES between SPI master-side drivers and SPI slave protocol handlers,
 * and SPI infrastructure.
 */
extern struct bus_type spi_bus_type;

/**
 * struct spi_statistics - statistics for spi transfers
 * @syncp:         seqcount to protect members in this struct for per-cpu udate
 *                 on 32-bit systems
 *
 * @messages:      number of spi-messages handled
 * @transfers:     number of spi_transfers handled
 * @errors:        number of errors during spi_transfer
 * @timedout:      number of timeouts during spi_transfer
 *
 * @spi_sync:      number of times spi_sync is used
 * @spi_sync_immediate:
 *                 number of times spi_sync is executed immediately
 *                 in calling context without queuing and scheduling
 * @spi_async:     number of times spi_async is used
 *
 * @bytes:         number of bytes transferred to/from device
 * @bytes_tx:      number of bytes sent to device
 * @bytes_rx:      number of bytes received from device
 *
 * @transfer_bytes_histo:
 *                 transfer bytes histogramm
 *
 * @transfers_split_maxsize:
 *                 number of transfers that have been split because of
 *                 maxsize limit
 */
struct spi_statistics {
	struct u64_stats_sync	syncp;

	u64_stats_t		messages;
	u64_stats_t		transfers;
	u64_stats_t		errors;
	u64_stats_t		timedout;

	u64_stats_t		spi_sync;
	u64_stats_t		spi_sync_immediate;
	u64_stats_t		spi_async;

	u64_stats_t		bytes;
	u64_stats_t		bytes_rx;
	u64_stats_t		bytes_tx;

#define SPI_STATISTICS_HISTO_SIZE 17
	u64_stats_t	transfer_bytes_histo[SPI_STATISTICS_HISTO_SIZE];

	u64_stats_t	transfers_split_maxsize;
};

#define SPI_STATISTICS_ADD_TO_FIELD(pcpu_stats, field, count)		\
	do {								\
		struct spi_statistics *__lstats;			\
		get_cpu();						\
		__lstats = this_cpu_ptr(pcpu_stats);			\
		u64_stats_update_begin(&__lstats->syncp);		\
		u64_stats_add(&__lstats->field, count);			\
		u64_stats_update_end(&__lstats->syncp);			\
		put_cpu();						\
	} while (0)

#define SPI_STATISTICS_INCREMENT_FIELD(pcpu_stats, field)		\
	do {								\
		struct spi_statistics *__lstats;			\
		get_cpu();						\
		__lstats = this_cpu_ptr(pcpu_stats);			\
		u64_stats_update_begin(&__lstats->syncp);		\
		u64_stats_inc(&__lstats->field);			\
		u64_stats_update_end(&__lstats->syncp);			\
		put_cpu();						\
	} while (0)

/**
 * struct spi_delay - SPI delay information
 * @value: Value for the delay
 * @unit: Unit for the delay
 */
struct spi_delay {
#define SPI_DELAY_UNIT_USECS	0
#define SPI_DELAY_UNIT_NSECS	1
#define SPI_DELAY_UNIT_SCK	2
	u16	value;
	u8	unit;
};

extern int spi_delay_to_ns(struct spi_delay *_delay, struct spi_transfer *xfer);
extern int spi_delay_exec(struct spi_delay *_delay, struct spi_transfer *xfer);

/**
 * struct spi_device - Controller side proxy for an SPI slave device
 * @dev: Driver model representation of the device.
 * @controller: SPI controller used with the device.
 * @master: Copy of controller, for backwards compatibility.
 * @max_speed_hz: Maximum clock rate to be used with this chip
 *	(on this board); may be changed by the device's driver.
 *	The spi_transfer.speed_hz can override this for each transfer.
 * @chip_select: Chipselect, distinguishing chips handled by @controller.
 * @mode: The spi mode defines how data is clocked out and in.
 *	This may be changed by the device's driver.
 *	The "active low" default for chipselect mode can be overridden
 *	(by specifying SPI_CS_HIGH) as can the "MSB first" default for
 *	each word in a transfer (by specifying SPI_LSB_FIRST).
 * @bits_per_word: Data transfers involve one or more words; word sizes
 *	like eight or 12 bits are common.  In-memory wordsizes are
 *	powers of two bytes (e.g. 20 bit samples use 32 bits).
 *	This may be changed by the device's driver, or left at the
 *	default (0) indicating protocol words are eight bit bytes.
 *	The spi_transfer.bits_per_word can override this for each transfer.
 * @rt: Make the pump thread real time priority.
 * @irq: Negative, or the number passed to request_irq() to receive
 *	interrupts from this device.
 * @controller_state: Controller's runtime state
 * @controller_data: Board-specific definitions for controller, such as
 *	FIFO initialization parameters; from board_info.controller_data
 * @modalias: Name of the driver to use with this device, or an alias
 *	for that name.  This appears in the sysfs "modalias" attribute
 *	for driver coldplugging, and in uevents used for hotplugging
 * @driver_override: If the name of a driver is written to this attribute, then
 *	the device will bind to the named driver and only the named driver.
 *	Do not set directly, because core frees it; use driver_set_override() to
 *	set or clear it.
 * @cs_gpiod: gpio descriptor of the chipselect line (optional, NULL when
 *	not using a GPIO line)
 * @word_delay: delay to be inserted between consecutive
 *	words of a transfer
 * @cs_setup: delay to be introduced by the controller after CS is asserted
 * @cs_hold: delay to be introduced by the controller before CS is deasserted
 * @cs_inactive: delay to be introduced by the controller after CS is
 *	deasserted. If @cs_change_delay is used from @spi_transfer, then the
 *	two delays will be added up.
 * @pcpu_statistics: statistics for the spi_device
 *
 * A @spi_device is used to interchange data between an SPI slave
 * (usually a discrete chip) and CPU memory.
 *
 * In @dev, the platform_data is used to hold information about this
 * device that's meaningful to the device's protocol driver, but not
 * to its controller.  One example might be an identifier for a chip
 * variant with slightly different functionality; another might be
 * information about how this particular board wires the chip's pins.
 */
struct spi_device {
	struct device		dev;
	struct spi_controller	*controller;
	struct spi_controller	*master;	/* Compatibility layer */
	u32			max_speed_hz;
	u8			chip_select;
	u8			bits_per_word;
	bool			rt;
#define SPI_NO_TX	BIT(31)		/* No transmit wire */
#define SPI_NO_RX	BIT(30)		/* No receive wire */
	/*
	 * All bits defined above should be covered by SPI_MODE_KERNEL_MASK.
	 * The SPI_MODE_KERNEL_MASK has the SPI_MODE_USER_MASK counterpart,
	 * which is defined in 'include/uapi/linux/spi/spi.h'.
	 * The bits defined here are from bit 31 downwards, while in
	 * SPI_MODE_USER_MASK are from 0 upwards.
	 * These bits must not overlap. A static assert check should make sure of that.
	 * If adding extra bits, make sure to decrease the bit index below as well.
	 */
#define SPI_MODE_KERNEL_MASK	(~(BIT(30) - 1))
	u32			mode;
	int			irq;
	void			*controller_state;
	void			*controller_data;
	char			modalias[SPI_NAME_SIZE];
	const char		*driver_override;
	struct gpio_desc	*cs_gpiod;	/* Chip select gpio desc */
	struct spi_delay	word_delay; /* Inter-word delay */
	/* CS delays */
	struct spi_delay	cs_setup;
	struct spi_delay	cs_hold;
	struct spi_delay	cs_inactive;

	/* The statistics */
	struct spi_statistics __percpu	*pcpu_statistics;

	/*
	 * likely need more hooks for more protocol options affecting how
	 * the controller talks to each chip, like:
	 *  - memory packing (12 bit samples into low bits, others zeroed)
	 *  - priority
	 *  - chipselect delays
	 *  - ...
	 */
};

/* Make sure that SPI_MODE_KERNEL_MASK & SPI_MODE_USER_MASK don't overlap */
static_assert((SPI_MODE_KERNEL_MASK & SPI_MODE_USER_MASK) == 0,
	      "SPI_MODE_USER_MASK & SPI_MODE_KERNEL_MASK must not overlap");

static inline struct spi_device *to_spi_device(struct device *dev)
{
	return dev ? container_of(dev, struct spi_device, dev) : NULL;
}

/* Most drivers won't need to care about device refcounting */
static inline struct spi_device *spi_dev_get(struct spi_device *spi)
{
	return (spi && get_device(&spi->dev)) ? spi : NULL;
}

static inline void spi_dev_put(struct spi_device *spi)
{
	if (spi)
		put_device(&spi->dev);
}

/* ctldata is for the bus_controller driver's runtime state */
static inline void *spi_get_ctldata(struct spi_device *spi)
{
	return spi->controller_state;
}

static inline void spi_set_ctldata(struct spi_device *spi, void *state)
{
	spi->controller_state = state;
}

/* Device driver data */

static inline void spi_set_drvdata(struct spi_device *spi, void *data)
{
	dev_set_drvdata(&spi->dev, data);
}

static inline void *spi_get_drvdata(struct spi_device *spi)
{
	return dev_get_drvdata(&spi->dev);
}

struct spi_message;

/**
 * struct spi_driver - Host side "protocol" driver
 * @id_table: List of SPI devices supported by this driver
 * @probe: Binds this driver to the spi device.  Drivers can verify
 *	that the device is actually present, and may need to configure
 *	characteristics (such as bits_per_word) which weren't needed for
 *	the initial configuration done during system setup.
 * @remove: Unbinds this driver from the spi device
 * @shutdown: Standard shutdown callback used during system state
 *	transitions such as powerdown/halt and kexec
 * @driver: SPI device drivers should initialize the name and owner
 *	field of this structure.
 *
 * This represents the kind of device driver that uses SPI messages to
 * interact with the hardware at the other end of a SPI link.  It's called
 * a "protocol" driver because it works through messages rather than talking
 * directly to SPI hardware (which is what the underlying SPI controller
 * driver does to pass those messages).  These protocols are defined in the
 * specification for the device(s) supported by the driver.
 *
 * As a rule, those device protocols represent the lowest level interface
 * supported by a driver, and it will support upper level interfaces too.
 * Examples of such upper levels include frameworks like MTD, networking,
 * MMC, RTC, filesystem character device nodes, and hardware monitoring.
 */
struct spi_driver {
	const struct spi_device_id *id_table;
	int			(*probe)(struct spi_device *spi);
	void			(*remove)(struct spi_device *spi);
	void			(*shutdown)(struct spi_device *spi);
	struct device_driver	driver;
};

static inline struct spi_driver *to_spi_driver(struct device_driver *drv)
{
	return drv ? container_of(drv, struct spi_driver, driver) : NULL;
}

extern int __spi_register_driver(struct module *owner, struct spi_driver *sdrv);

/**
 * spi_unregister_driver - reverse effect of spi_register_driver
 * @sdrv: the driver to unregister
 * Context: can sleep
 */
static inline void spi_unregister_driver(struct spi_driver *sdrv)
{
	if (sdrv)
		driver_unregister(&sdrv->driver);
}

extern struct spi_device *spi_new_ancillary_device(struct spi_device *spi, u8 chip_select);

/* Use a define to avoid include chaining to get THIS_MODULE */
#define spi_register_driver(driver) \
	__spi_register_driver(THIS_MODULE, driver)

/**
 * module_spi_driver() - Helper macro for registering a SPI driver
 * @__spi_driver: spi_driver struct
 *
 * Helper macro for SPI drivers which do not do anything special in module
 * init/exit. This eliminates a lot of boilerplate. Each module may only
 * use this macro once, and calling it replaces module_init() and module_exit()
 */
#define module_spi_driver(__spi_driver) \
	module_driver(__spi_driver, spi_register_driver, \
			spi_unregister_driver)

/**
 * struct spi_controller - interface to SPI master or slave controller
 * @dev: device interface to this driver
 * @list: link with the global spi_controller list
 * @bus_num: board-specific (and often SOC-specific) identifier for a
 *	given SPI controller.
 * @num_chipselect: chipselects are used to distinguish individual
 *	SPI slaves, and are numbered from zero to num_chipselects.
 *	each slave has a chipselect signal, but it's common that not
 *	every chipselect is connected to a slave.
 * @dma_alignment: SPI controller constraint on DMA buffers alignment.
 * @mode_bits: flags understood by this controller driver
 * @buswidth_override_bits: flags to override for this controller driver
 * @bits_per_word_mask: A mask indicating which values of bits_per_word are
 *	supported by the driver. Bit n indicates that a bits_per_word n+1 is
 *	supported. If set, the SPI core will reject any transfer with an
 *	unsupported bits_per_word. If not set, this value is simply ignored,
 *	and it's up to the individual driver to perform any validation.
 * @min_speed_hz: Lowest supported transfer speed
 * @max_speed_hz: Highest supported transfer speed
 * @flags: other constraints relevant to this driver
 * @slave: indicates that this is an SPI slave controller
 * @devm_allocated: whether the allocation of this struct is devres-managed
 * @max_transfer_size: function that returns the max transfer size for
 *	a &spi_device; may be %NULL, so the default %SIZE_MAX will be used.
 * @max_message_size: function that returns the max message size for
 *	a &spi_device; may be %NULL, so the default %SIZE_MAX will be used.
 * @io_mutex: mutex for physical bus access
 * @add_lock: mutex to avoid adding devices to the same chipselect
 * @bus_lock_spinlock: spinlock for SPI bus locking
 * @bus_lock_mutex: mutex for exclusion of multiple callers
 * @bus_lock_flag: indicates that the SPI bus is locked for exclusive use
 * @setup: updates the device mode and clocking records used by a
 *	device's SPI controller; protocol code may call this.  This
 *	must fail if an unrecognized or unsupported mode is requested.
 *	It's always safe to call this unless transfers are pending on
 *	the device whose settings are being modified.
 * @set_cs_timing: optional hook for SPI devices to request SPI master
 * controller for configuring specific CS setup time, hold time and inactive
 * delay interms of clock counts
 * @transfer: adds a message to the controller's transfer queue.
 * @cleanup: frees controller-specific state
 * @can_dma: determine whether this controller supports DMA
 * @dma_map_dev: device which can be used for DMA mapping
 * @cur_rx_dma_dev: device which is currently used for RX DMA mapping
 * @cur_tx_dma_dev: device which is currently used for TX DMA mapping
 * @queued: whether this controller is providing an internal message queue
 * @kworker: pointer to thread struct for message pump
 * @pump_messages: work struct for scheduling work to the message pump
 * @queue_lock: spinlock to syncronise access to message queue
 * @queue: message queue
 * @cur_msg: the currently in-flight message
 * @cur_msg_completion: a completion for the current in-flight message
 * @cur_msg_incomplete: Flag used internally to opportunistically skip
 *	the @cur_msg_completion. This flag is used to check if the driver has
 *	already called spi_finalize_current_message().
 * @cur_msg_need_completion: Flag used internally to opportunistically skip
 *	the @cur_msg_completion. This flag is used to signal the context that
 *	is running spi_finalize_current_message() that it needs to complete()
 * @cur_msg_mapped: message has been mapped for DMA
 * @last_cs: the last chip_select that is recorded by set_cs, -1 on non chip
 *           selected
 * @last_cs_mode_high: was (mode & SPI_CS_HIGH) true on the last call to set_cs.
 * @xfer_completion: used by core transfer_one_message()
 * @busy: message pump is busy
 * @running: message pump is running
 * @rt: whether this queue is set to run as a realtime task
 * @auto_runtime_pm: the core should ensure a runtime PM reference is held
 *                   while the hardware is prepared, using the parent
 *                   device for the spidev
 * @max_dma_len: Maximum length of a DMA transfer for the device.
 * @prepare_transfer_hardware: a message will soon arrive from the queue
 *	so the subsystem requests the driver to prepare the transfer hardware
 *	by issuing this call
 * @transfer_one_message: the subsystem calls the driver to transfer a single
 *	message while queuing transfers that arrive in the meantime. When the
 *	driver is finished with this message, it must call
 *	spi_finalize_current_message() so the subsystem can issue the next
 *	message
 * @unprepare_transfer_hardware: there are currently no more messages on the
 *	queue so the subsystem notifies the driver that it may relax the
 *	hardware by issuing this call
 *
 * @set_cs: set the logic level of the chip select line.  May be called
 *          from interrupt context.
 * @prepare_message: set up the controller to transfer a single message,
 *                   for example doing DMA mapping.  Called from threaded
 *                   context.
 * @transfer_one: transfer a single spi_transfer.
 *
 *                  - return 0 if the transfer is finished,
 *                  - return 1 if the transfer is still in progress. When
 *                    the driver is finished with this transfer it must
 *                    call spi_finalize_current_transfer() so the subsystem
 *                    can issue the next transfer. Note: transfer_one and
 *                    transfer_one_message are mutually exclusive; when both
 *                    are set, the generic subsystem does not call your
 *                    transfer_one callback.
 * @handle_err: the subsystem calls the driver to handle an error that occurs
 *		in the generic implementation of transfer_one_message().
 * @mem_ops: optimized/dedicated operations for interactions with SPI memory.
 *	     This field is optional and should only be implemented if the
 *	     controller has native support for memory like operations.
 * @mem_caps: controller capabilities for the handling of memory operations.
 * @unprepare_message: undo any work done by prepare_message().
 * @slave_abort: abort the ongoing transfer request on an SPI slave controller
 * @cs_gpiods: Array of GPIO descs to use as chip select lines; one per CS
 *	number. Any individual value may be NULL for CS lines that
 *	are not GPIOs (driven by the SPI controller itself).
 * @use_gpio_descriptors: Turns on the code in the SPI core to parse and grab
 *	GPIO descriptors. This will fill in @cs_gpiods and SPI devices will have
 *	the cs_gpiod assigned if a GPIO line is found for the chipselect.
 * @unused_native_cs: When cs_gpiods is used, spi_register_controller() will
 *	fill in this field with the first unused native CS, to be used by SPI
 *	controller drivers that need to drive a native CS when using GPIO CS.
 * @max_native_cs: When cs_gpiods is used, and this field is filled in,
 *	spi_register_controller() will validate all native CS (including the
 *	unused native CS) against this value.
 * @pcpu_statistics: statistics for the spi_controller
 * @dma_tx: DMA transmit channel
 * @dma_rx: DMA receive channel
 * @dummy_rx: dummy receive buffer for full-duplex devices
 * @dummy_tx: dummy transmit buffer for full-duplex devices
 * @fw_translate_cs: If the boot firmware uses different numbering scheme
 *	what Linux expects, this optional hook can be used to translate
 *	between the two.
 * @ptp_sts_supported: If the driver sets this to true, it must provide a
 *	time snapshot in @spi_transfer->ptp_sts as close as possible to the
 *	moment in time when @spi_transfer->ptp_sts_word_pre and
 *	@spi_transfer->ptp_sts_word_post were transmitted.
 *	If the driver does not set this, the SPI core takes the snapshot as
 *	close to the driver hand-over as possible.
 * @irq_flags: Interrupt enable state during PTP system timestamping
 * @fallback: fallback to pio if dma transfer return failure with
 *	SPI_TRANS_FAIL_NO_START.
 * @queue_empty: signal green light for opportunistically skipping the queue
 *	for spi_sync transfers.
<<<<<<< HEAD
=======
 * @must_async: disable all fast paths in the core
>>>>>>> 7365df19
 *
 * Each SPI controller can communicate with one or more @spi_device
 * children.  These make a small bus, sharing MOSI, MISO and SCK signals
 * but not chip select signals.  Each device may be configured to use a
 * different clock rate, since those shared signals are ignored unless
 * the chip is selected.
 *
 * The driver for an SPI controller manages access to those devices through
 * a queue of spi_message transactions, copying data between CPU memory and
 * an SPI slave device.  For each such message it queues, it calls the
 * message's completion function when the transaction completes.
 */
struct spi_controller {
	struct device	dev;

	struct list_head list;

	/* Other than negative (== assign one dynamically), bus_num is fully
	 * board-specific.  usually that simplifies to being SOC-specific.
	 * example:  one SOC has three SPI controllers, numbered 0..2,
	 * and one board's schematics might show it using SPI-2.  software
	 * would normally use bus_num=2 for that controller.
	 */
	s16			bus_num;

	/* chipselects will be integral to many controllers; some others
	 * might use board-specific GPIOs.
	 */
	u16			num_chipselect;

	/* Some SPI controllers pose alignment requirements on DMAable
	 * buffers; let protocol drivers know about these requirements.
	 */
	u16			dma_alignment;

	/* spi_device.mode flags understood by this controller driver */
	u32			mode_bits;

	/* spi_device.mode flags override flags for this controller */
	u32			buswidth_override_bits;

	/* Bitmask of supported bits_per_word for transfers */
	u32			bits_per_word_mask;
#define SPI_BPW_MASK(bits) BIT((bits) - 1)
#define SPI_BPW_RANGE_MASK(min, max) GENMASK((max) - 1, (min) - 1)

	/* Limits on transfer speed */
	u32			min_speed_hz;
	u32			max_speed_hz;

	/* Other constraints relevant to this driver */
	u16			flags;
#define SPI_CONTROLLER_HALF_DUPLEX	BIT(0)	/* Can't do full duplex */
#define SPI_CONTROLLER_NO_RX		BIT(1)	/* Can't do buffer read */
#define SPI_CONTROLLER_NO_TX		BIT(2)	/* Can't do buffer write */
#define SPI_CONTROLLER_MUST_RX		BIT(3)	/* Requires rx */
#define SPI_CONTROLLER_MUST_TX		BIT(4)	/* Requires tx */

#define SPI_MASTER_GPIO_SS		BIT(5)	/* GPIO CS must select slave */

	/* Flag indicating if the allocation of this struct is devres-managed */
	bool			devm_allocated;

	/* Flag indicating this is an SPI slave controller */
	bool			slave;

	/*
	 * on some hardware transfer / message size may be constrained
	 * the limit may depend on device transfer settings
	 */
	size_t (*max_transfer_size)(struct spi_device *spi);
	size_t (*max_message_size)(struct spi_device *spi);

	/* I/O mutex */
	struct mutex		io_mutex;

	/* Used to avoid adding the same CS twice */
	struct mutex		add_lock;

	/* Lock and mutex for SPI bus locking */
	spinlock_t		bus_lock_spinlock;
	struct mutex		bus_lock_mutex;

	/* Flag indicating that the SPI bus is locked for exclusive use */
	bool			bus_lock_flag;

	/* Setup mode and clock, etc (spi driver may call many times).
	 *
	 * IMPORTANT:  this may be called when transfers to another
	 * device are active.  DO NOT UPDATE SHARED REGISTERS in ways
	 * which could break those transfers.
	 */
	int			(*setup)(struct spi_device *spi);

	/*
	 * set_cs_timing() method is for SPI controllers that supports
	 * configuring CS timing.
	 *
	 * This hook allows SPI client drivers to request SPI controllers
	 * to configure specific CS timing through spi_set_cs_timing() after
	 * spi_setup().
	 */
	int (*set_cs_timing)(struct spi_device *spi);

	/* Bidirectional bulk transfers
	 *
	 * + The transfer() method may not sleep; its main role is
	 *   just to add the message to the queue.
	 * + For now there's no remove-from-queue operation, or
	 *   any other request management
	 * + To a given spi_device, message queueing is pure fifo
	 *
	 * + The controller's main job is to process its message queue,
	 *   selecting a chip (for masters), then transferring data
	 * + If there are multiple spi_device children, the i/o queue
	 *   arbitration algorithm is unspecified (round robin, fifo,
	 *   priority, reservations, preemption, etc)
	 *
	 * + Chipselect stays active during the entire message
	 *   (unless modified by spi_transfer.cs_change != 0).
	 * + The message transfers use clock and SPI mode parameters
	 *   previously established by setup() for this device
	 */
	int			(*transfer)(struct spi_device *spi,
						struct spi_message *mesg);

	/* Called on release() to free memory provided by spi_controller */
	void			(*cleanup)(struct spi_device *spi);

	/*
	 * Used to enable core support for DMA handling, if can_dma()
	 * exists and returns true then the transfer will be mapped
	 * prior to transfer_one() being called.  The driver should
	 * not modify or store xfer and dma_tx and dma_rx must be set
	 * while the device is prepared.
	 */
	bool			(*can_dma)(struct spi_controller *ctlr,
					   struct spi_device *spi,
					   struct spi_transfer *xfer);
	struct device *dma_map_dev;
	struct device *cur_rx_dma_dev;
	struct device *cur_tx_dma_dev;

	/*
	 * These hooks are for drivers that want to use the generic
	 * controller transfer queueing mechanism. If these are used, the
	 * transfer() function above must NOT be specified by the driver.
	 * Over time we expect SPI drivers to be phased over to this API.
	 */
	bool				queued;
	struct kthread_worker		*kworker;
	struct kthread_work		pump_messages;
	spinlock_t			queue_lock;
	struct list_head		queue;
	struct spi_message		*cur_msg;
	struct completion               cur_msg_completion;
	bool				cur_msg_incomplete;
	bool				cur_msg_need_completion;
	bool				busy;
	bool				running;
	bool				rt;
	bool				auto_runtime_pm;
	bool				cur_msg_mapped;
	char				last_cs;
	bool				last_cs_mode_high;
	bool                            fallback;
	struct completion               xfer_completion;
	size_t				max_dma_len;

	int (*prepare_transfer_hardware)(struct spi_controller *ctlr);
	int (*transfer_one_message)(struct spi_controller *ctlr,
				    struct spi_message *mesg);
	int (*unprepare_transfer_hardware)(struct spi_controller *ctlr);
	int (*prepare_message)(struct spi_controller *ctlr,
			       struct spi_message *message);
	int (*unprepare_message)(struct spi_controller *ctlr,
				 struct spi_message *message);
	int (*slave_abort)(struct spi_controller *ctlr);

	/*
	 * These hooks are for drivers that use a generic implementation
	 * of transfer_one_message() provided by the core.
	 */
	void (*set_cs)(struct spi_device *spi, bool enable);
	int (*transfer_one)(struct spi_controller *ctlr, struct spi_device *spi,
			    struct spi_transfer *transfer);
	void (*handle_err)(struct spi_controller *ctlr,
			   struct spi_message *message);

	/* Optimized handlers for SPI memory-like operations. */
	const struct spi_controller_mem_ops *mem_ops;
	const struct spi_controller_mem_caps *mem_caps;

	/* gpio chip select */
	struct gpio_desc	**cs_gpiods;
	bool			use_gpio_descriptors;
	s8			unused_native_cs;
	s8			max_native_cs;

	/* Statistics */
	struct spi_statistics __percpu	*pcpu_statistics;

	/* DMA channels for use with core dmaengine helpers */
	struct dma_chan		*dma_tx;
	struct dma_chan		*dma_rx;

	/* Dummy data for full duplex devices */
	void			*dummy_rx;
	void			*dummy_tx;

	int (*fw_translate_cs)(struct spi_controller *ctlr, unsigned cs);

	/*
	 * Driver sets this field to indicate it is able to snapshot SPI
	 * transfers (needed e.g. for reading the time of POSIX clocks)
	 */
	bool			ptp_sts_supported;

	/* Interrupt enable state during PTP system timestamping */
	unsigned long		irq_flags;

	/* Flag for enabling opportunistic skipping of the queue in spi_sync */
	bool			queue_empty;
<<<<<<< HEAD
=======
	bool			must_async;
>>>>>>> 7365df19
};

static inline void *spi_controller_get_devdata(struct spi_controller *ctlr)
{
	return dev_get_drvdata(&ctlr->dev);
}

static inline void spi_controller_set_devdata(struct spi_controller *ctlr,
					      void *data)
{
	dev_set_drvdata(&ctlr->dev, data);
}

static inline struct spi_controller *spi_controller_get(struct spi_controller *ctlr)
{
	if (!ctlr || !get_device(&ctlr->dev))
		return NULL;
	return ctlr;
}

static inline void spi_controller_put(struct spi_controller *ctlr)
{
	if (ctlr)
		put_device(&ctlr->dev);
}

static inline bool spi_controller_is_slave(struct spi_controller *ctlr)
{
	return IS_ENABLED(CONFIG_SPI_SLAVE) && ctlr->slave;
}

/* PM calls that need to be issued by the driver */
extern int spi_controller_suspend(struct spi_controller *ctlr);
extern int spi_controller_resume(struct spi_controller *ctlr);

/* Calls the driver make to interact with the message queue */
extern struct spi_message *spi_get_next_queued_message(struct spi_controller *ctlr);
extern void spi_finalize_current_message(struct spi_controller *ctlr);
extern void spi_finalize_current_transfer(struct spi_controller *ctlr);

/* Helper calls for driver to timestamp transfer */
void spi_take_timestamp_pre(struct spi_controller *ctlr,
			    struct spi_transfer *xfer,
			    size_t progress, bool irqs_off);
void spi_take_timestamp_post(struct spi_controller *ctlr,
			     struct spi_transfer *xfer,
			     size_t progress, bool irqs_off);

/* The spi driver core manages memory for the spi_controller classdev */
extern struct spi_controller *__spi_alloc_controller(struct device *host,
						unsigned int size, bool slave);

static inline struct spi_controller *spi_alloc_master(struct device *host,
						      unsigned int size)
{
	return __spi_alloc_controller(host, size, false);
}

static inline struct spi_controller *spi_alloc_slave(struct device *host,
						     unsigned int size)
{
	if (!IS_ENABLED(CONFIG_SPI_SLAVE))
		return NULL;

	return __spi_alloc_controller(host, size, true);
}

struct spi_controller *__devm_spi_alloc_controller(struct device *dev,
						   unsigned int size,
						   bool slave);

static inline struct spi_controller *devm_spi_alloc_master(struct device *dev,
							   unsigned int size)
{
	return __devm_spi_alloc_controller(dev, size, false);
}

static inline struct spi_controller *devm_spi_alloc_slave(struct device *dev,
							  unsigned int size)
{
	if (!IS_ENABLED(CONFIG_SPI_SLAVE))
		return NULL;

	return __devm_spi_alloc_controller(dev, size, true);
}

extern int spi_register_controller(struct spi_controller *ctlr);
extern int devm_spi_register_controller(struct device *dev,
					struct spi_controller *ctlr);
extern void spi_unregister_controller(struct spi_controller *ctlr);

#if IS_ENABLED(CONFIG_ACPI)
extern struct spi_device *acpi_spi_device_alloc(struct spi_controller *ctlr,
						struct acpi_device *adev,
						int index);
int acpi_spi_count_resources(struct acpi_device *adev);
#endif

/*
 * SPI resource management while processing a SPI message
 */

typedef void (*spi_res_release_t)(struct spi_controller *ctlr,
				  struct spi_message *msg,
				  void *res);

/**
 * struct spi_res - spi resource management structure
 * @entry:   list entry
 * @release: release code called prior to freeing this resource
 * @data:    extra data allocated for the specific use-case
 *
 * this is based on ideas from devres, but focused on life-cycle
 * management during spi_message processing
 */
struct spi_res {
	struct list_head        entry;
	spi_res_release_t       release;
	unsigned long long      data[]; /* Guarantee ull alignment */
};

/*---------------------------------------------------------------------------*/

/*
 * I/O INTERFACE between SPI controller and protocol drivers
 *
 * Protocol drivers use a queue of spi_messages, each transferring data
 * between the controller and memory buffers.
 *
 * The spi_messages themselves consist of a series of read+write transfer
 * segments.  Those segments always read the same number of bits as they
 * write; but one or the other is easily ignored by passing a null buffer
 * pointer.  (This is unlike most types of I/O API, because SPI hardware
 * is full duplex.)
 *
 * NOTE:  Allocation of spi_transfer and spi_message memory is entirely
 * up to the protocol driver, which guarantees the integrity of both (as
 * well as the data buffers) for as long as the message is queued.
 */

/**
 * struct spi_transfer - a read/write buffer pair
 * @tx_buf: data to be written (dma-safe memory), or NULL
 * @rx_buf: data to be read (dma-safe memory), or NULL
 * @tx_dma: DMA address of tx_buf, if @spi_message.is_dma_mapped
 * @rx_dma: DMA address of rx_buf, if @spi_message.is_dma_mapped
 * @tx_nbits: number of bits used for writing. If 0 the default
 *      (SPI_NBITS_SINGLE) is used.
 * @rx_nbits: number of bits used for reading. If 0 the default
 *      (SPI_NBITS_SINGLE) is used.
 * @len: size of rx and tx buffers (in bytes)
 * @speed_hz: Select a speed other than the device default for this
 *      transfer. If 0 the default (from @spi_device) is used.
 * @bits_per_word: select a bits_per_word other than the device default
 *      for this transfer. If 0 the default (from @spi_device) is used.
 * @dummy_data: indicates transfer is dummy bytes transfer.
 * @cs_off: performs the transfer with chipselect off.
 * @cs_change: affects chipselect after this transfer completes
 * @cs_change_delay: delay between cs deassert and assert when
 *      @cs_change is set and @spi_transfer is not the last in @spi_message
 * @delay: delay to be introduced after this transfer before
 *	(optionally) changing the chipselect status, then starting
 *	the next transfer or completing this @spi_message.
 * @word_delay: inter word delay to be introduced after each word size
 *	(set by bits_per_word) transmission.
 * @effective_speed_hz: the effective SCK-speed that was used to
 *      transfer this transfer. Set to 0 if the spi bus driver does
 *      not support it.
 * @transfer_list: transfers are sequenced through @spi_message.transfers
 * @tx_sg: Scatterlist for transmit, currently not for client use
 * @rx_sg: Scatterlist for receive, currently not for client use
 * @ptp_sts_word_pre: The word (subject to bits_per_word semantics) offset
 *	within @tx_buf for which the SPI device is requesting that the time
 *	snapshot for this transfer begins. Upon completing the SPI transfer,
 *	this value may have changed compared to what was requested, depending
 *	on the available snapshotting resolution (DMA transfer,
 *	@ptp_sts_supported is false, etc).
 * @ptp_sts_word_post: See @ptp_sts_word_post. The two can be equal (meaning
 *	that a single byte should be snapshotted).
 *	If the core takes care of the timestamp (if @ptp_sts_supported is false
 *	for this controller), it will set @ptp_sts_word_pre to 0, and
 *	@ptp_sts_word_post to the length of the transfer. This is done
 *	purposefully (instead of setting to spi_transfer->len - 1) to denote
 *	that a transfer-level snapshot taken from within the driver may still
 *	be of higher quality.
 * @ptp_sts: Pointer to a memory location held by the SPI slave device where a
 *	PTP system timestamp structure may lie. If drivers use PIO or their
 *	hardware has some sort of assist for retrieving exact transfer timing,
 *	they can (and should) assert @ptp_sts_supported and populate this
 *	structure using the ptp_read_system_*ts helper functions.
 *	The timestamp must represent the time at which the SPI slave device has
 *	processed the word, i.e. the "pre" timestamp should be taken before
 *	transmitting the "pre" word, and the "post" timestamp after receiving
 *	transmit confirmation from the controller for the "post" word.
 * @timestamped: true if the transfer has been timestamped
 * @error: Error status logged by spi controller driver.
 *
 * SPI transfers always write the same number of bytes as they read.
 * Protocol drivers should always provide @rx_buf and/or @tx_buf.
 * In some cases, they may also want to provide DMA addresses for
 * the data being transferred; that may reduce overhead, when the
 * underlying driver uses dma.
 *
 * If the transmit buffer is null, zeroes will be shifted out
 * while filling @rx_buf.  If the receive buffer is null, the data
 * shifted in will be discarded.  Only "len" bytes shift out (or in).
 * It's an error to try to shift out a partial word.  (For example, by
 * shifting out three bytes with word size of sixteen or twenty bits;
 * the former uses two bytes per word, the latter uses four bytes.)
 *
 * In-memory data values are always in native CPU byte order, translated
 * from the wire byte order (big-endian except with SPI_LSB_FIRST).  So
 * for example when bits_per_word is sixteen, buffers are 2N bytes long
 * (@len = 2N) and hold N sixteen bit words in CPU byte order.
 *
 * When the word size of the SPI transfer is not a power-of-two multiple
 * of eight bits, those in-memory words include extra bits.  In-memory
 * words are always seen by protocol drivers as right-justified, so the
 * undefined (rx) or unused (tx) bits are always the most significant bits.
 *
 * All SPI transfers start with the relevant chipselect active.  Normally
 * it stays selected until after the last transfer in a message.  Drivers
 * can affect the chipselect signal using cs_change.
 *
 * (i) If the transfer isn't the last one in the message, this flag is
 * used to make the chipselect briefly go inactive in the middle of the
 * message.  Toggling chipselect in this way may be needed to terminate
 * a chip command, letting a single spi_message perform all of group of
 * chip transactions together.
 *
 * (ii) When the transfer is the last one in the message, the chip may
 * stay selected until the next transfer.  On multi-device SPI busses
 * with nothing blocking messages going to other devices, this is just
 * a performance hint; starting a message to another device deselects
 * this one.  But in other cases, this can be used to ensure correctness.
 * Some devices need protocol transactions to be built from a series of
 * spi_message submissions, where the content of one message is determined
 * by the results of previous messages and where the whole transaction
 * ends when the chipselect goes intactive.
 *
 * When SPI can transfer in 1x,2x or 4x. It can get this transfer information
 * from device through @tx_nbits and @rx_nbits. In Bi-direction, these
 * two should both be set. User can set transfer mode with SPI_NBITS_SINGLE(1x)
 * SPI_NBITS_DUAL(2x) and SPI_NBITS_QUAD(4x) to support these three transfer.
 *
 * The code that submits an spi_message (and its spi_transfers)
 * to the lower layers is responsible for managing its memory.
 * Zero-initialize every field you don't set up explicitly, to
 * insulate against future API updates.  After you submit a message
 * and its transfers, ignore them until its completion callback.
 */
struct spi_transfer {
	/* It's ok if tx_buf == rx_buf (right?)
	 * for MicroWire, one buffer must be null
	 * buffers must work with dma_*map_single() calls, unless
	 *   spi_message.is_dma_mapped reports a pre-existing mapping
	 */
	const void	*tx_buf;
	void		*rx_buf;
	unsigned	len;

	dma_addr_t	tx_dma;
	dma_addr_t	rx_dma;
	struct sg_table tx_sg;
	struct sg_table rx_sg;

	unsigned	dummy_data:1;
	unsigned	cs_off:1;
	unsigned	cs_change:1;
	unsigned	tx_nbits:3;
	unsigned	rx_nbits:3;
#define	SPI_NBITS_SINGLE	0x01 /* 1bit transfer */
#define	SPI_NBITS_DUAL		0x02 /* 2bits transfer */
#define	SPI_NBITS_QUAD		0x04 /* 4bits transfer */
	u8		bits_per_word;
	struct spi_delay	delay;
	struct spi_delay	cs_change_delay;
	struct spi_delay	word_delay;
	u32		speed_hz;

	u32		effective_speed_hz;

	unsigned int	ptp_sts_word_pre;
	unsigned int	ptp_sts_word_post;

	struct ptp_system_timestamp *ptp_sts;

	bool		timestamped;

	struct list_head transfer_list;

#define SPI_TRANS_FAIL_NO_START	BIT(0)
	u16		error;
};

/**
 * struct spi_message - one multi-segment SPI transaction
 * @transfers: list of transfer segments in this transaction
 * @spi: SPI device to which the transaction is queued
 * @is_dma_mapped: if true, the caller provided both dma and cpu virtual
 *	addresses for each transfer buffer
 * @complete: called to report transaction completions
 * @context: the argument to complete() when it's called
 * @frame_length: the total number of bytes in the message
 * @actual_length: the total number of bytes that were transferred in all
 *	successful segments
 * @status: zero for success, else negative errno
 * @queue: for use by whichever driver currently owns the message
 * @state: for use by whichever driver currently owns the message
 * @resources: for resource management when the spi message is processed
 * @prepared: spi_prepare_message was called for the this message
 *
 * A @spi_message is used to execute an atomic sequence of data transfers,
 * each represented by a struct spi_transfer.  The sequence is "atomic"
 * in the sense that no other spi_message may use that SPI bus until that
 * sequence completes.  On some systems, many such sequences can execute as
 * a single programmed DMA transfer.  On all systems, these messages are
 * queued, and might complete after transactions to other devices.  Messages
 * sent to a given spi_device are always executed in FIFO order.
 *
 * The code that submits an spi_message (and its spi_transfers)
 * to the lower layers is responsible for managing its memory.
 * Zero-initialize every field you don't set up explicitly, to
 * insulate against future API updates.  After you submit a message
 * and its transfers, ignore them until its completion callback.
 */
struct spi_message {
	struct list_head	transfers;

	struct spi_device	*spi;

	unsigned		is_dma_mapped:1;

	/* REVISIT:  we might want a flag affecting the behavior of the
	 * last transfer ... allowing things like "read 16 bit length L"
	 * immediately followed by "read L bytes".  Basically imposing
	 * a specific message scheduling algorithm.
	 *
	 * Some controller drivers (message-at-a-time queue processing)
	 * could provide that as their default scheduling algorithm.  But
	 * others (with multi-message pipelines) could need a flag to
	 * tell them about such special cases.
	 */

	/* Completion is reported through a callback */
	void			(*complete)(void *context);
	void			*context;
	unsigned		frame_length;
	unsigned		actual_length;
	int			status;

	/* For optional use by whatever driver currently owns the
	 * spi_message ...  between calls to spi_async and then later
	 * complete(), that's the spi_controller controller driver.
	 */
	struct list_head	queue;
	void			*state;

	/* List of spi_res reources when the spi message is processed */
	struct list_head        resources;

	/* spi_prepare_message() was called for this message */
	bool			prepared;
};

static inline void spi_message_init_no_memset(struct spi_message *m)
{
	INIT_LIST_HEAD(&m->transfers);
	INIT_LIST_HEAD(&m->resources);
}

static inline void spi_message_init(struct spi_message *m)
{
	memset(m, 0, sizeof *m);
	spi_message_init_no_memset(m);
}

static inline void
spi_message_add_tail(struct spi_transfer *t, struct spi_message *m)
{
	list_add_tail(&t->transfer_list, &m->transfers);
}

static inline void
spi_transfer_del(struct spi_transfer *t)
{
	list_del(&t->transfer_list);
}

static inline int
spi_transfer_delay_exec(struct spi_transfer *t)
{
	return spi_delay_exec(&t->delay, t);
}

/**
 * spi_message_init_with_transfers - Initialize spi_message and append transfers
 * @m: spi_message to be initialized
 * @xfers: An array of spi transfers
 * @num_xfers: Number of items in the xfer array
 *
 * This function initializes the given spi_message and adds each spi_transfer in
 * the given array to the message.
 */
static inline void
spi_message_init_with_transfers(struct spi_message *m,
struct spi_transfer *xfers, unsigned int num_xfers)
{
	unsigned int i;

	spi_message_init(m);
	for (i = 0; i < num_xfers; ++i)
		spi_message_add_tail(&xfers[i], m);
}

/* It's fine to embed message and transaction structures in other data
 * structures so long as you don't free them while they're in use.
 */

static inline struct spi_message *spi_message_alloc(unsigned ntrans, gfp_t flags)
{
	struct spi_message *m;

	m = kzalloc(sizeof(struct spi_message)
			+ ntrans * sizeof(struct spi_transfer),
			flags);
	if (m) {
		unsigned i;
		struct spi_transfer *t = (struct spi_transfer *)(m + 1);

		spi_message_init_no_memset(m);
		for (i = 0; i < ntrans; i++, t++)
			spi_message_add_tail(t, m);
	}
	return m;
}

static inline void spi_message_free(struct spi_message *m)
{
	kfree(m);
}

extern int spi_setup(struct spi_device *spi);
extern int spi_async(struct spi_device *spi, struct spi_message *message);
extern int spi_slave_abort(struct spi_device *spi);

static inline size_t
spi_max_message_size(struct spi_device *spi)
{
	struct spi_controller *ctlr = spi->controller;

	if (!ctlr->max_message_size)
		return SIZE_MAX;
	return ctlr->max_message_size(spi);
}

static inline size_t
spi_max_transfer_size(struct spi_device *spi)
{
	struct spi_controller *ctlr = spi->controller;
	size_t tr_max = SIZE_MAX;
	size_t msg_max = spi_max_message_size(spi);

	if (ctlr->max_transfer_size)
		tr_max = ctlr->max_transfer_size(spi);

	/* Transfer size limit must not be greater than message size limit */
	return min(tr_max, msg_max);
}

/**
 * spi_is_bpw_supported - Check if bits per word is supported
 * @spi: SPI device
 * @bpw: Bits per word
 *
 * This function checks to see if the SPI controller supports @bpw.
 *
 * Returns:
 * True if @bpw is supported, false otherwise.
 */
static inline bool spi_is_bpw_supported(struct spi_device *spi, u32 bpw)
{
	u32 bpw_mask = spi->master->bits_per_word_mask;

	if (bpw == 8 || (bpw <= 32 && bpw_mask & SPI_BPW_MASK(bpw)))
		return true;

	return false;
}

/*---------------------------------------------------------------------------*/

/* SPI transfer replacement methods which make use of spi_res */

struct spi_replaced_transfers;
typedef void (*spi_replaced_release_t)(struct spi_controller *ctlr,
				       struct spi_message *msg,
				       struct spi_replaced_transfers *res);
/**
 * struct spi_replaced_transfers - structure describing the spi_transfer
 *                                 replacements that have occurred
 *                                 so that they can get reverted
 * @release:            some extra release code to get executed prior to
 *                      relasing this structure
 * @extradata:          pointer to some extra data if requested or NULL
 * @replaced_transfers: transfers that have been replaced and which need
 *                      to get restored
 * @replaced_after:     the transfer after which the @replaced_transfers
 *                      are to get re-inserted
 * @inserted:           number of transfers inserted
 * @inserted_transfers: array of spi_transfers of array-size @inserted,
 *                      that have been replacing replaced_transfers
 *
 * note: that @extradata will point to @inserted_transfers[@inserted]
 * if some extra allocation is requested, so alignment will be the same
 * as for spi_transfers
 */
struct spi_replaced_transfers {
	spi_replaced_release_t release;
	void *extradata;
	struct list_head replaced_transfers;
	struct list_head *replaced_after;
	size_t inserted;
	struct spi_transfer inserted_transfers[];
};

/*---------------------------------------------------------------------------*/

/* SPI transfer transformation methods */

extern int spi_split_transfers_maxsize(struct spi_controller *ctlr,
				       struct spi_message *msg,
				       size_t maxsize,
				       gfp_t gfp);

/*---------------------------------------------------------------------------*/

/* All these synchronous SPI transfer routines are utilities layered
 * over the core async transfer primitive.  Here, "synchronous" means
 * they will sleep uninterruptibly until the async transfer completes.
 */

extern int spi_sync(struct spi_device *spi, struct spi_message *message);
extern int spi_sync_locked(struct spi_device *spi, struct spi_message *message);
extern int spi_bus_lock(struct spi_controller *ctlr);
extern int spi_bus_unlock(struct spi_controller *ctlr);

/**
 * spi_sync_transfer - synchronous SPI data transfer
 * @spi: device with which data will be exchanged
 * @xfers: An array of spi_transfers
 * @num_xfers: Number of items in the xfer array
 * Context: can sleep
 *
 * Does a synchronous SPI data transfer of the given spi_transfer array.
 *
 * For more specific semantics see spi_sync().
 *
 * Return: zero on success, else a negative error code.
 */
static inline int
spi_sync_transfer(struct spi_device *spi, struct spi_transfer *xfers,
	unsigned int num_xfers)
{
	struct spi_message msg;

	spi_message_init_with_transfers(&msg, xfers, num_xfers);

	return spi_sync(spi, &msg);
}

/**
 * spi_write - SPI synchronous write
 * @spi: device to which data will be written
 * @buf: data buffer
 * @len: data buffer size
 * Context: can sleep
 *
 * This function writes the buffer @buf.
 * Callable only from contexts that can sleep.
 *
 * Return: zero on success, else a negative error code.
 */
static inline int
spi_write(struct spi_device *spi, const void *buf, size_t len)
{
	struct spi_transfer	t = {
			.tx_buf		= buf,
			.len		= len,
		};

	return spi_sync_transfer(spi, &t, 1);
}

/**
 * spi_read - SPI synchronous read
 * @spi: device from which data will be read
 * @buf: data buffer
 * @len: data buffer size
 * Context: can sleep
 *
 * This function reads the buffer @buf.
 * Callable only from contexts that can sleep.
 *
 * Return: zero on success, else a negative error code.
 */
static inline int
spi_read(struct spi_device *spi, void *buf, size_t len)
{
	struct spi_transfer	t = {
			.rx_buf		= buf,
			.len		= len,
		};

	return spi_sync_transfer(spi, &t, 1);
}

/* This copies txbuf and rxbuf data; for small transfers only! */
extern int spi_write_then_read(struct spi_device *spi,
		const void *txbuf, unsigned n_tx,
		void *rxbuf, unsigned n_rx);

/**
 * spi_w8r8 - SPI synchronous 8 bit write followed by 8 bit read
 * @spi: device with which data will be exchanged
 * @cmd: command to be written before data is read back
 * Context: can sleep
 *
 * Callable only from contexts that can sleep.
 *
 * Return: the (unsigned) eight bit number returned by the
 * device, or else a negative error code.
 */
static inline ssize_t spi_w8r8(struct spi_device *spi, u8 cmd)
{
	ssize_t			status;
	u8			result;

	status = spi_write_then_read(spi, &cmd, 1, &result, 1);

	/* Return negative errno or unsigned value */
	return (status < 0) ? status : result;
}

/**
 * spi_w8r16 - SPI synchronous 8 bit write followed by 16 bit read
 * @spi: device with which data will be exchanged
 * @cmd: command to be written before data is read back
 * Context: can sleep
 *
 * The number is returned in wire-order, which is at least sometimes
 * big-endian.
 *
 * Callable only from contexts that can sleep.
 *
 * Return: the (unsigned) sixteen bit number returned by the
 * device, or else a negative error code.
 */
static inline ssize_t spi_w8r16(struct spi_device *spi, u8 cmd)
{
	ssize_t			status;
	u16			result;

	status = spi_write_then_read(spi, &cmd, 1, &result, 2);

	/* Return negative errno or unsigned value */
	return (status < 0) ? status : result;
}

/**
 * spi_w8r16be - SPI synchronous 8 bit write followed by 16 bit big-endian read
 * @spi: device with which data will be exchanged
 * @cmd: command to be written before data is read back
 * Context: can sleep
 *
 * This function is similar to spi_w8r16, with the exception that it will
 * convert the read 16 bit data word from big-endian to native endianness.
 *
 * Callable only from contexts that can sleep.
 *
 * Return: the (unsigned) sixteen bit number returned by the device in cpu
 * endianness, or else a negative error code.
 */
static inline ssize_t spi_w8r16be(struct spi_device *spi, u8 cmd)

{
	ssize_t status;
	__be16 result;

	status = spi_write_then_read(spi, &cmd, 1, &result, 2);
	if (status < 0)
		return status;

	return be16_to_cpu(result);
}

/*---------------------------------------------------------------------------*/

/*
 * INTERFACE between board init code and SPI infrastructure.
 *
 * No SPI driver ever sees these SPI device table segments, but
 * it's how the SPI core (or adapters that get hotplugged) grows
 * the driver model tree.
 *
 * As a rule, SPI devices can't be probed.  Instead, board init code
 * provides a table listing the devices which are present, with enough
 * information to bind and set up the device's driver.  There's basic
 * support for nonstatic configurations too; enough to handle adding
 * parport adapters, or microcontrollers acting as USB-to-SPI bridges.
 */

/**
 * struct spi_board_info - board-specific template for a SPI device
 * @modalias: Initializes spi_device.modalias; identifies the driver.
 * @platform_data: Initializes spi_device.platform_data; the particular
 *	data stored there is driver-specific.
 * @swnode: Software node for the device.
 * @controller_data: Initializes spi_device.controller_data; some
 *	controllers need hints about hardware setup, e.g. for DMA.
 * @irq: Initializes spi_device.irq; depends on how the board is wired.
 * @max_speed_hz: Initializes spi_device.max_speed_hz; based on limits
 *	from the chip datasheet and board-specific signal quality issues.
 * @bus_num: Identifies which spi_controller parents the spi_device; unused
 *	by spi_new_device(), and otherwise depends on board wiring.
 * @chip_select: Initializes spi_device.chip_select; depends on how
 *	the board is wired.
 * @mode: Initializes spi_device.mode; based on the chip datasheet, board
 *	wiring (some devices support both 3WIRE and standard modes), and
 *	possibly presence of an inverter in the chipselect path.
 *
 * When adding new SPI devices to the device tree, these structures serve
 * as a partial device template.  They hold information which can't always
 * be determined by drivers.  Information that probe() can establish (such
 * as the default transfer wordsize) is not included here.
 *
 * These structures are used in two places.  Their primary role is to
 * be stored in tables of board-specific device descriptors, which are
 * declared early in board initialization and then used (much later) to
 * populate a controller's device tree after the that controller's driver
 * initializes.  A secondary (and atypical) role is as a parameter to
 * spi_new_device() call, which happens after those controller drivers
 * are active in some dynamic board configuration models.
 */
struct spi_board_info {
	/* The device name and module name are coupled, like platform_bus;
	 * "modalias" is normally the driver name.
	 *
	 * platform_data goes to spi_device.dev.platform_data,
	 * controller_data goes to spi_device.controller_data,
	 * irq is copied too
	 */
	char		modalias[SPI_NAME_SIZE];
	const void	*platform_data;
	const struct software_node *swnode;
	void		*controller_data;
	int		irq;

	/* Slower signaling on noisy or low voltage boards */
	u32		max_speed_hz;


	/* bus_num is board specific and matches the bus_num of some
	 * spi_controller that will probably be registered later.
	 *
	 * chip_select reflects how this chip is wired to that master;
	 * it's less than num_chipselect.
	 */
	u16		bus_num;
	u16		chip_select;

	/* mode becomes spi_device.mode, and is essential for chips
	 * where the default of SPI_CS_HIGH = 0 is wrong.
	 */
	u32		mode;

	/* ... may need additional spi_device chip config data here.
	 * avoid stuff protocol drivers can set; but include stuff
	 * needed to behave without being bound to a driver:
	 *  - quirks like clock rate mattering when not selected
	 */
};

#ifdef	CONFIG_SPI
extern int
spi_register_board_info(struct spi_board_info const *info, unsigned n);
#else
/* Board init code may ignore whether SPI is configured or not */
static inline int
spi_register_board_info(struct spi_board_info const *info, unsigned n)
	{ return 0; }
#endif

/* If you're hotplugging an adapter with devices (parport, usb, etc)
 * use spi_new_device() to describe each device.  You can also call
 * spi_unregister_device() to start making that device vanish, but
 * normally that would be handled by spi_unregister_controller().
 *
 * You can also use spi_alloc_device() and spi_add_device() to use a two
 * stage registration sequence for each spi_device. This gives the caller
 * some more control over the spi_device structure before it is registered,
 * but requires that caller to initialize fields that would otherwise
 * be defined using the board info.
 */
extern struct spi_device *
spi_alloc_device(struct spi_controller *ctlr);

extern int
spi_add_device(struct spi_device *spi);

extern struct spi_device *
spi_new_device(struct spi_controller *, struct spi_board_info *);

extern void spi_unregister_device(struct spi_device *spi);

extern const struct spi_device_id *
spi_get_device_id(const struct spi_device *sdev);

static inline bool
spi_transfer_is_last(struct spi_controller *ctlr, struct spi_transfer *xfer)
{
	return list_is_last(&xfer->transfer_list, &ctlr->cur_msg->transfers);
}

/* Compatibility layer */
#define spi_master			spi_controller

#define SPI_MASTER_HALF_DUPLEX		SPI_CONTROLLER_HALF_DUPLEX
#define SPI_MASTER_NO_RX		SPI_CONTROLLER_NO_RX
#define SPI_MASTER_NO_TX		SPI_CONTROLLER_NO_TX
#define SPI_MASTER_MUST_RX		SPI_CONTROLLER_MUST_RX
#define SPI_MASTER_MUST_TX		SPI_CONTROLLER_MUST_TX

#define spi_master_get_devdata(_ctlr)	spi_controller_get_devdata(_ctlr)
#define spi_master_set_devdata(_ctlr, _data)	\
	spi_controller_set_devdata(_ctlr, _data)
#define spi_master_get(_ctlr)		spi_controller_get(_ctlr)
#define spi_master_put(_ctlr)		spi_controller_put(_ctlr)
#define spi_master_suspend(_ctlr)	spi_controller_suspend(_ctlr)
#define spi_master_resume(_ctlr)	spi_controller_resume(_ctlr)

#define spi_register_master(_ctlr)	spi_register_controller(_ctlr)
#define devm_spi_register_master(_dev, _ctlr) \
	devm_spi_register_controller(_dev, _ctlr)
#define spi_unregister_master(_ctlr)	spi_unregister_controller(_ctlr)

#endif /* __LINUX_SPI_H */<|MERGE_RESOLUTION|>--- conflicted
+++ resolved
@@ -471,10 +471,7 @@
  *	SPI_TRANS_FAIL_NO_START.
  * @queue_empty: signal green light for opportunistically skipping the queue
  *	for spi_sync transfers.
-<<<<<<< HEAD
-=======
  * @must_async: disable all fast paths in the core
->>>>>>> 7365df19
  *
  * Each SPI controller can communicate with one or more @spi_device
  * children.  These make a small bus, sharing MOSI, MISO and SCK signals
@@ -698,10 +695,7 @@
 
 	/* Flag for enabling opportunistic skipping of the queue in spi_sync */
 	bool			queue_empty;
-<<<<<<< HEAD
-=======
 	bool			must_async;
->>>>>>> 7365df19
 };
 
 static inline void *spi_controller_get_devdata(struct spi_controller *ctlr)
