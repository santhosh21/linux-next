// SPDX-License-Identifier: GPL-2.0-or-later
/*
 * INET		An implementation of the TCP/IP protocol suite for the LINUX
 *		operating system.  INET is implemented using the  BSD Socket
 *		interface as the means of communication with the user level.
 *
 *		IPv4 Forwarding Information Base: semantics.
 *
 * Authors:	Alexey Kuznetsov, <kuznet@ms2.inr.ac.ru>
 */

#include <linux/uaccess.h>
#include <linux/bitops.h>
#include <linux/types.h>
#include <linux/kernel.h>
#include <linux/jiffies.h>
#include <linux/mm.h>
#include <linux/string.h>
#include <linux/socket.h>
#include <linux/sockios.h>
#include <linux/errno.h>
#include <linux/in.h>
#include <linux/inet.h>
#include <linux/inetdevice.h>
#include <linux/netdevice.h>
#include <linux/if_arp.h>
#include <linux/proc_fs.h>
#include <linux/skbuff.h>
#include <linux/init.h>
#include <linux/slab.h>
#include <linux/netlink.h>
#include <linux/hash.h>

#include <net/arp.h>
#include <net/inet_dscp.h>
#include <net/ip.h>
#include <net/protocol.h>
#include <net/route.h>
#include <net/tcp.h>
#include <net/sock.h>
#include <net/ip_fib.h>
#include <net/ip6_fib.h>
#include <net/nexthop.h>
#include <net/netlink.h>
#include <net/rtnh.h>
#include <net/lwtunnel.h>
#include <net/fib_notifier.h>
#include <net/addrconf.h>

#include "fib_lookup.h"

static DEFINE_SPINLOCK(fib_info_lock);
static struct hlist_head *fib_info_hash;
static struct hlist_head *fib_info_laddrhash;
static unsigned int fib_info_hash_size;
static unsigned int fib_info_hash_bits;
static unsigned int fib_info_cnt;

#define DEVINDEX_HASHBITS 8
#define DEVINDEX_HASHSIZE (1U << DEVINDEX_HASHBITS)
static struct hlist_head fib_info_devhash[DEVINDEX_HASHSIZE];

/* for_nexthops and change_nexthops only used when nexthop object
 * is not set in a fib_info. The logic within can reference fib_nh.
 */
#ifdef CONFIG_IP_ROUTE_MULTIPATH

#define for_nexthops(fi) {						\
	int nhsel; const struct fib_nh *nh;				\
	for (nhsel = 0, nh = (fi)->fib_nh;				\
	     nhsel < fib_info_num_path((fi));				\
	     nh++, nhsel++)

#define change_nexthops(fi) {						\
	int nhsel; struct fib_nh *nexthop_nh;				\
	for (nhsel = 0,	nexthop_nh = (struct fib_nh *)((fi)->fib_nh);	\
	     nhsel < fib_info_num_path((fi));				\
	     nexthop_nh++, nhsel++)

#else /* CONFIG_IP_ROUTE_MULTIPATH */

/* Hope, that gcc will optimize it to get rid of dummy loop */

#define for_nexthops(fi) {						\
	int nhsel; const struct fib_nh *nh = (fi)->fib_nh;		\
	for (nhsel = 0; nhsel < 1; nhsel++)

#define change_nexthops(fi) {						\
	int nhsel;							\
	struct fib_nh *nexthop_nh = (struct fib_nh *)((fi)->fib_nh);	\
	for (nhsel = 0; nhsel < 1; nhsel++)

#endif /* CONFIG_IP_ROUTE_MULTIPATH */

#define endfor_nexthops(fi) }


const struct fib_prop fib_props[RTN_MAX + 1] = {
	[RTN_UNSPEC] = {
		.error	= 0,
		.scope	= RT_SCOPE_NOWHERE,
	},
	[RTN_UNICAST] = {
		.error	= 0,
		.scope	= RT_SCOPE_UNIVERSE,
	},
	[RTN_LOCAL] = {
		.error	= 0,
		.scope	= RT_SCOPE_HOST,
	},
	[RTN_BROADCAST] = {
		.error	= 0,
		.scope	= RT_SCOPE_LINK,
	},
	[RTN_ANYCAST] = {
		.error	= 0,
		.scope	= RT_SCOPE_LINK,
	},
	[RTN_MULTICAST] = {
		.error	= 0,
		.scope	= RT_SCOPE_UNIVERSE,
	},
	[RTN_BLACKHOLE] = {
		.error	= -EINVAL,
		.scope	= RT_SCOPE_UNIVERSE,
	},
	[RTN_UNREACHABLE] = {
		.error	= -EHOSTUNREACH,
		.scope	= RT_SCOPE_UNIVERSE,
	},
	[RTN_PROHIBIT] = {
		.error	= -EACCES,
		.scope	= RT_SCOPE_UNIVERSE,
	},
	[RTN_THROW] = {
		.error	= -EAGAIN,
		.scope	= RT_SCOPE_UNIVERSE,
	},
	[RTN_NAT] = {
		.error	= -EINVAL,
		.scope	= RT_SCOPE_NOWHERE,
	},
	[RTN_XRESOLVE] = {
		.error	= -EINVAL,
		.scope	= RT_SCOPE_NOWHERE,
	},
};

static void rt_fibinfo_free(struct rtable __rcu **rtp)
{
	struct rtable *rt = rcu_dereference_protected(*rtp, 1);

	if (!rt)
		return;

	/* Not even needed : RCU_INIT_POINTER(*rtp, NULL);
	 * because we waited an RCU grace period before calling
	 * free_fib_info_rcu()
	 */

	dst_dev_put(&rt->dst);
	dst_release_immediate(&rt->dst);
}

static void free_nh_exceptions(struct fib_nh_common *nhc)
{
	struct fnhe_hash_bucket *hash;
	int i;

	hash = rcu_dereference_protected(nhc->nhc_exceptions, 1);
	if (!hash)
		return;
	for (i = 0; i < FNHE_HASH_SIZE; i++) {
		struct fib_nh_exception *fnhe;

		fnhe = rcu_dereference_protected(hash[i].chain, 1);
		while (fnhe) {
			struct fib_nh_exception *next;

			next = rcu_dereference_protected(fnhe->fnhe_next, 1);

			rt_fibinfo_free(&fnhe->fnhe_rth_input);
			rt_fibinfo_free(&fnhe->fnhe_rth_output);

			kfree(fnhe);

			fnhe = next;
		}
	}
	kfree(hash);
}

static void rt_fibinfo_free_cpus(struct rtable __rcu * __percpu *rtp)
{
	int cpu;

	if (!rtp)
		return;

	for_each_possible_cpu(cpu) {
		struct rtable *rt;

		rt = rcu_dereference_protected(*per_cpu_ptr(rtp, cpu), 1);
		if (rt) {
			dst_dev_put(&rt->dst);
			dst_release_immediate(&rt->dst);
		}
	}
	free_percpu(rtp);
}

void fib_nh_common_release(struct fib_nh_common *nhc)
{
	netdev_put(nhc->nhc_dev, &nhc->nhc_dev_tracker);
	lwtstate_put(nhc->nhc_lwtstate);
	rt_fibinfo_free_cpus(nhc->nhc_pcpu_rth_output);
	rt_fibinfo_free(&nhc->nhc_rth_input);
	free_nh_exceptions(nhc);
}
EXPORT_SYMBOL_GPL(fib_nh_common_release);

void fib_nh_release(struct net *net, struct fib_nh *fib_nh)
{
#ifdef CONFIG_IP_ROUTE_CLASSID
	if (fib_nh->nh_tclassid)
		atomic_dec(&net->ipv4.fib_num_tclassid_users);
#endif
	fib_nh_common_release(&fib_nh->nh_common);
}

/* Release a nexthop info record */
static void free_fib_info_rcu(struct rcu_head *head)
{
	struct fib_info *fi = container_of(head, struct fib_info, rcu);

	if (fi->nh) {
		nexthop_put(fi->nh);
	} else {
		change_nexthops(fi) {
			fib_nh_release(fi->fib_net, nexthop_nh);
		} endfor_nexthops(fi);
	}

	ip_fib_metrics_put(fi->fib_metrics);

	kfree(fi);
}

void free_fib_info(struct fib_info *fi)
{
	if (fi->fib_dead == 0) {
		pr_warn("Freeing alive fib_info %p\n", fi);
		return;
	}

	call_rcu(&fi->rcu, free_fib_info_rcu);
}
EXPORT_SYMBOL_GPL(free_fib_info);

void fib_release_info(struct fib_info *fi)
{
	spin_lock_bh(&fib_info_lock);
	if (fi && refcount_dec_and_test(&fi->fib_treeref)) {
		hlist_del(&fi->fib_hash);

		/* Paired with READ_ONCE() in fib_create_info(). */
		WRITE_ONCE(fib_info_cnt, fib_info_cnt - 1);

		if (fi->fib_prefsrc)
			hlist_del(&fi->fib_lhash);
		if (fi->nh) {
			list_del(&fi->nh_list);
		} else {
			change_nexthops(fi) {
				if (!nexthop_nh->fib_nh_dev)
					continue;
				hlist_del(&nexthop_nh->nh_hash);
			} endfor_nexthops(fi)
		}
		fi->fib_dead = 1;
		fib_info_put(fi);
	}
	spin_unlock_bh(&fib_info_lock);
}

static inline int nh_comp(struct fib_info *fi, struct fib_info *ofi)
{
	const struct fib_nh *onh;

	if (fi->nh || ofi->nh)
		return nexthop_cmp(fi->nh, ofi->nh) ? 0 : -1;

	if (ofi->fib_nhs == 0)
		return 0;

	for_nexthops(fi) {
		onh = fib_info_nh(ofi, nhsel);

		if (nh->fib_nh_oif != onh->fib_nh_oif ||
		    nh->fib_nh_gw_family != onh->fib_nh_gw_family ||
		    nh->fib_nh_scope != onh->fib_nh_scope ||
#ifdef CONFIG_IP_ROUTE_MULTIPATH
		    nh->fib_nh_weight != onh->fib_nh_weight ||
#endif
#ifdef CONFIG_IP_ROUTE_CLASSID
		    nh->nh_tclassid != onh->nh_tclassid ||
#endif
		    lwtunnel_cmp_encap(nh->fib_nh_lws, onh->fib_nh_lws) ||
		    ((nh->fib_nh_flags ^ onh->fib_nh_flags) & ~RTNH_COMPARE_MASK))
			return -1;

		if (nh->fib_nh_gw_family == AF_INET &&
		    nh->fib_nh_gw4 != onh->fib_nh_gw4)
			return -1;

		if (nh->fib_nh_gw_family == AF_INET6 &&
		    ipv6_addr_cmp(&nh->fib_nh_gw6, &onh->fib_nh_gw6))
			return -1;
	} endfor_nexthops(fi);
	return 0;
}

static inline unsigned int fib_devindex_hashfn(unsigned int val)
{
	return hash_32(val, DEVINDEX_HASHBITS);
}

static struct hlist_head *
fib_info_devhash_bucket(const struct net_device *dev)
{
	u32 val = net_hash_mix(dev_net(dev)) ^ dev->ifindex;

	return &fib_info_devhash[fib_devindex_hashfn(val)];
}

static unsigned int fib_info_hashfn_1(int init_val, u8 protocol, u8 scope,
				      u32 prefsrc, u32 priority)
{
	unsigned int val = init_val;

	val ^= (protocol << 8) | scope;
	val ^= prefsrc;
	val ^= priority;

	return val;
}

static unsigned int fib_info_hashfn_result(unsigned int val)
{
	unsigned int mask = (fib_info_hash_size - 1);

	return (val ^ (val >> 7) ^ (val >> 12)) & mask;
}

static inline unsigned int fib_info_hashfn(struct fib_info *fi)
{
	unsigned int val;

	val = fib_info_hashfn_1(fi->fib_nhs, fi->fib_protocol,
				fi->fib_scope, (__force u32)fi->fib_prefsrc,
				fi->fib_priority);

	if (fi->nh) {
		val ^= fib_devindex_hashfn(fi->nh->id);
	} else {
		for_nexthops(fi) {
			val ^= fib_devindex_hashfn(nh->fib_nh_oif);
		} endfor_nexthops(fi)
	}

	return fib_info_hashfn_result(val);
}

/* no metrics, only nexthop id */
static struct fib_info *fib_find_info_nh(struct net *net,
					 const struct fib_config *cfg)
{
	struct hlist_head *head;
	struct fib_info *fi;
	unsigned int hash;

	hash = fib_info_hashfn_1(fib_devindex_hashfn(cfg->fc_nh_id),
				 cfg->fc_protocol, cfg->fc_scope,
				 (__force u32)cfg->fc_prefsrc,
				 cfg->fc_priority);
	hash = fib_info_hashfn_result(hash);
	head = &fib_info_hash[hash];

	hlist_for_each_entry(fi, head, fib_hash) {
		if (!net_eq(fi->fib_net, net))
			continue;
		if (!fi->nh || fi->nh->id != cfg->fc_nh_id)
			continue;
		if (cfg->fc_protocol == fi->fib_protocol &&
		    cfg->fc_scope == fi->fib_scope &&
		    cfg->fc_prefsrc == fi->fib_prefsrc &&
		    cfg->fc_priority == fi->fib_priority &&
		    cfg->fc_type == fi->fib_type &&
		    cfg->fc_table == fi->fib_tb_id &&
		    !((cfg->fc_flags ^ fi->fib_flags) & ~RTNH_COMPARE_MASK))
			return fi;
	}

	return NULL;
}

static struct fib_info *fib_find_info(struct fib_info *nfi)
{
	struct hlist_head *head;
	struct fib_info *fi;
	unsigned int hash;

	hash = fib_info_hashfn(nfi);
	head = &fib_info_hash[hash];

	hlist_for_each_entry(fi, head, fib_hash) {
		if (!net_eq(fi->fib_net, nfi->fib_net))
			continue;
		if (fi->fib_nhs != nfi->fib_nhs)
			continue;
		if (nfi->fib_protocol == fi->fib_protocol &&
		    nfi->fib_scope == fi->fib_scope &&
		    nfi->fib_prefsrc == fi->fib_prefsrc &&
		    nfi->fib_priority == fi->fib_priority &&
		    nfi->fib_type == fi->fib_type &&
		    memcmp(nfi->fib_metrics, fi->fib_metrics,
			   sizeof(u32) * RTAX_MAX) == 0 &&
		    !((nfi->fib_flags ^ fi->fib_flags) & ~RTNH_COMPARE_MASK) &&
		    nh_comp(fi, nfi) == 0)
			return fi;
	}

	return NULL;
}

/* Check, that the gateway is already configured.
 * Used only by redirect accept routine.
 */
int ip_fib_check_default(__be32 gw, struct net_device *dev)
{
	struct hlist_head *head;
	struct fib_nh *nh;

	spin_lock(&fib_info_lock);

	head = fib_info_devhash_bucket(dev);

	hlist_for_each_entry(nh, head, nh_hash) {
		if (nh->fib_nh_dev == dev &&
		    nh->fib_nh_gw4 == gw &&
		    !(nh->fib_nh_flags & RTNH_F_DEAD)) {
			spin_unlock(&fib_info_lock);
			return 0;
		}
	}

	spin_unlock(&fib_info_lock);

	return -1;
}

size_t fib_nlmsg_size(struct fib_info *fi)
{
	size_t payload = NLMSG_ALIGN(sizeof(struct rtmsg))
			 + nla_total_size(4) /* RTA_TABLE */
			 + nla_total_size(4) /* RTA_DST */
			 + nla_total_size(4) /* RTA_PRIORITY */
			 + nla_total_size(4) /* RTA_PREFSRC */
			 + nla_total_size(TCP_CA_NAME_MAX); /* RTAX_CC_ALGO */
	unsigned int nhs = fib_info_num_path(fi);

	/* space for nested metrics */
	payload += nla_total_size((RTAX_MAX * nla_total_size(4)));

	if (fi->nh)
		payload += nla_total_size(4); /* RTA_NH_ID */

	if (nhs) {
		size_t nh_encapsize = 0;
		/* Also handles the special case nhs == 1 */

		/* each nexthop is packed in an attribute */
		size_t nhsize = nla_total_size(sizeof(struct rtnexthop));
		unsigned int i;

		/* may contain flow and gateway attribute */
		nhsize += 2 * nla_total_size(4);

		/* grab encap info */
		for (i = 0; i < fib_info_num_path(fi); i++) {
			struct fib_nh_common *nhc = fib_info_nhc(fi, i);

			if (nhc->nhc_lwtstate) {
				/* RTA_ENCAP_TYPE */
				nh_encapsize += lwtunnel_get_encap_size(
						nhc->nhc_lwtstate);
				/* RTA_ENCAP */
				nh_encapsize +=  nla_total_size(2);
			}
		}

		/* all nexthops are packed in a nested attribute */
		payload += nla_total_size((nhs * nhsize) + nh_encapsize);

	}

	return payload;
}

void rtmsg_fib(int event, __be32 key, struct fib_alias *fa,
	       int dst_len, u32 tb_id, const struct nl_info *info,
	       unsigned int nlm_flags)
{
	struct fib_rt_info fri;
	struct sk_buff *skb;
	u32 seq = info->nlh ? info->nlh->nlmsg_seq : 0;
	int err = -ENOBUFS;

	skb = nlmsg_new(fib_nlmsg_size(fa->fa_info), GFP_KERNEL);
	if (!skb)
		goto errout;

	fri.fi = fa->fa_info;
	fri.tb_id = tb_id;
	fri.dst = key;
	fri.dst_len = dst_len;
	fri.dscp = fa->fa_dscp;
	fri.type = fa->fa_type;
	fri.offload = READ_ONCE(fa->offload);
	fri.trap = READ_ONCE(fa->trap);
	fri.offload_failed = READ_ONCE(fa->offload_failed);
	err = fib_dump_info(skb, info->portid, seq, event, &fri, nlm_flags);
	if (err < 0) {
		/* -EMSGSIZE implies BUG in fib_nlmsg_size() */
		WARN_ON(err == -EMSGSIZE);
		kfree_skb(skb);
		goto errout;
	}
	rtnl_notify(skb, info->nl_net, info->portid, RTNLGRP_IPV4_ROUTE,
		    info->nlh, GFP_KERNEL);
	return;
errout:
	if (err < 0)
		rtnl_set_sk_err(info->nl_net, RTNLGRP_IPV4_ROUTE, err);
}

static int fib_detect_death(struct fib_info *fi, int order,
			    struct fib_info **last_resort, int *last_idx,
			    int dflt)
{
	const struct fib_nh_common *nhc = fib_info_nhc(fi, 0);
	struct neighbour *n;
	int state = NUD_NONE;

	if (likely(nhc->nhc_gw_family == AF_INET))
		n = neigh_lookup(&arp_tbl, &nhc->nhc_gw.ipv4, nhc->nhc_dev);
	else if (nhc->nhc_gw_family == AF_INET6)
		n = neigh_lookup(ipv6_stub->nd_tbl, &nhc->nhc_gw.ipv6,
				 nhc->nhc_dev);
	else
		n = NULL;

	if (n) {
		state = n->nud_state;
		neigh_release(n);
	} else {
		return 0;
	}
	if (state == NUD_REACHABLE)
		return 0;
	if ((state & NUD_VALID) && order != dflt)
		return 0;
	if ((state & NUD_VALID) ||
	    (*last_idx < 0 && order > dflt && state != NUD_INCOMPLETE)) {
		*last_resort = fi;
		*last_idx = order;
	}
	return 1;
}

int fib_nh_common_init(struct net *net, struct fib_nh_common *nhc,
		       struct nlattr *encap, u16 encap_type,
		       void *cfg, gfp_t gfp_flags,
		       struct netlink_ext_ack *extack)
{
	int err;

	nhc->nhc_pcpu_rth_output = alloc_percpu_gfp(struct rtable __rcu *,
						    gfp_flags);
	if (!nhc->nhc_pcpu_rth_output)
		return -ENOMEM;

	if (encap) {
		struct lwtunnel_state *lwtstate;

		if (encap_type == LWTUNNEL_ENCAP_NONE) {
			NL_SET_ERR_MSG(extack, "LWT encap type not specified");
			err = -EINVAL;
			goto lwt_failure;
		}
		err = lwtunnel_build_state(net, encap_type, encap,
					   nhc->nhc_family, cfg, &lwtstate,
					   extack);
		if (err)
			goto lwt_failure;

		nhc->nhc_lwtstate = lwtstate_get(lwtstate);
	}

	return 0;

lwt_failure:
	rt_fibinfo_free_cpus(nhc->nhc_pcpu_rth_output);
	nhc->nhc_pcpu_rth_output = NULL;
	return err;
}
EXPORT_SYMBOL_GPL(fib_nh_common_init);

int fib_nh_init(struct net *net, struct fib_nh *nh,
		struct fib_config *cfg, int nh_weight,
		struct netlink_ext_ack *extack)
{
	int err;

	nh->fib_nh_family = AF_INET;

	err = fib_nh_common_init(net, &nh->nh_common, cfg->fc_encap,
				 cfg->fc_encap_type, cfg, GFP_KERNEL, extack);
	if (err)
		return err;

	nh->fib_nh_oif = cfg->fc_oif;
	nh->fib_nh_gw_family = cfg->fc_gw_family;
	if (cfg->fc_gw_family == AF_INET)
		nh->fib_nh_gw4 = cfg->fc_gw4;
	else if (cfg->fc_gw_family == AF_INET6)
		nh->fib_nh_gw6 = cfg->fc_gw6;

	nh->fib_nh_flags = cfg->fc_flags;

#ifdef CONFIG_IP_ROUTE_CLASSID
	nh->nh_tclassid = cfg->fc_flow;
	if (nh->nh_tclassid)
		atomic_inc(&net->ipv4.fib_num_tclassid_users);
#endif
#ifdef CONFIG_IP_ROUTE_MULTIPATH
	nh->fib_nh_weight = nh_weight;
#endif
	return 0;
}

#ifdef CONFIG_IP_ROUTE_MULTIPATH

static int fib_count_nexthops(struct rtnexthop *rtnh, int remaining,
			      struct netlink_ext_ack *extack)
{
	int nhs = 0;

	while (rtnh_ok(rtnh, remaining)) {
		nhs++;
		rtnh = rtnh_next(rtnh, &remaining);
	}

	/* leftover implies invalid nexthop configuration, discard it */
	if (remaining > 0) {
		NL_SET_ERR_MSG(extack,
			       "Invalid nexthop configuration - extra data after nexthops");
		nhs = 0;
	}

	return nhs;
}

static int fib_gw_from_attr(__be32 *gw, struct nlattr *nla,
			    struct netlink_ext_ack *extack)
{
	if (nla_len(nla) < sizeof(*gw)) {
		NL_SET_ERR_MSG(extack, "Invalid IPv4 address in RTA_GATEWAY");
		return -EINVAL;
	}

	*gw = nla_get_in_addr(nla);

	return 0;
}

/* only called when fib_nh is integrated into fib_info */
static int fib_get_nhs(struct fib_info *fi, struct rtnexthop *rtnh,
		       int remaining, struct fib_config *cfg,
		       struct netlink_ext_ack *extack)
{
	struct net *net = fi->fib_net;
	struct fib_config fib_cfg;
	struct fib_nh *nh;
	int ret;

	change_nexthops(fi) {
		int attrlen;

		memset(&fib_cfg, 0, sizeof(fib_cfg));

		if (!rtnh_ok(rtnh, remaining)) {
			NL_SET_ERR_MSG(extack,
				       "Invalid nexthop configuration - extra data after nexthop");
			return -EINVAL;
		}

		if (rtnh->rtnh_flags & (RTNH_F_DEAD | RTNH_F_LINKDOWN)) {
			NL_SET_ERR_MSG(extack,
				       "Invalid flags for nexthop - can not contain DEAD or LINKDOWN");
			return -EINVAL;
		}

		fib_cfg.fc_flags = (cfg->fc_flags & ~0xFF) | rtnh->rtnh_flags;
		fib_cfg.fc_oif = rtnh->rtnh_ifindex;

		attrlen = rtnh_attrlen(rtnh);
		if (attrlen > 0) {
			struct nlattr *nla, *nlav, *attrs = rtnh_attrs(rtnh);

			nla = nla_find(attrs, attrlen, RTA_GATEWAY);
			nlav = nla_find(attrs, attrlen, RTA_VIA);
			if (nla && nlav) {
				NL_SET_ERR_MSG(extack,
					       "Nexthop configuration can not contain both GATEWAY and VIA");
				return -EINVAL;
			}
			if (nla) {
				ret = fib_gw_from_attr(&fib_cfg.fc_gw4, nla,
						       extack);
				if (ret)
					goto errout;

				if (fib_cfg.fc_gw4)
					fib_cfg.fc_gw_family = AF_INET;
			} else if (nlav) {
				ret = fib_gw_from_via(&fib_cfg, nlav, extack);
				if (ret)
					goto errout;
			}

			nla = nla_find(attrs, attrlen, RTA_FLOW);
			if (nla) {
				if (nla_len(nla) < sizeof(u32)) {
					NL_SET_ERR_MSG(extack, "Invalid RTA_FLOW");
					return -EINVAL;
				}
				fib_cfg.fc_flow = nla_get_u32(nla);
			}

			fib_cfg.fc_encap = nla_find(attrs, attrlen, RTA_ENCAP);
			/* RTA_ENCAP_TYPE length checked in
			 * lwtunnel_valid_encap_type_attr
			 */
			nla = nla_find(attrs, attrlen, RTA_ENCAP_TYPE);
			if (nla)
				fib_cfg.fc_encap_type = nla_get_u16(nla);
		}

		ret = fib_nh_init(net, nexthop_nh, &fib_cfg,
				  rtnh->rtnh_hops + 1, extack);
		if (ret)
			goto errout;

		rtnh = rtnh_next(rtnh, &remaining);
	} endfor_nexthops(fi);

	ret = -EINVAL;
	nh = fib_info_nh(fi, 0);
	if (cfg->fc_oif && nh->fib_nh_oif != cfg->fc_oif) {
		NL_SET_ERR_MSG(extack,
			       "Nexthop device index does not match RTA_OIF");
		goto errout;
	}
	if (cfg->fc_gw_family) {
		if (cfg->fc_gw_family != nh->fib_nh_gw_family ||
		    (cfg->fc_gw_family == AF_INET &&
		     nh->fib_nh_gw4 != cfg->fc_gw4) ||
		    (cfg->fc_gw_family == AF_INET6 &&
		     ipv6_addr_cmp(&nh->fib_nh_gw6, &cfg->fc_gw6))) {
			NL_SET_ERR_MSG(extack,
				       "Nexthop gateway does not match RTA_GATEWAY or RTA_VIA");
			goto errout;
		}
	}
#ifdef CONFIG_IP_ROUTE_CLASSID
	if (cfg->fc_flow && nh->nh_tclassid != cfg->fc_flow) {
		NL_SET_ERR_MSG(extack,
			       "Nexthop class id does not match RTA_FLOW");
		goto errout;
	}
#endif
	ret = 0;
errout:
	return ret;
}

/* only called when fib_nh is integrated into fib_info */
static void fib_rebalance(struct fib_info *fi)
{
	int total;
	int w;

	if (fib_info_num_path(fi) < 2)
		return;

	total = 0;
	for_nexthops(fi) {
		if (nh->fib_nh_flags & RTNH_F_DEAD)
			continue;

		if (ip_ignore_linkdown(nh->fib_nh_dev) &&
		    nh->fib_nh_flags & RTNH_F_LINKDOWN)
			continue;

		total += nh->fib_nh_weight;
	} endfor_nexthops(fi);

	w = 0;
	change_nexthops(fi) {
		int upper_bound;

		if (nexthop_nh->fib_nh_flags & RTNH_F_DEAD) {
			upper_bound = -1;
		} else if (ip_ignore_linkdown(nexthop_nh->fib_nh_dev) &&
			   nexthop_nh->fib_nh_flags & RTNH_F_LINKDOWN) {
			upper_bound = -1;
		} else {
			w += nexthop_nh->fib_nh_weight;
			upper_bound = DIV_ROUND_CLOSEST_ULL((u64)w << 31,
							    total) - 1;
		}

		atomic_set(&nexthop_nh->fib_nh_upper_bound, upper_bound);
	} endfor_nexthops(fi);
}
#else /* CONFIG_IP_ROUTE_MULTIPATH */

static int fib_get_nhs(struct fib_info *fi, struct rtnexthop *rtnh,
		       int remaining, struct fib_config *cfg,
		       struct netlink_ext_ack *extack)
{
	NL_SET_ERR_MSG(extack, "Multipath support not enabled in kernel");

	return -EINVAL;
}

#define fib_rebalance(fi) do { } while (0)

#endif /* CONFIG_IP_ROUTE_MULTIPATH */

static int fib_encap_match(struct net *net, u16 encap_type,
			   struct nlattr *encap,
			   const struct fib_nh *nh,
			   const struct fib_config *cfg,
			   struct netlink_ext_ack *extack)
{
	struct lwtunnel_state *lwtstate;
	int ret, result = 0;

	if (encap_type == LWTUNNEL_ENCAP_NONE)
		return 0;

	ret = lwtunnel_build_state(net, encap_type, encap, AF_INET,
				   cfg, &lwtstate, extack);
	if (!ret) {
		result = lwtunnel_cmp_encap(lwtstate, nh->fib_nh_lws);
		lwtstate_free(lwtstate);
	}

	return result;
}

int fib_nh_match(struct net *net, struct fib_config *cfg, struct fib_info *fi,
		 struct netlink_ext_ack *extack)
{
#ifdef CONFIG_IP_ROUTE_MULTIPATH
	struct rtnexthop *rtnh;
	int remaining;
#endif

	if (cfg->fc_priority && cfg->fc_priority != fi->fib_priority)
		return 1;

	if (cfg->fc_nh_id) {
		if (fi->nh && cfg->fc_nh_id == fi->nh->id)
			return 0;
		return 1;
	}

	if (cfg->fc_oif || cfg->fc_gw_family) {
		struct fib_nh *nh;

		/* cannot match on nexthop object attributes */
		if (fi->nh)
			return 1;

		nh = fib_info_nh(fi, 0);
		if (cfg->fc_encap) {
			if (fib_encap_match(net, cfg->fc_encap_type,
					    cfg->fc_encap, nh, cfg, extack))
				return 1;
		}
#ifdef CONFIG_IP_ROUTE_CLASSID
		if (cfg->fc_flow &&
		    cfg->fc_flow != nh->nh_tclassid)
			return 1;
#endif
		if ((cfg->fc_oif && cfg->fc_oif != nh->fib_nh_oif) ||
		    (cfg->fc_gw_family &&
		     cfg->fc_gw_family != nh->fib_nh_gw_family))
			return 1;

		if (cfg->fc_gw_family == AF_INET &&
		    cfg->fc_gw4 != nh->fib_nh_gw4)
			return 1;

		if (cfg->fc_gw_family == AF_INET6 &&
		    ipv6_addr_cmp(&cfg->fc_gw6, &nh->fib_nh_gw6))
			return 1;

		return 0;
	}

#ifdef CONFIG_IP_ROUTE_MULTIPATH
	if (!cfg->fc_mp)
		return 0;

	rtnh = cfg->fc_mp;
	remaining = cfg->fc_mp_len;

	for_nexthops(fi) {
		int attrlen;

		if (!rtnh_ok(rtnh, remaining))
			return -EINVAL;

		if (rtnh->rtnh_ifindex && rtnh->rtnh_ifindex != nh->fib_nh_oif)
			return 1;

		attrlen = rtnh_attrlen(rtnh);
		if (attrlen > 0) {
			struct nlattr *nla, *nlav, *attrs = rtnh_attrs(rtnh);
			int err;

			nla = nla_find(attrs, attrlen, RTA_GATEWAY);
			nlav = nla_find(attrs, attrlen, RTA_VIA);
			if (nla && nlav) {
				NL_SET_ERR_MSG(extack,
					       "Nexthop configuration can not contain both GATEWAY and VIA");
				return -EINVAL;
			}

			if (nla) {
				__be32 gw;

				err = fib_gw_from_attr(&gw, nla, extack);
				if (err)
					return err;

				if (nh->fib_nh_gw_family != AF_INET ||
				    gw != nh->fib_nh_gw4)
					return 1;
			} else if (nlav) {
				struct fib_config cfg2;

				err = fib_gw_from_via(&cfg2, nlav, extack);
				if (err)
					return err;

				switch (nh->fib_nh_gw_family) {
				case AF_INET:
					if (cfg2.fc_gw_family != AF_INET ||
					    cfg2.fc_gw4 != nh->fib_nh_gw4)
						return 1;
					break;
				case AF_INET6:
					if (cfg2.fc_gw_family != AF_INET6 ||
					    ipv6_addr_cmp(&cfg2.fc_gw6,
							  &nh->fib_nh_gw6))
						return 1;
					break;
				}
			}

#ifdef CONFIG_IP_ROUTE_CLASSID
			nla = nla_find(attrs, attrlen, RTA_FLOW);
			if (nla) {
				if (nla_len(nla) < sizeof(u32)) {
					NL_SET_ERR_MSG(extack, "Invalid RTA_FLOW");
					return -EINVAL;
				}
				if (nla_get_u32(nla) != nh->nh_tclassid)
					return 1;
			}
#endif
		}

		rtnh = rtnh_next(rtnh, &remaining);
	} endfor_nexthops(fi);
#endif
	return 0;
}

bool fib_metrics_match(struct fib_config *cfg, struct fib_info *fi)
{
	struct nlattr *nla;
	int remaining;

	if (!cfg->fc_mx)
		return true;

	nla_for_each_attr(nla, cfg->fc_mx, cfg->fc_mx_len, remaining) {
		int type = nla_type(nla);
		u32 fi_val, val;

		if (!type)
			continue;
		if (type > RTAX_MAX)
			return false;

		if (type == RTAX_CC_ALGO) {
			char tmp[TCP_CA_NAME_MAX];
			bool ecn_ca = false;

			nla_strscpy(tmp, nla, sizeof(tmp));
			val = tcp_ca_get_key_by_name(fi->fib_net, tmp, &ecn_ca);
		} else {
			if (nla_len(nla) != sizeof(u32))
				return false;
			val = nla_get_u32(nla);
		}

		fi_val = fi->fib_metrics->metrics[type - 1];
		if (type == RTAX_FEATURES)
			fi_val &= ~DST_FEATURE_ECN_CA;

		if (fi_val != val)
			return false;
	}

	return true;
}

static int fib_check_nh_v6_gw(struct net *net, struct fib_nh *nh,
			      u32 table, struct netlink_ext_ack *extack)
{
	struct fib6_config cfg = {
		.fc_table = table,
		.fc_flags = nh->fib_nh_flags | RTF_GATEWAY,
		.fc_ifindex = nh->fib_nh_oif,
		.fc_gateway = nh->fib_nh_gw6,
	};
	struct fib6_nh fib6_nh = {};
	int err;

	err = ipv6_stub->fib6_nh_init(net, &fib6_nh, &cfg, GFP_KERNEL, extack);
	if (!err) {
		nh->fib_nh_dev = fib6_nh.fib_nh_dev;
		netdev_hold(nh->fib_nh_dev, &nh->fib_nh_dev_tracker,
			    GFP_KERNEL);
		nh->fib_nh_oif = nh->fib_nh_dev->ifindex;
		nh->fib_nh_scope = RT_SCOPE_LINK;

		ipv6_stub->fib6_nh_release(&fib6_nh);
	}

	return err;
}

/*
 * Picture
 * -------
 *
 * Semantics of nexthop is very messy by historical reasons.
 * We have to take into account, that:
 * a) gateway can be actually local interface address,
 *    so that gatewayed route is direct.
 * b) gateway must be on-link address, possibly
 *    described not by an ifaddr, but also by a direct route.
 * c) If both gateway and interface are specified, they should not
 *    contradict.
 * d) If we use tunnel routes, gateway could be not on-link.
 *
 * Attempt to reconcile all of these (alas, self-contradictory) conditions
 * results in pretty ugly and hairy code with obscure logic.
 *
 * I chose to generalized it instead, so that the size
 * of code does not increase practically, but it becomes
 * much more general.
 * Every prefix is assigned a "scope" value: "host" is local address,
 * "link" is direct route,
 * [ ... "site" ... "interior" ... ]
 * and "universe" is true gateway route with global meaning.
 *
 * Every prefix refers to a set of "nexthop"s (gw, oif),
 * where gw must have narrower scope. This recursion stops
 * when gw has LOCAL scope or if "nexthop" is declared ONLINK,
 * which means that gw is forced to be on link.
 *
 * Code is still hairy, but now it is apparently logically
 * consistent and very flexible. F.e. as by-product it allows
 * to co-exists in peace independent exterior and interior
 * routing processes.
 *
 * Normally it looks as following.
 *
 * {universe prefix}  -> (gw, oif) [scope link]
 *		  |
 *		  |-> {link prefix} -> (gw, oif) [scope local]
 *					|
 *					|-> {local prefix} (terminal node)
 */
static int fib_check_nh_v4_gw(struct net *net, struct fib_nh *nh, u32 table,
			      u8 scope, struct netlink_ext_ack *extack)
{
	struct net_device *dev;
	struct fib_result res;
	int err = 0;

	if (nh->fib_nh_flags & RTNH_F_ONLINK) {
		unsigned int addr_type;

		if (scope >= RT_SCOPE_LINK) {
			NL_SET_ERR_MSG(extack, "Nexthop has invalid scope");
			return -EINVAL;
		}
		dev = __dev_get_by_index(net, nh->fib_nh_oif);
		if (!dev) {
			NL_SET_ERR_MSG(extack, "Nexthop device required for onlink");
			return -ENODEV;
		}
		if (!(dev->flags & IFF_UP)) {
			NL_SET_ERR_MSG(extack, "Nexthop device is not up");
			return -ENETDOWN;
		}
		addr_type = inet_addr_type_dev_table(net, dev, nh->fib_nh_gw4);
		if (addr_type != RTN_UNICAST) {
			NL_SET_ERR_MSG(extack, "Nexthop has invalid gateway");
			return -EINVAL;
		}
		if (!netif_carrier_ok(dev))
			nh->fib_nh_flags |= RTNH_F_LINKDOWN;
		nh->fib_nh_dev = dev;
		netdev_hold(dev, &nh->fib_nh_dev_tracker, GFP_ATOMIC);
		nh->fib_nh_scope = RT_SCOPE_LINK;
		return 0;
	}
	rcu_read_lock();
	{
		struct fib_table *tbl = NULL;
		struct flowi4 fl4 = {
			.daddr = nh->fib_nh_gw4,
			.flowi4_scope = scope + 1,
			.flowi4_oif = nh->fib_nh_oif,
			.flowi4_iif = LOOPBACK_IFINDEX,
		};

		/* It is not necessary, but requires a bit of thinking */
		if (fl4.flowi4_scope < RT_SCOPE_LINK)
			fl4.flowi4_scope = RT_SCOPE_LINK;

		if (table && table != RT_TABLE_MAIN)
			tbl = fib_get_table(net, table);

		if (tbl)
			err = fib_table_lookup(tbl, &fl4, &res,
					       FIB_LOOKUP_IGNORE_LINKSTATE |
					       FIB_LOOKUP_NOREF);

		/* on error or if no table given do full lookup. This
		 * is needed for example when nexthops are in the local
		 * table rather than the given table
		 */
		if (!tbl || err) {
			err = fib_lookup(net, &fl4, &res,
					 FIB_LOOKUP_IGNORE_LINKSTATE);
		}

		if (err) {
			NL_SET_ERR_MSG(extack, "Nexthop has invalid gateway");
			goto out;
		}
	}

	err = -EINVAL;
	if (res.type != RTN_UNICAST && res.type != RTN_LOCAL) {
		NL_SET_ERR_MSG(extack, "Nexthop has invalid gateway");
		goto out;
	}
	nh->fib_nh_scope = res.scope;
	nh->fib_nh_oif = FIB_RES_OIF(res);
	nh->fib_nh_dev = dev = FIB_RES_DEV(res);
	if (!dev) {
		NL_SET_ERR_MSG(extack,
			       "No egress device for nexthop gateway");
		goto out;
	}
	netdev_hold(dev, &nh->fib_nh_dev_tracker, GFP_ATOMIC);
	if (!netif_carrier_ok(dev))
		nh->fib_nh_flags |= RTNH_F_LINKDOWN;
	err = (dev->flags & IFF_UP) ? 0 : -ENETDOWN;
out:
	rcu_read_unlock();
	return err;
}

static int fib_check_nh_nongw(struct net *net, struct fib_nh *nh,
			      struct netlink_ext_ack *extack)
{
	struct in_device *in_dev;
	int err;

	if (nh->fib_nh_flags & (RTNH_F_PERVASIVE | RTNH_F_ONLINK)) {
		NL_SET_ERR_MSG(extack,
			       "Invalid flags for nexthop - PERVASIVE and ONLINK can not be set");
		return -EINVAL;
	}

	rcu_read_lock();

	err = -ENODEV;
	in_dev = inetdev_by_index(net, nh->fib_nh_oif);
	if (!in_dev)
		goto out;
	err = -ENETDOWN;
	if (!(in_dev->dev->flags & IFF_UP)) {
		NL_SET_ERR_MSG(extack, "Device for nexthop is not up");
		goto out;
	}

	nh->fib_nh_dev = in_dev->dev;
<<<<<<< HEAD
	netdev_hold(nh->fib_nh_dev, &nh->fib_nh_dev_tracker, GFP_ATOMIC);
	nh->fib_nh_scope = RT_SCOPE_HOST;
=======
	dev_hold_track(nh->fib_nh_dev, &nh->fib_nh_dev_tracker, GFP_ATOMIC);
	nh->fib_nh_scope = RT_SCOPE_LINK;
>>>>>>> db886979
	if (!netif_carrier_ok(nh->fib_nh_dev))
		nh->fib_nh_flags |= RTNH_F_LINKDOWN;
	err = 0;
out:
	rcu_read_unlock();
	return err;
}

int fib_check_nh(struct net *net, struct fib_nh *nh, u32 table, u8 scope,
		 struct netlink_ext_ack *extack)
{
	int err;

	if (nh->fib_nh_gw_family == AF_INET)
		err = fib_check_nh_v4_gw(net, nh, table, scope, extack);
	else if (nh->fib_nh_gw_family == AF_INET6)
		err = fib_check_nh_v6_gw(net, nh, table, extack);
	else
		err = fib_check_nh_nongw(net, nh, extack);

	return err;
}

static struct hlist_head *
fib_info_laddrhash_bucket(const struct net *net, __be32 val)
{
	u32 slot = hash_32(net_hash_mix(net) ^ (__force u32)val,
			   fib_info_hash_bits);

	return &fib_info_laddrhash[slot];
}

static void fib_info_hash_move(struct hlist_head *new_info_hash,
			       struct hlist_head *new_laddrhash,
			       unsigned int new_size)
{
	struct hlist_head *old_info_hash, *old_laddrhash;
	unsigned int old_size = fib_info_hash_size;
	unsigned int i;

	spin_lock_bh(&fib_info_lock);
	old_info_hash = fib_info_hash;
	old_laddrhash = fib_info_laddrhash;
	fib_info_hash_size = new_size;
	fib_info_hash_bits = ilog2(new_size);

	for (i = 0; i < old_size; i++) {
		struct hlist_head *head = &fib_info_hash[i];
		struct hlist_node *n;
		struct fib_info *fi;

		hlist_for_each_entry_safe(fi, n, head, fib_hash) {
			struct hlist_head *dest;
			unsigned int new_hash;

			new_hash = fib_info_hashfn(fi);
			dest = &new_info_hash[new_hash];
			hlist_add_head(&fi->fib_hash, dest);
		}
	}
	fib_info_hash = new_info_hash;

	fib_info_laddrhash = new_laddrhash;
	for (i = 0; i < old_size; i++) {
		struct hlist_head *lhead = &old_laddrhash[i];
		struct hlist_node *n;
		struct fib_info *fi;

		hlist_for_each_entry_safe(fi, n, lhead, fib_lhash) {
			struct hlist_head *ldest;

			ldest = fib_info_laddrhash_bucket(fi->fib_net,
							  fi->fib_prefsrc);
			hlist_add_head(&fi->fib_lhash, ldest);
		}
	}

	spin_unlock_bh(&fib_info_lock);

	kvfree(old_info_hash);
	kvfree(old_laddrhash);
}

__be32 fib_info_update_nhc_saddr(struct net *net, struct fib_nh_common *nhc,
				 unsigned char scope)
{
	struct fib_nh *nh;

	if (nhc->nhc_family != AF_INET)
		return inet_select_addr(nhc->nhc_dev, 0, scope);

	nh = container_of(nhc, struct fib_nh, nh_common);
	nh->nh_saddr = inet_select_addr(nh->fib_nh_dev, nh->fib_nh_gw4, scope);
	nh->nh_saddr_genid = atomic_read(&net->ipv4.dev_addr_genid);

	return nh->nh_saddr;
}

__be32 fib_result_prefsrc(struct net *net, struct fib_result *res)
{
	struct fib_nh_common *nhc = res->nhc;

	if (res->fi->fib_prefsrc)
		return res->fi->fib_prefsrc;

	if (nhc->nhc_family == AF_INET) {
		struct fib_nh *nh;

		nh = container_of(nhc, struct fib_nh, nh_common);
		if (nh->nh_saddr_genid == atomic_read(&net->ipv4.dev_addr_genid))
			return nh->nh_saddr;
	}

	return fib_info_update_nhc_saddr(net, nhc, res->fi->fib_scope);
}

static bool fib_valid_prefsrc(struct fib_config *cfg, __be32 fib_prefsrc)
{
	if (cfg->fc_type != RTN_LOCAL || !cfg->fc_dst ||
	    fib_prefsrc != cfg->fc_dst) {
		u32 tb_id = cfg->fc_table;
		int rc;

		if (tb_id == RT_TABLE_MAIN)
			tb_id = RT_TABLE_LOCAL;

		rc = inet_addr_type_table(cfg->fc_nlinfo.nl_net,
					  fib_prefsrc, tb_id);

		if (rc != RTN_LOCAL && tb_id != RT_TABLE_LOCAL) {
			rc = inet_addr_type_table(cfg->fc_nlinfo.nl_net,
						  fib_prefsrc, RT_TABLE_LOCAL);
		}

		if (rc != RTN_LOCAL)
			return false;
	}
	return true;
}

struct fib_info *fib_create_info(struct fib_config *cfg,
				 struct netlink_ext_ack *extack)
{
	int err;
	struct fib_info *fi = NULL;
	struct nexthop *nh = NULL;
	struct fib_info *ofi;
	int nhs = 1;
	struct net *net = cfg->fc_nlinfo.nl_net;

	if (cfg->fc_type > RTN_MAX)
		goto err_inval;

	/* Fast check to catch the most weird cases */
	if (fib_props[cfg->fc_type].scope > cfg->fc_scope) {
		NL_SET_ERR_MSG(extack, "Invalid scope");
		goto err_inval;
	}

	if (cfg->fc_flags & (RTNH_F_DEAD | RTNH_F_LINKDOWN)) {
		NL_SET_ERR_MSG(extack,
			       "Invalid rtm_flags - can not contain DEAD or LINKDOWN");
		goto err_inval;
	}

	if (cfg->fc_nh_id) {
		if (!cfg->fc_mx) {
			fi = fib_find_info_nh(net, cfg);
			if (fi) {
				refcount_inc(&fi->fib_treeref);
				return fi;
			}
		}

		nh = nexthop_find_by_id(net, cfg->fc_nh_id);
		if (!nh) {
			NL_SET_ERR_MSG(extack, "Nexthop id does not exist");
			goto err_inval;
		}
		nhs = 0;
	}

#ifdef CONFIG_IP_ROUTE_MULTIPATH
	if (cfg->fc_mp) {
		nhs = fib_count_nexthops(cfg->fc_mp, cfg->fc_mp_len, extack);
		if (nhs == 0)
			goto err_inval;
	}
#endif

	err = -ENOBUFS;

	/* Paired with WRITE_ONCE() in fib_release_info() */
	if (READ_ONCE(fib_info_cnt) >= fib_info_hash_size) {
		unsigned int new_size = fib_info_hash_size << 1;
		struct hlist_head *new_info_hash;
		struct hlist_head *new_laddrhash;
		size_t bytes;

		if (!new_size)
			new_size = 16;
		bytes = (size_t)new_size * sizeof(struct hlist_head *);
		new_info_hash = kvzalloc(bytes, GFP_KERNEL);
		new_laddrhash = kvzalloc(bytes, GFP_KERNEL);
		if (!new_info_hash || !new_laddrhash) {
			kvfree(new_info_hash);
			kvfree(new_laddrhash);
		} else {
			fib_info_hash_move(new_info_hash, new_laddrhash, new_size);
		}
		if (!fib_info_hash_size)
			goto failure;
	}

	fi = kzalloc(struct_size(fi, fib_nh, nhs), GFP_KERNEL);
	if (!fi)
		goto failure;
	fi->fib_metrics = ip_fib_metrics_init(fi->fib_net, cfg->fc_mx,
					      cfg->fc_mx_len, extack);
	if (IS_ERR(fi->fib_metrics)) {
		err = PTR_ERR(fi->fib_metrics);
		kfree(fi);
		return ERR_PTR(err);
	}

	fi->fib_net = net;
	fi->fib_protocol = cfg->fc_protocol;
	fi->fib_scope = cfg->fc_scope;
	fi->fib_flags = cfg->fc_flags;
	fi->fib_priority = cfg->fc_priority;
	fi->fib_prefsrc = cfg->fc_prefsrc;
	fi->fib_type = cfg->fc_type;
	fi->fib_tb_id = cfg->fc_table;

	fi->fib_nhs = nhs;
	if (nh) {
		if (!nexthop_get(nh)) {
			NL_SET_ERR_MSG(extack, "Nexthop has been deleted");
			err = -EINVAL;
		} else {
			err = 0;
			fi->nh = nh;
		}
	} else {
		change_nexthops(fi) {
			nexthop_nh->nh_parent = fi;
		} endfor_nexthops(fi)

		if (cfg->fc_mp)
			err = fib_get_nhs(fi, cfg->fc_mp, cfg->fc_mp_len, cfg,
					  extack);
		else
			err = fib_nh_init(net, fi->fib_nh, cfg, 1, extack);
	}

	if (err != 0)
		goto failure;

	if (fib_props[cfg->fc_type].error) {
		if (cfg->fc_gw_family || cfg->fc_oif || cfg->fc_mp) {
			NL_SET_ERR_MSG(extack,
				       "Gateway, device and multipath can not be specified for this route type");
			goto err_inval;
		}
		goto link_it;
	} else {
		switch (cfg->fc_type) {
		case RTN_UNICAST:
		case RTN_LOCAL:
		case RTN_BROADCAST:
		case RTN_ANYCAST:
		case RTN_MULTICAST:
			break;
		default:
			NL_SET_ERR_MSG(extack, "Invalid route type");
			goto err_inval;
		}
	}

	if (cfg->fc_scope > RT_SCOPE_HOST) {
		NL_SET_ERR_MSG(extack, "Invalid scope");
		goto err_inval;
	}

	if (fi->nh) {
		err = fib_check_nexthop(fi->nh, cfg->fc_scope, extack);
		if (err)
			goto failure;
	} else if (cfg->fc_scope == RT_SCOPE_HOST) {
		struct fib_nh *nh = fi->fib_nh;

		/* Local address is added. */
		if (nhs != 1) {
			NL_SET_ERR_MSG(extack,
				       "Route with host scope can not have multiple nexthops");
			goto err_inval;
		}
		if (nh->fib_nh_gw_family) {
			NL_SET_ERR_MSG(extack,
				       "Route with host scope can not have a gateway");
			goto err_inval;
		}
		nh->fib_nh_scope = RT_SCOPE_NOWHERE;
		nh->fib_nh_dev = dev_get_by_index(net, nh->fib_nh_oif);
		err = -ENODEV;
		if (!nh->fib_nh_dev)
			goto failure;
		netdev_tracker_alloc(nh->fib_nh_dev, &nh->fib_nh_dev_tracker,
				     GFP_KERNEL);
	} else {
		int linkdown = 0;

		change_nexthops(fi) {
			err = fib_check_nh(cfg->fc_nlinfo.nl_net, nexthop_nh,
					   cfg->fc_table, cfg->fc_scope,
					   extack);
			if (err != 0)
				goto failure;
			if (nexthop_nh->fib_nh_flags & RTNH_F_LINKDOWN)
				linkdown++;
		} endfor_nexthops(fi)
		if (linkdown == fi->fib_nhs)
			fi->fib_flags |= RTNH_F_LINKDOWN;
	}

	if (fi->fib_prefsrc && !fib_valid_prefsrc(cfg, fi->fib_prefsrc)) {
		NL_SET_ERR_MSG(extack, "Invalid prefsrc address");
		goto err_inval;
	}

	if (!fi->nh) {
		change_nexthops(fi) {
			fib_info_update_nhc_saddr(net, &nexthop_nh->nh_common,
						  fi->fib_scope);
			if (nexthop_nh->fib_nh_gw_family == AF_INET6)
				fi->fib_nh_is_v6 = true;
		} endfor_nexthops(fi)

		fib_rebalance(fi);
	}

link_it:
	ofi = fib_find_info(fi);
	if (ofi) {
		fi->fib_dead = 1;
		free_fib_info(fi);
		refcount_inc(&ofi->fib_treeref);
		return ofi;
	}

	refcount_set(&fi->fib_treeref, 1);
	refcount_set(&fi->fib_clntref, 1);
	spin_lock_bh(&fib_info_lock);
	fib_info_cnt++;
	hlist_add_head(&fi->fib_hash,
		       &fib_info_hash[fib_info_hashfn(fi)]);
	if (fi->fib_prefsrc) {
		struct hlist_head *head;

		head = fib_info_laddrhash_bucket(net, fi->fib_prefsrc);
		hlist_add_head(&fi->fib_lhash, head);
	}
	if (fi->nh) {
		list_add(&fi->nh_list, &nh->fi_list);
	} else {
		change_nexthops(fi) {
			struct hlist_head *head;

			if (!nexthop_nh->fib_nh_dev)
				continue;
			head = fib_info_devhash_bucket(nexthop_nh->fib_nh_dev);
			hlist_add_head(&nexthop_nh->nh_hash, head);
		} endfor_nexthops(fi)
	}
	spin_unlock_bh(&fib_info_lock);
	return fi;

err_inval:
	err = -EINVAL;

failure:
	if (fi) {
		fi->fib_dead = 1;
		free_fib_info(fi);
	}

	return ERR_PTR(err);
}

int fib_nexthop_info(struct sk_buff *skb, const struct fib_nh_common *nhc,
		     u8 rt_family, unsigned char *flags, bool skip_oif)
{
	if (nhc->nhc_flags & RTNH_F_DEAD)
		*flags |= RTNH_F_DEAD;

	if (nhc->nhc_flags & RTNH_F_LINKDOWN) {
		*flags |= RTNH_F_LINKDOWN;

		rcu_read_lock();
		switch (nhc->nhc_family) {
		case AF_INET:
			if (ip_ignore_linkdown(nhc->nhc_dev))
				*flags |= RTNH_F_DEAD;
			break;
		case AF_INET6:
			if (ip6_ignore_linkdown(nhc->nhc_dev))
				*flags |= RTNH_F_DEAD;
			break;
		}
		rcu_read_unlock();
	}

	switch (nhc->nhc_gw_family) {
	case AF_INET:
		if (nla_put_in_addr(skb, RTA_GATEWAY, nhc->nhc_gw.ipv4))
			goto nla_put_failure;
		break;
	case AF_INET6:
		/* if gateway family does not match nexthop family
		 * gateway is encoded as RTA_VIA
		 */
		if (rt_family != nhc->nhc_gw_family) {
			int alen = sizeof(struct in6_addr);
			struct nlattr *nla;
			struct rtvia *via;

			nla = nla_reserve(skb, RTA_VIA, alen + 2);
			if (!nla)
				goto nla_put_failure;

			via = nla_data(nla);
			via->rtvia_family = AF_INET6;
			memcpy(via->rtvia_addr, &nhc->nhc_gw.ipv6, alen);
		} else if (nla_put_in6_addr(skb, RTA_GATEWAY,
					    &nhc->nhc_gw.ipv6) < 0) {
			goto nla_put_failure;
		}
		break;
	}

	*flags |= (nhc->nhc_flags &
		   (RTNH_F_ONLINK | RTNH_F_OFFLOAD | RTNH_F_TRAP));

	if (!skip_oif && nhc->nhc_dev &&
	    nla_put_u32(skb, RTA_OIF, nhc->nhc_dev->ifindex))
		goto nla_put_failure;

	if (nhc->nhc_lwtstate &&
	    lwtunnel_fill_encap(skb, nhc->nhc_lwtstate,
				RTA_ENCAP, RTA_ENCAP_TYPE) < 0)
		goto nla_put_failure;

	return 0;

nla_put_failure:
	return -EMSGSIZE;
}
EXPORT_SYMBOL_GPL(fib_nexthop_info);

#if IS_ENABLED(CONFIG_IP_ROUTE_MULTIPATH) || IS_ENABLED(CONFIG_IPV6)
int fib_add_nexthop(struct sk_buff *skb, const struct fib_nh_common *nhc,
		    int nh_weight, u8 rt_family, u32 nh_tclassid)
{
	const struct net_device *dev = nhc->nhc_dev;
	struct rtnexthop *rtnh;
	unsigned char flags = 0;

	rtnh = nla_reserve_nohdr(skb, sizeof(*rtnh));
	if (!rtnh)
		goto nla_put_failure;

	rtnh->rtnh_hops = nh_weight - 1;
	rtnh->rtnh_ifindex = dev ? dev->ifindex : 0;

	if (fib_nexthop_info(skb, nhc, rt_family, &flags, true) < 0)
		goto nla_put_failure;

	rtnh->rtnh_flags = flags;

	if (nh_tclassid && nla_put_u32(skb, RTA_FLOW, nh_tclassid))
		goto nla_put_failure;

	/* length of rtnetlink header + attributes */
	rtnh->rtnh_len = nlmsg_get_pos(skb) - (void *)rtnh;

	return 0;

nla_put_failure:
	return -EMSGSIZE;
}
EXPORT_SYMBOL_GPL(fib_add_nexthop);
#endif

#ifdef CONFIG_IP_ROUTE_MULTIPATH
static int fib_add_multipath(struct sk_buff *skb, struct fib_info *fi)
{
	struct nlattr *mp;

	mp = nla_nest_start_noflag(skb, RTA_MULTIPATH);
	if (!mp)
		goto nla_put_failure;

	if (unlikely(fi->nh)) {
		if (nexthop_mpath_fill_node(skb, fi->nh, AF_INET) < 0)
			goto nla_put_failure;
		goto mp_end;
	}

	for_nexthops(fi) {
		u32 nh_tclassid = 0;
#ifdef CONFIG_IP_ROUTE_CLASSID
		nh_tclassid = nh->nh_tclassid;
#endif
		if (fib_add_nexthop(skb, &nh->nh_common, nh->fib_nh_weight,
				    AF_INET, nh_tclassid) < 0)
			goto nla_put_failure;
	} endfor_nexthops(fi);

mp_end:
	nla_nest_end(skb, mp);

	return 0;

nla_put_failure:
	return -EMSGSIZE;
}
#else
static int fib_add_multipath(struct sk_buff *skb, struct fib_info *fi)
{
	return 0;
}
#endif

int fib_dump_info(struct sk_buff *skb, u32 portid, u32 seq, int event,
		  const struct fib_rt_info *fri, unsigned int flags)
{
	unsigned int nhs = fib_info_num_path(fri->fi);
	struct fib_info *fi = fri->fi;
	u32 tb_id = fri->tb_id;
	struct nlmsghdr *nlh;
	struct rtmsg *rtm;

	nlh = nlmsg_put(skb, portid, seq, event, sizeof(*rtm), flags);
	if (!nlh)
		return -EMSGSIZE;

	rtm = nlmsg_data(nlh);
	rtm->rtm_family = AF_INET;
	rtm->rtm_dst_len = fri->dst_len;
	rtm->rtm_src_len = 0;
	rtm->rtm_tos = inet_dscp_to_dsfield(fri->dscp);
	if (tb_id < 256)
		rtm->rtm_table = tb_id;
	else
		rtm->rtm_table = RT_TABLE_COMPAT;
	if (nla_put_u32(skb, RTA_TABLE, tb_id))
		goto nla_put_failure;
	rtm->rtm_type = fri->type;
	rtm->rtm_flags = fi->fib_flags;
	rtm->rtm_scope = fi->fib_scope;
	rtm->rtm_protocol = fi->fib_protocol;

	if (rtm->rtm_dst_len &&
	    nla_put_in_addr(skb, RTA_DST, fri->dst))
		goto nla_put_failure;
	if (fi->fib_priority &&
	    nla_put_u32(skb, RTA_PRIORITY, fi->fib_priority))
		goto nla_put_failure;
	if (rtnetlink_put_metrics(skb, fi->fib_metrics->metrics) < 0)
		goto nla_put_failure;

	if (fi->fib_prefsrc &&
	    nla_put_in_addr(skb, RTA_PREFSRC, fi->fib_prefsrc))
		goto nla_put_failure;

	if (fi->nh) {
		if (nla_put_u32(skb, RTA_NH_ID, fi->nh->id))
			goto nla_put_failure;
		if (nexthop_is_blackhole(fi->nh))
			rtm->rtm_type = RTN_BLACKHOLE;
		if (!READ_ONCE(fi->fib_net->ipv4.sysctl_nexthop_compat_mode))
			goto offload;
	}

	if (nhs == 1) {
		const struct fib_nh_common *nhc = fib_info_nhc(fi, 0);
		unsigned char flags = 0;

		if (fib_nexthop_info(skb, nhc, AF_INET, &flags, false) < 0)
			goto nla_put_failure;

		rtm->rtm_flags = flags;
#ifdef CONFIG_IP_ROUTE_CLASSID
		if (nhc->nhc_family == AF_INET) {
			struct fib_nh *nh;

			nh = container_of(nhc, struct fib_nh, nh_common);
			if (nh->nh_tclassid &&
			    nla_put_u32(skb, RTA_FLOW, nh->nh_tclassid))
				goto nla_put_failure;
		}
#endif
	} else {
		if (fib_add_multipath(skb, fi) < 0)
			goto nla_put_failure;
	}

offload:
	if (fri->offload)
		rtm->rtm_flags |= RTM_F_OFFLOAD;
	if (fri->trap)
		rtm->rtm_flags |= RTM_F_TRAP;
	if (fri->offload_failed)
		rtm->rtm_flags |= RTM_F_OFFLOAD_FAILED;

	nlmsg_end(skb, nlh);
	return 0;

nla_put_failure:
	nlmsg_cancel(skb, nlh);
	return -EMSGSIZE;
}

/*
 * Update FIB if:
 * - local address disappeared -> we must delete all the entries
 *   referring to it.
 * - device went down -> we must shutdown all nexthops going via it.
 */
int fib_sync_down_addr(struct net_device *dev, __be32 local)
{
	int tb_id = l3mdev_fib_table(dev) ? : RT_TABLE_MAIN;
	struct net *net = dev_net(dev);
	struct hlist_head *head;
	struct fib_info *fi;
	int ret = 0;

	if (!fib_info_laddrhash || local == 0)
		return 0;

	head = fib_info_laddrhash_bucket(net, local);
	hlist_for_each_entry(fi, head, fib_lhash) {
		if (!net_eq(fi->fib_net, net) ||
		    fi->fib_tb_id != tb_id)
			continue;
		if (fi->fib_prefsrc == local) {
			fi->fib_flags |= RTNH_F_DEAD;
			ret++;
		}
	}
	return ret;
}

static int call_fib_nh_notifiers(struct fib_nh *nh,
				 enum fib_event_type event_type)
{
	bool ignore_link_down = ip_ignore_linkdown(nh->fib_nh_dev);
	struct fib_nh_notifier_info info = {
		.fib_nh = nh,
	};

	switch (event_type) {
	case FIB_EVENT_NH_ADD:
		if (nh->fib_nh_flags & RTNH_F_DEAD)
			break;
		if (ignore_link_down && nh->fib_nh_flags & RTNH_F_LINKDOWN)
			break;
		return call_fib4_notifiers(dev_net(nh->fib_nh_dev), event_type,
					   &info.info);
	case FIB_EVENT_NH_DEL:
		if ((ignore_link_down && nh->fib_nh_flags & RTNH_F_LINKDOWN) ||
		    (nh->fib_nh_flags & RTNH_F_DEAD))
			return call_fib4_notifiers(dev_net(nh->fib_nh_dev),
						   event_type, &info.info);
		break;
	default:
		break;
	}

	return NOTIFY_DONE;
}

/* Update the PMTU of exceptions when:
 * - the new MTU of the first hop becomes smaller than the PMTU
 * - the old MTU was the same as the PMTU, and it limited discovery of
 *   larger MTUs on the path. With that limit raised, we can now
 *   discover larger MTUs
 * A special case is locked exceptions, for which the PMTU is smaller
 * than the minimal accepted PMTU:
 * - if the new MTU is greater than the PMTU, don't make any change
 * - otherwise, unlock and set PMTU
 */
void fib_nhc_update_mtu(struct fib_nh_common *nhc, u32 new, u32 orig)
{
	struct fnhe_hash_bucket *bucket;
	int i;

	bucket = rcu_dereference_protected(nhc->nhc_exceptions, 1);
	if (!bucket)
		return;

	for (i = 0; i < FNHE_HASH_SIZE; i++) {
		struct fib_nh_exception *fnhe;

		for (fnhe = rcu_dereference_protected(bucket[i].chain, 1);
		     fnhe;
		     fnhe = rcu_dereference_protected(fnhe->fnhe_next, 1)) {
			if (fnhe->fnhe_mtu_locked) {
				if (new <= fnhe->fnhe_pmtu) {
					fnhe->fnhe_pmtu = new;
					fnhe->fnhe_mtu_locked = false;
				}
			} else if (new < fnhe->fnhe_pmtu ||
				   orig == fnhe->fnhe_pmtu) {
				fnhe->fnhe_pmtu = new;
			}
		}
	}
}

void fib_sync_mtu(struct net_device *dev, u32 orig_mtu)
{
	struct hlist_head *head = fib_info_devhash_bucket(dev);
	struct fib_nh *nh;

	hlist_for_each_entry(nh, head, nh_hash) {
		if (nh->fib_nh_dev == dev)
			fib_nhc_update_mtu(&nh->nh_common, dev->mtu, orig_mtu);
	}
}

/* Event              force Flags           Description
 * NETDEV_CHANGE      0     LINKDOWN        Carrier OFF, not for scope host
 * NETDEV_DOWN        0     LINKDOWN|DEAD   Link down, not for scope host
 * NETDEV_DOWN        1     LINKDOWN|DEAD   Last address removed
 * NETDEV_UNREGISTER  1     LINKDOWN|DEAD   Device removed
 *
 * only used when fib_nh is built into fib_info
 */
int fib_sync_down_dev(struct net_device *dev, unsigned long event, bool force)
{
	struct hlist_head *head = fib_info_devhash_bucket(dev);
	struct fib_info *prev_fi = NULL;
	int scope = RT_SCOPE_NOWHERE;
	struct fib_nh *nh;
	int ret = 0;

	if (force)
		scope = -1;

	hlist_for_each_entry(nh, head, nh_hash) {
		struct fib_info *fi = nh->nh_parent;
		int dead;

		BUG_ON(!fi->fib_nhs);
		if (nh->fib_nh_dev != dev || fi == prev_fi)
			continue;
		prev_fi = fi;
		dead = 0;
		change_nexthops(fi) {
			if (nexthop_nh->fib_nh_flags & RTNH_F_DEAD)
				dead++;
			else if (nexthop_nh->fib_nh_dev == dev &&
				 nexthop_nh->fib_nh_scope != scope) {
				switch (event) {
				case NETDEV_DOWN:
				case NETDEV_UNREGISTER:
					nexthop_nh->fib_nh_flags |= RTNH_F_DEAD;
					fallthrough;
				case NETDEV_CHANGE:
					nexthop_nh->fib_nh_flags |= RTNH_F_LINKDOWN;
					break;
				}
				call_fib_nh_notifiers(nexthop_nh,
						      FIB_EVENT_NH_DEL);
				dead++;
			}
#ifdef CONFIG_IP_ROUTE_MULTIPATH
			if (event == NETDEV_UNREGISTER &&
			    nexthop_nh->fib_nh_dev == dev) {
				dead = fi->fib_nhs;
				break;
			}
#endif
		} endfor_nexthops(fi)
		if (dead == fi->fib_nhs) {
			switch (event) {
			case NETDEV_DOWN:
			case NETDEV_UNREGISTER:
				fi->fib_flags |= RTNH_F_DEAD;
				fallthrough;
			case NETDEV_CHANGE:
				fi->fib_flags |= RTNH_F_LINKDOWN;
				break;
			}
			ret++;
		}

		fib_rebalance(fi);
	}

	return ret;
}

/* Must be invoked inside of an RCU protected region.  */
static void fib_select_default(const struct flowi4 *flp, struct fib_result *res)
{
	struct fib_info *fi = NULL, *last_resort = NULL;
	struct hlist_head *fa_head = res->fa_head;
	struct fib_table *tb = res->table;
	u8 slen = 32 - res->prefixlen;
	int order = -1, last_idx = -1;
	struct fib_alias *fa, *fa1 = NULL;
	u32 last_prio = res->fi->fib_priority;
	dscp_t last_dscp = 0;

	hlist_for_each_entry_rcu(fa, fa_head, fa_list) {
		struct fib_info *next_fi = fa->fa_info;
		struct fib_nh_common *nhc;

		if (fa->fa_slen != slen)
			continue;
		if (fa->fa_dscp &&
		    fa->fa_dscp != inet_dsfield_to_dscp(flp->flowi4_tos))
			continue;
		if (fa->tb_id != tb->tb_id)
			continue;
		if (next_fi->fib_priority > last_prio &&
		    fa->fa_dscp == last_dscp) {
			if (last_dscp)
				continue;
			break;
		}
		if (next_fi->fib_flags & RTNH_F_DEAD)
			continue;
		last_dscp = fa->fa_dscp;
		last_prio = next_fi->fib_priority;

		if (next_fi->fib_scope != res->scope ||
		    fa->fa_type != RTN_UNICAST)
			continue;

		nhc = fib_info_nhc(next_fi, 0);
		if (!nhc->nhc_gw_family || nhc->nhc_scope != RT_SCOPE_LINK)
			continue;

		fib_alias_accessed(fa);

		if (!fi) {
			if (next_fi != res->fi)
				break;
			fa1 = fa;
		} else if (!fib_detect_death(fi, order, &last_resort,
					     &last_idx, fa1->fa_default)) {
			fib_result_assign(res, fi);
			fa1->fa_default = order;
			goto out;
		}
		fi = next_fi;
		order++;
	}

	if (order <= 0 || !fi) {
		if (fa1)
			fa1->fa_default = -1;
		goto out;
	}

	if (!fib_detect_death(fi, order, &last_resort, &last_idx,
			      fa1->fa_default)) {
		fib_result_assign(res, fi);
		fa1->fa_default = order;
		goto out;
	}

	if (last_idx >= 0)
		fib_result_assign(res, last_resort);
	fa1->fa_default = last_idx;
out:
	return;
}

/*
 * Dead device goes up. We wake up dead nexthops.
 * It takes sense only on multipath routes.
 *
 * only used when fib_nh is built into fib_info
 */
int fib_sync_up(struct net_device *dev, unsigned char nh_flags)
{
	struct fib_info *prev_fi;
	struct hlist_head *head;
	struct fib_nh *nh;
	int ret;

	if (!(dev->flags & IFF_UP))
		return 0;

	if (nh_flags & RTNH_F_DEAD) {
		unsigned int flags = dev_get_flags(dev);

		if (flags & (IFF_RUNNING | IFF_LOWER_UP))
			nh_flags |= RTNH_F_LINKDOWN;
	}

	prev_fi = NULL;
	head = fib_info_devhash_bucket(dev);
	ret = 0;

	hlist_for_each_entry(nh, head, nh_hash) {
		struct fib_info *fi = nh->nh_parent;
		int alive;

		BUG_ON(!fi->fib_nhs);
		if (nh->fib_nh_dev != dev || fi == prev_fi)
			continue;

		prev_fi = fi;
		alive = 0;
		change_nexthops(fi) {
			if (!(nexthop_nh->fib_nh_flags & nh_flags)) {
				alive++;
				continue;
			}
			if (!nexthop_nh->fib_nh_dev ||
			    !(nexthop_nh->fib_nh_dev->flags & IFF_UP))
				continue;
			if (nexthop_nh->fib_nh_dev != dev ||
			    !__in_dev_get_rtnl(dev))
				continue;
			alive++;
			nexthop_nh->fib_nh_flags &= ~nh_flags;
			call_fib_nh_notifiers(nexthop_nh, FIB_EVENT_NH_ADD);
		} endfor_nexthops(fi)

		if (alive > 0) {
			fi->fib_flags &= ~nh_flags;
			ret++;
		}

		fib_rebalance(fi);
	}

	return ret;
}

#ifdef CONFIG_IP_ROUTE_MULTIPATH
static bool fib_good_nh(const struct fib_nh *nh)
{
	int state = NUD_REACHABLE;

	if (nh->fib_nh_scope == RT_SCOPE_LINK) {
		struct neighbour *n;

		rcu_read_lock_bh();

		if (likely(nh->fib_nh_gw_family == AF_INET))
			n = __ipv4_neigh_lookup_noref(nh->fib_nh_dev,
						   (__force u32)nh->fib_nh_gw4);
		else if (nh->fib_nh_gw_family == AF_INET6)
			n = __ipv6_neigh_lookup_noref_stub(nh->fib_nh_dev,
							   &nh->fib_nh_gw6);
		else
			n = NULL;
		if (n)
			state = n->nud_state;

		rcu_read_unlock_bh();
	}

	return !!(state & NUD_VALID);
}

void fib_select_multipath(struct fib_result *res, int hash)
{
	struct fib_info *fi = res->fi;
	struct net *net = fi->fib_net;
	bool first = false;

	if (unlikely(res->fi->nh)) {
		nexthop_path_fib_result(res, hash);
		return;
	}

	change_nexthops(fi) {
		if (net->ipv4.sysctl_fib_multipath_use_neigh) {
			if (!fib_good_nh(nexthop_nh))
				continue;
			if (!first) {
				res->nh_sel = nhsel;
				res->nhc = &nexthop_nh->nh_common;
				first = true;
			}
		}

		if (hash > atomic_read(&nexthop_nh->fib_nh_upper_bound))
			continue;

		res->nh_sel = nhsel;
		res->nhc = &nexthop_nh->nh_common;
		return;
	} endfor_nexthops(fi);
}
#endif

void fib_select_path(struct net *net, struct fib_result *res,
		     struct flowi4 *fl4, const struct sk_buff *skb)
{
	if (fl4->flowi4_oif)
		goto check_saddr;

#ifdef CONFIG_IP_ROUTE_MULTIPATH
	if (fib_info_num_path(res->fi) > 1) {
		int h = fib_multipath_hash(net, fl4, skb, NULL);

		fib_select_multipath(res, h);
	}
	else
#endif
	if (!res->prefixlen &&
	    res->table->tb_num_default > 1 &&
	    res->type == RTN_UNICAST)
		fib_select_default(fl4, res);

check_saddr:
	if (!fl4->saddr)
		fl4->saddr = fib_result_prefsrc(net, res);
}<|MERGE_RESOLUTION|>--- conflicted
+++ resolved
@@ -1230,13 +1230,8 @@
 	}
 
 	nh->fib_nh_dev = in_dev->dev;
-<<<<<<< HEAD
 	netdev_hold(nh->fib_nh_dev, &nh->fib_nh_dev_tracker, GFP_ATOMIC);
-	nh->fib_nh_scope = RT_SCOPE_HOST;
-=======
-	dev_hold_track(nh->fib_nh_dev, &nh->fib_nh_dev_tracker, GFP_ATOMIC);
 	nh->fib_nh_scope = RT_SCOPE_LINK;
->>>>>>> db886979
 	if (!netif_carrier_ok(nh->fib_nh_dev))
 		nh->fib_nh_flags |= RTNH_F_LINKDOWN;
 	err = 0;
