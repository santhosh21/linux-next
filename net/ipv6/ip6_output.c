// SPDX-License-Identifier: GPL-2.0-or-later
/*
 *	IPv6 output functions
 *	Linux INET6 implementation
 *
 *	Authors:
 *	Pedro Roque		<roque@di.fc.ul.pt>
 *
 *	Based on linux/net/ipv4/ip_output.c
 *
 *	Changes:
 *	A.N.Kuznetsov	:	airthmetics in fragmentation.
 *				extension headers are implemented.
 *				route changes now work.
 *				ip6_forward does not confuse sniffers.
 *				etc.
 *
 *      H. von Brand    :       Added missing #include <linux/string.h>
 *	Imran Patel	:	frag id should be in NBO
 *      Kazunori MIYAZAWA @USAGI
 *			:       add ip6_append_data and related functions
 *				for datagram xmit
 */

#include <linux/errno.h>
#include <linux/kernel.h>
#include <linux/string.h>
#include <linux/socket.h>
#include <linux/net.h>
#include <linux/netdevice.h>
#include <linux/if_arp.h>
#include <linux/in6.h>
#include <linux/tcp.h>
#include <linux/route.h>
#include <linux/module.h>
#include <linux/slab.h>

#include <linux/bpf-cgroup.h>
#include <linux/netfilter.h>
#include <linux/netfilter_ipv6.h>

#include <net/sock.h>
#include <net/snmp.h>

#include <net/ipv6.h>
#include <net/ndisc.h>
#include <net/protocol.h>
#include <net/ip6_route.h>
#include <net/addrconf.h>
#include <net/rawv6.h>
#include <net/icmp.h>
#include <net/xfrm.h>
#include <net/checksum.h>
#include <linux/mroute6.h>
#include <net/l3mdev.h>
#include <net/lwtunnel.h>
#include <net/ip_tunnels.h>

static int ip6_finish_output2(struct net *net, struct sock *sk, struct sk_buff *skb)
{
	struct dst_entry *dst = skb_dst(skb);
	struct net_device *dev = dst->dev;
	struct inet6_dev *idev = ip6_dst_idev(dst);
	unsigned int hh_len = LL_RESERVED_SPACE(dev);
	const struct in6_addr *daddr, *nexthop;
	struct ipv6hdr *hdr;
	struct neighbour *neigh;
	int ret;

	/* Be paranoid, rather than too clever. */
	if (unlikely(hh_len > skb_headroom(skb)) && dev->header_ops) {
		skb = skb_expand_head(skb, hh_len);
		if (!skb) {
			IP6_INC_STATS(net, idev, IPSTATS_MIB_OUTDISCARDS);
			return -ENOMEM;
		}
	}

	hdr = ipv6_hdr(skb);
	daddr = &hdr->daddr;
	if (ipv6_addr_is_multicast(daddr)) {
		if (!(dev->flags & IFF_LOOPBACK) && sk_mc_loop(sk) &&
		    ((mroute6_is_socket(net, skb) &&
		     !(IP6CB(skb)->flags & IP6SKB_FORWARDED)) ||
		     ipv6_chk_mcast_addr(dev, daddr, &hdr->saddr))) {
			struct sk_buff *newskb = skb_clone(skb, GFP_ATOMIC);

			/* Do not check for IFF_ALLMULTI; multicast routing
			   is not supported in any case.
			 */
			if (newskb)
				NF_HOOK(NFPROTO_IPV6, NF_INET_POST_ROUTING,
					net, sk, newskb, NULL, newskb->dev,
					dev_loopback_xmit);

			if (hdr->hop_limit == 0) {
				IP6_INC_STATS(net, idev,
					      IPSTATS_MIB_OUTDISCARDS);
				kfree_skb(skb);
				return 0;
			}
		}

		IP6_UPD_PO_STATS(net, idev, IPSTATS_MIB_OUTMCAST, skb->len);
		if (IPV6_ADDR_MC_SCOPE(daddr) <= IPV6_ADDR_SCOPE_NODELOCAL &&
		    !(dev->flags & IFF_LOOPBACK)) {
			kfree_skb(skb);
			return 0;
		}
	}

	if (lwtunnel_xmit_redirect(dst->lwtstate)) {
		int res = lwtunnel_xmit(skb);

		if (res < 0 || res == LWTUNNEL_XMIT_DONE)
			return res;
	}

	rcu_read_lock_bh();
	nexthop = rt6_nexthop((struct rt6_info *)dst, daddr);
	neigh = __ipv6_neigh_lookup_noref(dev, nexthop);

	if (unlikely(IS_ERR_OR_NULL(neigh))) {
		if (unlikely(!neigh))
			neigh = __neigh_create(&nd_tbl, nexthop, dev, false);
		if (IS_ERR(neigh)) {
			rcu_read_unlock_bh();
			IP6_INC_STATS(net, idev, IPSTATS_MIB_OUTNOROUTES);
			kfree_skb_reason(skb, SKB_DROP_REASON_NEIGH_CREATEFAIL);
			return -EINVAL;
		}
	}
	sock_confirm_neigh(skb, neigh);
	ret = neigh_output(neigh, skb, false);
	rcu_read_unlock_bh();
	return ret;
}

static int
ip6_finish_output_gso_slowpath_drop(struct net *net, struct sock *sk,
				    struct sk_buff *skb, unsigned int mtu)
{
	struct sk_buff *segs, *nskb;
	netdev_features_t features;
	int ret = 0;

	/* Please see corresponding comment in ip_finish_output_gso
	 * describing the cases where GSO segment length exceeds the
	 * egress MTU.
	 */
	features = netif_skb_features(skb);
	segs = skb_gso_segment(skb, features & ~NETIF_F_GSO_MASK);
	if (IS_ERR_OR_NULL(segs)) {
		kfree_skb(skb);
		return -ENOMEM;
	}

	consume_skb(skb);

	skb_list_walk_safe(segs, segs, nskb) {
		int err;

		skb_mark_not_on_list(segs);
		err = ip6_fragment(net, sk, segs, ip6_finish_output2);
		if (err && ret == 0)
			ret = err;
	}

	return ret;
}

static int __ip6_finish_output(struct net *net, struct sock *sk, struct sk_buff *skb)
{
	unsigned int mtu;

#if defined(CONFIG_NETFILTER) && defined(CONFIG_XFRM)
	/* Policy lookup after SNAT yielded a new policy */
	if (skb_dst(skb)->xfrm) {
		IP6CB(skb)->flags |= IP6SKB_REROUTED;
		return dst_output(net, sk, skb);
	}
#endif

	mtu = ip6_skb_dst_mtu(skb);
	if (skb_is_gso(skb) &&
	    !(IP6CB(skb)->flags & IP6SKB_FAKEJUMBO) &&
	    !skb_gso_validate_network_len(skb, mtu))
		return ip6_finish_output_gso_slowpath_drop(net, sk, skb, mtu);

	if ((skb->len > mtu && !skb_is_gso(skb)) ||
	    dst_allfrag(skb_dst(skb)) ||
	    (IP6CB(skb)->frag_max_size && skb->len > IP6CB(skb)->frag_max_size))
		return ip6_fragment(net, sk, skb, ip6_finish_output2);
	else
		return ip6_finish_output2(net, sk, skb);
}

static int ip6_finish_output(struct net *net, struct sock *sk, struct sk_buff *skb)
{
	int ret;

	ret = BPF_CGROUP_RUN_PROG_INET_EGRESS(sk, skb);
	switch (ret) {
	case NET_XMIT_SUCCESS:
	case NET_XMIT_CN:
		return __ip6_finish_output(net, sk, skb) ? : ret;
	default:
		kfree_skb_reason(skb, SKB_DROP_REASON_BPF_CGROUP_EGRESS);
		return ret;
	}
}

int ip6_output(struct net *net, struct sock *sk, struct sk_buff *skb)
{
	struct net_device *dev = skb_dst(skb)->dev, *indev = skb->dev;
	struct inet6_dev *idev = ip6_dst_idev(skb_dst(skb));

	skb->protocol = htons(ETH_P_IPV6);
	skb->dev = dev;

	if (unlikely(idev->cnf.disable_ipv6)) {
		IP6_INC_STATS(net, idev, IPSTATS_MIB_OUTDISCARDS);
		kfree_skb_reason(skb, SKB_DROP_REASON_IPV6DISABLED);
		return 0;
	}

	return NF_HOOK_COND(NFPROTO_IPV6, NF_INET_POST_ROUTING,
			    net, sk, skb, indev, dev,
			    ip6_finish_output,
			    !(IP6CB(skb)->flags & IP6SKB_REROUTED));
}
EXPORT_SYMBOL(ip6_output);

bool ip6_autoflowlabel(struct net *net, const struct ipv6_pinfo *np)
{
	if (!np->autoflowlabel_set)
		return ip6_default_np_autolabel(net);
	else
		return np->autoflowlabel;
}

/*
 * xmit an sk_buff (used by TCP, SCTP and DCCP)
 * Note : socket lock is not held for SYNACK packets, but might be modified
 * by calls to skb_set_owner_w() and ipv6_local_error(),
 * which are using proper atomic operations or spinlocks.
 */
int ip6_xmit(const struct sock *sk, struct sk_buff *skb, struct flowi6 *fl6,
	     __u32 mark, struct ipv6_txoptions *opt, int tclass, u32 priority)
{
	struct net *net = sock_net(sk);
	const struct ipv6_pinfo *np = inet6_sk(sk);
	struct in6_addr *first_hop = &fl6->daddr;
	struct dst_entry *dst = skb_dst(skb);
	struct net_device *dev = dst->dev;
	struct inet6_dev *idev = ip6_dst_idev(dst);
	struct hop_jumbo_hdr *hop_jumbo;
	int hoplen = sizeof(*hop_jumbo);
	unsigned int head_room;
	struct ipv6hdr *hdr;
	u8  proto = fl6->flowi6_proto;
	int seg_len = skb->len;
	int hlimit = -1;
	u32 mtu;

	head_room = sizeof(struct ipv6hdr) + hoplen + LL_RESERVED_SPACE(dev);
	if (opt)
		head_room += opt->opt_nflen + opt->opt_flen;

	if (unlikely(head_room > skb_headroom(skb))) {
		skb = skb_expand_head(skb, head_room);
		if (!skb) {
			IP6_INC_STATS(net, idev, IPSTATS_MIB_OUTDISCARDS);
			return -ENOBUFS;
		}
	}

	if (opt) {
		seg_len += opt->opt_nflen + opt->opt_flen;

		if (opt->opt_flen)
			ipv6_push_frag_opts(skb, opt, &proto);

		if (opt->opt_nflen)
			ipv6_push_nfrag_opts(skb, opt, &proto, &first_hop,
					     &fl6->saddr);
	}

	if (unlikely(seg_len > IPV6_MAXPLEN)) {
		hop_jumbo = skb_push(skb, hoplen);

		hop_jumbo->nexthdr = proto;
		hop_jumbo->hdrlen = 0;
		hop_jumbo->tlv_type = IPV6_TLV_JUMBO;
		hop_jumbo->tlv_len = 4;
		hop_jumbo->jumbo_payload_len = htonl(seg_len + hoplen);

		proto = IPPROTO_HOPOPTS;
		seg_len = 0;
		IP6CB(skb)->flags |= IP6SKB_FAKEJUMBO;
	}

	skb_push(skb, sizeof(struct ipv6hdr));
	skb_reset_network_header(skb);
	hdr = ipv6_hdr(skb);

	/*
	 *	Fill in the IPv6 header
	 */
	if (np)
		hlimit = np->hop_limit;
	if (hlimit < 0)
		hlimit = ip6_dst_hoplimit(dst);

	ip6_flow_hdr(hdr, tclass, ip6_make_flowlabel(net, skb, fl6->flowlabel,
				ip6_autoflowlabel(net, np), fl6));

	hdr->payload_len = htons(seg_len);
	hdr->nexthdr = proto;
	hdr->hop_limit = hlimit;

	hdr->saddr = fl6->saddr;
	hdr->daddr = *first_hop;

	skb->protocol = htons(ETH_P_IPV6);
	skb->priority = priority;
	skb->mark = mark;

	mtu = dst_mtu(dst);
	if ((skb->len <= mtu) || skb->ignore_df || skb_is_gso(skb)) {
		IP6_UPD_PO_STATS(net, idev, IPSTATS_MIB_OUT, skb->len);

		/* if egress device is enslaved to an L3 master device pass the
		 * skb to its handler for processing
		 */
		skb = l3mdev_ip6_out((struct sock *)sk, skb);
		if (unlikely(!skb))
			return 0;

		/* hooks should never assume socket lock is held.
		 * we promote our socket to non const
		 */
		return NF_HOOK(NFPROTO_IPV6, NF_INET_LOCAL_OUT,
			       net, (struct sock *)sk, skb, NULL, dev,
			       dst_output);
	}

	skb->dev = dev;
	/* ipv6_local_error() does not require socket lock,
	 * we promote our socket to non const
	 */
	ipv6_local_error((struct sock *)sk, EMSGSIZE, fl6, mtu);

	IP6_INC_STATS(net, idev, IPSTATS_MIB_FRAGFAILS);
	kfree_skb(skb);
	return -EMSGSIZE;
}
EXPORT_SYMBOL(ip6_xmit);

static int ip6_call_ra_chain(struct sk_buff *skb, int sel)
{
	struct ip6_ra_chain *ra;
	struct sock *last = NULL;

	read_lock(&ip6_ra_lock);
	for (ra = ip6_ra_chain; ra; ra = ra->next) {
		struct sock *sk = ra->sk;
		if (sk && ra->sel == sel &&
		    (!sk->sk_bound_dev_if ||
		     sk->sk_bound_dev_if == skb->dev->ifindex)) {
			struct ipv6_pinfo *np = inet6_sk(sk);

			if (np && np->rtalert_isolate &&
			    !net_eq(sock_net(sk), dev_net(skb->dev))) {
				continue;
			}
			if (last) {
				struct sk_buff *skb2 = skb_clone(skb, GFP_ATOMIC);
				if (skb2)
					rawv6_rcv(last, skb2);
			}
			last = sk;
		}
	}

	if (last) {
		rawv6_rcv(last, skb);
		read_unlock(&ip6_ra_lock);
		return 1;
	}
	read_unlock(&ip6_ra_lock);
	return 0;
}

static int ip6_forward_proxy_check(struct sk_buff *skb)
{
	struct ipv6hdr *hdr = ipv6_hdr(skb);
	u8 nexthdr = hdr->nexthdr;
	__be16 frag_off;
	int offset;

	if (ipv6_ext_hdr(nexthdr)) {
		offset = ipv6_skip_exthdr(skb, sizeof(*hdr), &nexthdr, &frag_off);
		if (offset < 0)
			return 0;
	} else
		offset = sizeof(struct ipv6hdr);

	if (nexthdr == IPPROTO_ICMPV6) {
		struct icmp6hdr *icmp6;

		if (!pskb_may_pull(skb, (skb_network_header(skb) +
					 offset + 1 - skb->data)))
			return 0;

		icmp6 = (struct icmp6hdr *)(skb_network_header(skb) + offset);

		switch (icmp6->icmp6_type) {
		case NDISC_ROUTER_SOLICITATION:
		case NDISC_ROUTER_ADVERTISEMENT:
		case NDISC_NEIGHBOUR_SOLICITATION:
		case NDISC_NEIGHBOUR_ADVERTISEMENT:
		case NDISC_REDIRECT:
			/* For reaction involving unicast neighbor discovery
			 * message destined to the proxied address, pass it to
			 * input function.
			 */
			return 1;
		default:
			break;
		}
	}

	/*
	 * The proxying router can't forward traffic sent to a link-local
	 * address, so signal the sender and discard the packet. This
	 * behavior is clarified by the MIPv6 specification.
	 */
	if (ipv6_addr_type(&hdr->daddr) & IPV6_ADDR_LINKLOCAL) {
		dst_link_failure(skb);
		return -1;
	}

	return 0;
}

static inline int ip6_forward_finish(struct net *net, struct sock *sk,
				     struct sk_buff *skb)
{
	struct dst_entry *dst = skb_dst(skb);

	__IP6_INC_STATS(net, ip6_dst_idev(dst), IPSTATS_MIB_OUTFORWDATAGRAMS);
	__IP6_ADD_STATS(net, ip6_dst_idev(dst), IPSTATS_MIB_OUTOCTETS, skb->len);

#ifdef CONFIG_NET_SWITCHDEV
	if (skb->offload_l3_fwd_mark) {
		consume_skb(skb);
		return 0;
	}
#endif

	skb_clear_tstamp(skb);
	return dst_output(net, sk, skb);
}

static bool ip6_pkt_too_big(const struct sk_buff *skb, unsigned int mtu)
{
	if (skb->len <= mtu)
		return false;

	/* ipv6 conntrack defrag sets max_frag_size + ignore_df */
	if (IP6CB(skb)->frag_max_size && IP6CB(skb)->frag_max_size > mtu)
		return true;

	if (skb->ignore_df)
		return false;

	if (skb_is_gso(skb) && skb_gso_validate_network_len(skb, mtu))
		return false;

	return true;
}

int ip6_forward(struct sk_buff *skb)
{
	struct dst_entry *dst = skb_dst(skb);
	struct ipv6hdr *hdr = ipv6_hdr(skb);
	struct inet6_skb_parm *opt = IP6CB(skb);
	struct net *net = dev_net(dst->dev);
	struct inet6_dev *idev;
	SKB_DR(reason);
	u32 mtu;

	idev = __in6_dev_get_safely(dev_get_by_index_rcu(net, IP6CB(skb)->iif));
	if (net->ipv6.devconf_all->forwarding == 0)
		goto error;

	if (skb->pkt_type != PACKET_HOST)
		goto drop;

	if (unlikely(skb->sk))
		goto drop;

	if (skb_warn_if_lro(skb))
		goto drop;

	if (!net->ipv6.devconf_all->disable_policy &&
	    (!idev || !idev->cnf.disable_policy) &&
	    !xfrm6_policy_check(NULL, XFRM_POLICY_FWD, skb)) {
		__IP6_INC_STATS(net, idev, IPSTATS_MIB_INDISCARDS);
		goto drop;
	}

	skb_forward_csum(skb);

	/*
	 *	We DO NOT make any processing on
	 *	RA packets, pushing them to user level AS IS
	 *	without ane WARRANTY that application will be able
	 *	to interpret them. The reason is that we
	 *	cannot make anything clever here.
	 *
	 *	We are not end-node, so that if packet contains
	 *	AH/ESP, we cannot make anything.
	 *	Defragmentation also would be mistake, RA packets
	 *	cannot be fragmented, because there is no warranty
	 *	that different fragments will go along one path. --ANK
	 */
	if (unlikely(opt->flags & IP6SKB_ROUTERALERT)) {
		if (ip6_call_ra_chain(skb, ntohs(opt->ra)))
			return 0;
	}

	/*
	 *	check and decrement ttl
	 */
	if (hdr->hop_limit <= 1) {
		icmpv6_send(skb, ICMPV6_TIME_EXCEED, ICMPV6_EXC_HOPLIMIT, 0);
		__IP6_INC_STATS(net, idev, IPSTATS_MIB_INHDRERRORS);

		kfree_skb_reason(skb, SKB_DROP_REASON_IP_INHDR);
		return -ETIMEDOUT;
	}

	/* XXX: idev->cnf.proxy_ndp? */
	if (net->ipv6.devconf_all->proxy_ndp &&
	    pneigh_lookup(&nd_tbl, net, &hdr->daddr, skb->dev, 0)) {
		int proxied = ip6_forward_proxy_check(skb);
		if (proxied > 0) {
			hdr->hop_limit--;
			return ip6_input(skb);
		} else if (proxied < 0) {
			__IP6_INC_STATS(net, idev, IPSTATS_MIB_INDISCARDS);
			goto drop;
		}
	}

	if (!xfrm6_route_forward(skb)) {
		__IP6_INC_STATS(net, idev, IPSTATS_MIB_INDISCARDS);
		SKB_DR_SET(reason, XFRM_POLICY);
		goto drop;
	}
	dst = skb_dst(skb);

	/* IPv6 specs say nothing about it, but it is clear that we cannot
	   send redirects to source routed frames.
	   We don't send redirects to frames decapsulated from IPsec.
	 */
	if (IP6CB(skb)->iif == dst->dev->ifindex &&
	    opt->srcrt == 0 && !skb_sec_path(skb)) {
		struct in6_addr *target = NULL;
		struct inet_peer *peer;
		struct rt6_info *rt;

		/*
		 *	incoming and outgoing devices are the same
		 *	send a redirect.
		 */

		rt = (struct rt6_info *) dst;
		if (rt->rt6i_flags & RTF_GATEWAY)
			target = &rt->rt6i_gateway;
		else
			target = &hdr->daddr;

		peer = inet_getpeer_v6(net->ipv6.peers, &hdr->daddr, 1);

		/* Limit redirects both by destination (here)
		   and by source (inside ndisc_send_redirect)
		 */
		if (inet_peer_xrlim_allow(peer, 1*HZ))
			ndisc_send_redirect(skb, target);
		if (peer)
			inet_putpeer(peer);
	} else {
		int addrtype = ipv6_addr_type(&hdr->saddr);

		/* This check is security critical. */
		if (addrtype == IPV6_ADDR_ANY ||
		    addrtype & (IPV6_ADDR_MULTICAST | IPV6_ADDR_LOOPBACK))
			goto error;
		if (addrtype & IPV6_ADDR_LINKLOCAL) {
			icmpv6_send(skb, ICMPV6_DEST_UNREACH,
				    ICMPV6_NOT_NEIGHBOUR, 0);
			goto error;
		}
	}

	mtu = ip6_dst_mtu_maybe_forward(dst, true);
	if (mtu < IPV6_MIN_MTU)
		mtu = IPV6_MIN_MTU;

	if (ip6_pkt_too_big(skb, mtu)) {
		/* Again, force OUTPUT device used as source address */
		skb->dev = dst->dev;
		icmpv6_send(skb, ICMPV6_PKT_TOOBIG, 0, mtu);
		__IP6_INC_STATS(net, idev, IPSTATS_MIB_INTOOBIGERRORS);
		__IP6_INC_STATS(net, ip6_dst_idev(dst),
				IPSTATS_MIB_FRAGFAILS);
		kfree_skb_reason(skb, SKB_DROP_REASON_PKT_TOO_BIG);
		return -EMSGSIZE;
	}

	if (skb_cow(skb, dst->dev->hard_header_len)) {
		__IP6_INC_STATS(net, ip6_dst_idev(dst),
				IPSTATS_MIB_OUTDISCARDS);
		goto drop;
	}

	hdr = ipv6_hdr(skb);

	/* Mangling hops number delayed to point after skb COW */

	hdr->hop_limit--;

	return NF_HOOK(NFPROTO_IPV6, NF_INET_FORWARD,
		       net, NULL, skb, skb->dev, dst->dev,
		       ip6_forward_finish);

error:
	__IP6_INC_STATS(net, idev, IPSTATS_MIB_INADDRERRORS);
	SKB_DR_SET(reason, IP_INADDRERRORS);
drop:
	kfree_skb_reason(skb, reason);
	return -EINVAL;
}

static void ip6_copy_metadata(struct sk_buff *to, struct sk_buff *from)
{
	to->pkt_type = from->pkt_type;
	to->priority = from->priority;
	to->protocol = from->protocol;
	skb_dst_drop(to);
	skb_dst_set(to, dst_clone(skb_dst(from)));
	to->dev = from->dev;
	to->mark = from->mark;

	skb_copy_hash(to, from);

#ifdef CONFIG_NET_SCHED
	to->tc_index = from->tc_index;
#endif
	nf_copy(to, from);
	skb_ext_copy(to, from);
	skb_copy_secmark(to, from);
}

int ip6_fraglist_init(struct sk_buff *skb, unsigned int hlen, u8 *prevhdr,
		      u8 nexthdr, __be32 frag_id,
		      struct ip6_fraglist_iter *iter)
{
	unsigned int first_len;
	struct frag_hdr *fh;

	/* BUILD HEADER */
	*prevhdr = NEXTHDR_FRAGMENT;
	iter->tmp_hdr = kmemdup(skb_network_header(skb), hlen, GFP_ATOMIC);
	if (!iter->tmp_hdr)
		return -ENOMEM;

	iter->frag = skb_shinfo(skb)->frag_list;
	skb_frag_list_init(skb);

	iter->offset = 0;
	iter->hlen = hlen;
	iter->frag_id = frag_id;
	iter->nexthdr = nexthdr;

	__skb_pull(skb, hlen);
	fh = __skb_push(skb, sizeof(struct frag_hdr));
	__skb_push(skb, hlen);
	skb_reset_network_header(skb);
	memcpy(skb_network_header(skb), iter->tmp_hdr, hlen);

	fh->nexthdr = nexthdr;
	fh->reserved = 0;
	fh->frag_off = htons(IP6_MF);
	fh->identification = frag_id;

	first_len = skb_pagelen(skb);
	skb->data_len = first_len - skb_headlen(skb);
	skb->len = first_len;
	ipv6_hdr(skb)->payload_len = htons(first_len - sizeof(struct ipv6hdr));

	return 0;
}
EXPORT_SYMBOL(ip6_fraglist_init);

void ip6_fraglist_prepare(struct sk_buff *skb,
			  struct ip6_fraglist_iter *iter)
{
	struct sk_buff *frag = iter->frag;
	unsigned int hlen = iter->hlen;
	struct frag_hdr *fh;

	frag->ip_summed = CHECKSUM_NONE;
	skb_reset_transport_header(frag);
	fh = __skb_push(frag, sizeof(struct frag_hdr));
	__skb_push(frag, hlen);
	skb_reset_network_header(frag);
	memcpy(skb_network_header(frag), iter->tmp_hdr, hlen);
	iter->offset += skb->len - hlen - sizeof(struct frag_hdr);
	fh->nexthdr = iter->nexthdr;
	fh->reserved = 0;
	fh->frag_off = htons(iter->offset);
	if (frag->next)
		fh->frag_off |= htons(IP6_MF);
	fh->identification = iter->frag_id;
	ipv6_hdr(frag)->payload_len = htons(frag->len - sizeof(struct ipv6hdr));
	ip6_copy_metadata(frag, skb);
}
EXPORT_SYMBOL(ip6_fraglist_prepare);

void ip6_frag_init(struct sk_buff *skb, unsigned int hlen, unsigned int mtu,
		   unsigned short needed_tailroom, int hdr_room, u8 *prevhdr,
		   u8 nexthdr, __be32 frag_id, struct ip6_frag_state *state)
{
	state->prevhdr = prevhdr;
	state->nexthdr = nexthdr;
	state->frag_id = frag_id;

	state->hlen = hlen;
	state->mtu = mtu;

	state->left = skb->len - hlen;	/* Space per frame */
	state->ptr = hlen;		/* Where to start from */

	state->hroom = hdr_room;
	state->troom = needed_tailroom;

	state->offset = 0;
}
EXPORT_SYMBOL(ip6_frag_init);

struct sk_buff *ip6_frag_next(struct sk_buff *skb, struct ip6_frag_state *state)
{
	u8 *prevhdr = state->prevhdr, *fragnexthdr_offset;
	struct sk_buff *frag;
	struct frag_hdr *fh;
	unsigned int len;

	len = state->left;
	/* IF: it doesn't fit, use 'mtu' - the data space left */
	if (len > state->mtu)
		len = state->mtu;
	/* IF: we are not sending up to and including the packet end
	   then align the next start on an eight byte boundary */
	if (len < state->left)
		len &= ~7;

	/* Allocate buffer */
	frag = alloc_skb(len + state->hlen + sizeof(struct frag_hdr) +
			 state->hroom + state->troom, GFP_ATOMIC);
	if (!frag)
		return ERR_PTR(-ENOMEM);

	/*
	 *	Set up data on packet
	 */

	ip6_copy_metadata(frag, skb);
	skb_reserve(frag, state->hroom);
	skb_put(frag, len + state->hlen + sizeof(struct frag_hdr));
	skb_reset_network_header(frag);
	fh = (struct frag_hdr *)(skb_network_header(frag) + state->hlen);
	frag->transport_header = (frag->network_header + state->hlen +
				  sizeof(struct frag_hdr));

	/*
	 *	Charge the memory for the fragment to any owner
	 *	it might possess
	 */
	if (skb->sk)
		skb_set_owner_w(frag, skb->sk);

	/*
	 *	Copy the packet header into the new buffer.
	 */
	skb_copy_from_linear_data(skb, skb_network_header(frag), state->hlen);

	fragnexthdr_offset = skb_network_header(frag);
	fragnexthdr_offset += prevhdr - skb_network_header(skb);
	*fragnexthdr_offset = NEXTHDR_FRAGMENT;

	/*
	 *	Build fragment header.
	 */
	fh->nexthdr = state->nexthdr;
	fh->reserved = 0;
	fh->identification = state->frag_id;

	/*
	 *	Copy a block of the IP datagram.
	 */
	BUG_ON(skb_copy_bits(skb, state->ptr, skb_transport_header(frag),
			     len));
	state->left -= len;

	fh->frag_off = htons(state->offset);
	if (state->left > 0)
		fh->frag_off |= htons(IP6_MF);
	ipv6_hdr(frag)->payload_len = htons(frag->len - sizeof(struct ipv6hdr));

	state->ptr += len;
	state->offset += len;

	return frag;
}
EXPORT_SYMBOL(ip6_frag_next);

int ip6_fragment(struct net *net, struct sock *sk, struct sk_buff *skb,
		 int (*output)(struct net *, struct sock *, struct sk_buff *))
{
	struct sk_buff *frag;
	struct rt6_info *rt = (struct rt6_info *)skb_dst(skb);
	struct ipv6_pinfo *np = skb->sk && !dev_recursion_level() ?
				inet6_sk(skb->sk) : NULL;
	bool mono_delivery_time = skb->mono_delivery_time;
	struct ip6_frag_state state;
	unsigned int mtu, hlen, nexthdr_offset;
	ktime_t tstamp = skb->tstamp;
	int hroom, err = 0;
	__be32 frag_id;
	u8 *prevhdr, nexthdr = 0;

	err = ip6_find_1stfragopt(skb, &prevhdr);
	if (err < 0)
		goto fail;
	hlen = err;
	nexthdr = *prevhdr;
	nexthdr_offset = prevhdr - skb_network_header(skb);

	mtu = ip6_skb_dst_mtu(skb);

	/* We must not fragment if the socket is set to force MTU discovery
	 * or if the skb it not generated by a local socket.
	 */
	if (unlikely(!skb->ignore_df && skb->len > mtu))
		goto fail_toobig;

	if (IP6CB(skb)->frag_max_size) {
		if (IP6CB(skb)->frag_max_size > mtu)
			goto fail_toobig;

		/* don't send fragments larger than what we received */
		mtu = IP6CB(skb)->frag_max_size;
		if (mtu < IPV6_MIN_MTU)
			mtu = IPV6_MIN_MTU;
	}

	if (np && np->frag_size < mtu) {
		if (np->frag_size)
			mtu = np->frag_size;
	}
	if (mtu < hlen + sizeof(struct frag_hdr) + 8)
		goto fail_toobig;
	mtu -= hlen + sizeof(struct frag_hdr);

	frag_id = ipv6_select_ident(net, &ipv6_hdr(skb)->daddr,
				    &ipv6_hdr(skb)->saddr);

	if (skb->ip_summed == CHECKSUM_PARTIAL &&
	    (err = skb_checksum_help(skb)))
		goto fail;

	prevhdr = skb_network_header(skb) + nexthdr_offset;
	hroom = LL_RESERVED_SPACE(rt->dst.dev);
	if (skb_has_frag_list(skb)) {
		unsigned int first_len = skb_pagelen(skb);
		struct ip6_fraglist_iter iter;
		struct sk_buff *frag2;

		if (first_len - hlen > mtu ||
		    ((first_len - hlen) & 7) ||
		    skb_cloned(skb) ||
		    skb_headroom(skb) < (hroom + sizeof(struct frag_hdr)))
			goto slow_path;

		skb_walk_frags(skb, frag) {
			/* Correct geometry. */
			if (frag->len > mtu ||
			    ((frag->len & 7) && frag->next) ||
			    skb_headroom(frag) < (hlen + hroom + sizeof(struct frag_hdr)))
				goto slow_path_clean;

			/* Partially cloned skb? */
			if (skb_shared(frag))
				goto slow_path_clean;

			BUG_ON(frag->sk);
			if (skb->sk) {
				frag->sk = skb->sk;
				frag->destructor = sock_wfree;
			}
			skb->truesize -= frag->truesize;
		}

		err = ip6_fraglist_init(skb, hlen, prevhdr, nexthdr, frag_id,
					&iter);
		if (err < 0)
			goto fail;

		for (;;) {
			/* Prepare header of the next frame,
			 * before previous one went down. */
			if (iter.frag)
				ip6_fraglist_prepare(skb, &iter);

			skb_set_delivery_time(skb, tstamp, mono_delivery_time);
			err = output(net, sk, skb);
			if (!err)
				IP6_INC_STATS(net, ip6_dst_idev(&rt->dst),
					      IPSTATS_MIB_FRAGCREATES);

			if (err || !iter.frag)
				break;

			skb = ip6_fraglist_next(&iter);
		}

		kfree(iter.tmp_hdr);

		if (err == 0) {
			IP6_INC_STATS(net, ip6_dst_idev(&rt->dst),
				      IPSTATS_MIB_FRAGOKS);
			return 0;
		}

		kfree_skb_list(iter.frag);

		IP6_INC_STATS(net, ip6_dst_idev(&rt->dst),
			      IPSTATS_MIB_FRAGFAILS);
		return err;

slow_path_clean:
		skb_walk_frags(skb, frag2) {
			if (frag2 == frag)
				break;
			frag2->sk = NULL;
			frag2->destructor = NULL;
			skb->truesize += frag2->truesize;
		}
	}

slow_path:
	/*
	 *	Fragment the datagram.
	 */

	ip6_frag_init(skb, hlen, mtu, rt->dst.dev->needed_tailroom,
		      LL_RESERVED_SPACE(rt->dst.dev), prevhdr, nexthdr, frag_id,
		      &state);

	/*
	 *	Keep copying data until we run out.
	 */

	while (state.left > 0) {
		frag = ip6_frag_next(skb, &state);
		if (IS_ERR(frag)) {
			err = PTR_ERR(frag);
			goto fail;
		}

		/*
		 *	Put this fragment into the sending queue.
		 */
		skb_set_delivery_time(frag, tstamp, mono_delivery_time);
		err = output(net, sk, frag);
		if (err)
			goto fail;

		IP6_INC_STATS(net, ip6_dst_idev(skb_dst(skb)),
			      IPSTATS_MIB_FRAGCREATES);
	}
	IP6_INC_STATS(net, ip6_dst_idev(skb_dst(skb)),
		      IPSTATS_MIB_FRAGOKS);
	consume_skb(skb);
	return err;

fail_toobig:
	if (skb->sk && dst_allfrag(skb_dst(skb)))
		sk_gso_disable(skb->sk);

	icmpv6_send(skb, ICMPV6_PKT_TOOBIG, 0, mtu);
	err = -EMSGSIZE;

fail:
	IP6_INC_STATS(net, ip6_dst_idev(skb_dst(skb)),
		      IPSTATS_MIB_FRAGFAILS);
	kfree_skb(skb);
	return err;
}

static inline int ip6_rt_check(const struct rt6key *rt_key,
			       const struct in6_addr *fl_addr,
			       const struct in6_addr *addr_cache)
{
	return (rt_key->plen != 128 || !ipv6_addr_equal(fl_addr, &rt_key->addr)) &&
		(!addr_cache || !ipv6_addr_equal(fl_addr, addr_cache));
}

static struct dst_entry *ip6_sk_dst_check(struct sock *sk,
					  struct dst_entry *dst,
					  const struct flowi6 *fl6)
{
	struct ipv6_pinfo *np = inet6_sk(sk);
	struct rt6_info *rt;

	if (!dst)
		goto out;

	if (dst->ops->family != AF_INET6) {
		dst_release(dst);
		return NULL;
	}

	rt = (struct rt6_info *)dst;
	/* Yes, checking route validity in not connected
	 * case is not very simple. Take into account,
	 * that we do not support routing by source, TOS,
	 * and MSG_DONTROUTE		--ANK (980726)
	 *
	 * 1. ip6_rt_check(): If route was host route,
	 *    check that cached destination is current.
	 *    If it is network route, we still may
	 *    check its validity using saved pointer
	 *    to the last used address: daddr_cache.
	 *    We do not want to save whole address now,
	 *    (because main consumer of this service
	 *    is tcp, which has not this problem),
	 *    so that the last trick works only on connected
	 *    sockets.
	 * 2. oif also should be the same.
	 */
	if (ip6_rt_check(&rt->rt6i_dst, &fl6->daddr, np->daddr_cache) ||
#ifdef CONFIG_IPV6_SUBTREES
	    ip6_rt_check(&rt->rt6i_src, &fl6->saddr, np->saddr_cache) ||
#endif
	   (fl6->flowi6_oif && fl6->flowi6_oif != dst->dev->ifindex)) {
		dst_release(dst);
		dst = NULL;
	}

out:
	return dst;
}

static int ip6_dst_lookup_tail(struct net *net, const struct sock *sk,
			       struct dst_entry **dst, struct flowi6 *fl6)
{
#ifdef CONFIG_IPV6_OPTIMISTIC_DAD
	struct neighbour *n;
	struct rt6_info *rt;
#endif
	int err;
	int flags = 0;

	/* The correct way to handle this would be to do
	 * ip6_route_get_saddr, and then ip6_route_output; however,
	 * the route-specific preferred source forces the
	 * ip6_route_output call _before_ ip6_route_get_saddr.
	 *
	 * In source specific routing (no src=any default route),
	 * ip6_route_output will fail given src=any saddr, though, so
	 * that's why we try it again later.
	 */
	if (ipv6_addr_any(&fl6->saddr)) {
		struct fib6_info *from;
		struct rt6_info *rt;

		*dst = ip6_route_output(net, sk, fl6);
		rt = (*dst)->error ? NULL : (struct rt6_info *)*dst;

		rcu_read_lock();
		from = rt ? rcu_dereference(rt->from) : NULL;
		err = ip6_route_get_saddr(net, from, &fl6->daddr,
					  sk ? inet6_sk(sk)->srcprefs : 0,
					  &fl6->saddr);
		rcu_read_unlock();

		if (err)
			goto out_err_release;

		/* If we had an erroneous initial result, pretend it
		 * never existed and let the SA-enabled version take
		 * over.
		 */
		if ((*dst)->error) {
			dst_release(*dst);
			*dst = NULL;
		}

		if (fl6->flowi6_oif)
			flags |= RT6_LOOKUP_F_IFACE;
	}

	if (!*dst)
		*dst = ip6_route_output_flags(net, sk, fl6, flags);

	err = (*dst)->error;
	if (err)
		goto out_err_release;

#ifdef CONFIG_IPV6_OPTIMISTIC_DAD
	/*
	 * Here if the dst entry we've looked up
	 * has a neighbour entry that is in the INCOMPLETE
	 * state and the src address from the flow is
	 * marked as OPTIMISTIC, we release the found
	 * dst entry and replace it instead with the
	 * dst entry of the nexthop router
	 */
	rt = (struct rt6_info *) *dst;
	rcu_read_lock_bh();
	n = __ipv6_neigh_lookup_noref(rt->dst.dev,
				      rt6_nexthop(rt, &fl6->daddr));
	err = n && !(n->nud_state & NUD_VALID) ? -EINVAL : 0;
	rcu_read_unlock_bh();

	if (err) {
		struct inet6_ifaddr *ifp;
		struct flowi6 fl_gw6;
		int redirect;

		ifp = ipv6_get_ifaddr(net, &fl6->saddr,
				      (*dst)->dev, 1);

		redirect = (ifp && ifp->flags & IFA_F_OPTIMISTIC);
		if (ifp)
			in6_ifa_put(ifp);

		if (redirect) {
			/*
			 * We need to get the dst entry for the
			 * default router instead
			 */
			dst_release(*dst);
			memcpy(&fl_gw6, fl6, sizeof(struct flowi6));
			memset(&fl_gw6.daddr, 0, sizeof(struct in6_addr));
			*dst = ip6_route_output(net, sk, &fl_gw6);
			err = (*dst)->error;
			if (err)
				goto out_err_release;
		}
	}
#endif
	if (ipv6_addr_v4mapped(&fl6->saddr) &&
	    !(ipv6_addr_v4mapped(&fl6->daddr) || ipv6_addr_any(&fl6->daddr))) {
		err = -EAFNOSUPPORT;
		goto out_err_release;
	}

	return 0;

out_err_release:
	dst_release(*dst);
	*dst = NULL;

	if (err == -ENETUNREACH)
		IP6_INC_STATS(net, NULL, IPSTATS_MIB_OUTNOROUTES);
	return err;
}

/**
 *	ip6_dst_lookup - perform route lookup on flow
 *	@net: Network namespace to perform lookup in
 *	@sk: socket which provides route info
 *	@dst: pointer to dst_entry * for result
 *	@fl6: flow to lookup
 *
 *	This function performs a route lookup on the given flow.
 *
 *	It returns zero on success, or a standard errno code on error.
 */
int ip6_dst_lookup(struct net *net, struct sock *sk, struct dst_entry **dst,
		   struct flowi6 *fl6)
{
	*dst = NULL;
	return ip6_dst_lookup_tail(net, sk, dst, fl6);
}
EXPORT_SYMBOL_GPL(ip6_dst_lookup);

/**
 *	ip6_dst_lookup_flow - perform route lookup on flow with ipsec
 *	@net: Network namespace to perform lookup in
 *	@sk: socket which provides route info
 *	@fl6: flow to lookup
 *	@final_dst: final destination address for ipsec lookup
 *
 *	This function performs a route lookup on the given flow.
 *
 *	It returns a valid dst pointer on success, or a pointer encoded
 *	error code.
 */
struct dst_entry *ip6_dst_lookup_flow(struct net *net, const struct sock *sk, struct flowi6 *fl6,
				      const struct in6_addr *final_dst)
{
	struct dst_entry *dst = NULL;
	int err;

	err = ip6_dst_lookup_tail(net, sk, &dst, fl6);
	if (err)
		return ERR_PTR(err);
	if (final_dst)
		fl6->daddr = *final_dst;

	return xfrm_lookup_route(net, dst, flowi6_to_flowi(fl6), sk, 0);
}
EXPORT_SYMBOL_GPL(ip6_dst_lookup_flow);

/**
 *	ip6_sk_dst_lookup_flow - perform socket cached route lookup on flow
 *	@sk: socket which provides the dst cache and route info
 *	@fl6: flow to lookup
 *	@final_dst: final destination address for ipsec lookup
 *	@connected: whether @sk is connected or not
 *
 *	This function performs a route lookup on the given flow with the
 *	possibility of using the cached route in the socket if it is valid.
 *	It will take the socket dst lock when operating on the dst cache.
 *	As a result, this function can only be used in process context.
 *
 *	In addition, for a connected socket, cache the dst in the socket
 *	if the current cache is not valid.
 *
 *	It returns a valid dst pointer on success, or a pointer encoded
 *	error code.
 */
struct dst_entry *ip6_sk_dst_lookup_flow(struct sock *sk, struct flowi6 *fl6,
					 const struct in6_addr *final_dst,
					 bool connected)
{
	struct dst_entry *dst = sk_dst_check(sk, inet6_sk(sk)->dst_cookie);

	dst = ip6_sk_dst_check(sk, dst, fl6);
	if (dst)
		return dst;

	dst = ip6_dst_lookup_flow(sock_net(sk), sk, fl6, final_dst);
	if (connected && !IS_ERR(dst))
		ip6_sk_dst_store_flow(sk, dst_clone(dst), fl6);

	return dst;
}
EXPORT_SYMBOL_GPL(ip6_sk_dst_lookup_flow);

/**
 *      ip6_dst_lookup_tunnel - perform route lookup on tunnel
 *      @skb: Packet for which lookup is done
 *      @dev: Tunnel device
 *      @net: Network namespace of tunnel device
 *      @sock: Socket which provides route info
 *      @saddr: Memory to store the src ip address
 *      @info: Tunnel information
 *      @protocol: IP protocol
 *      @use_cache: Flag to enable cache usage
 *      This function performs a route lookup on a tunnel
 *
 *      It returns a valid dst pointer and stores src address to be used in
 *      tunnel in param saddr on success, else a pointer encoded error code.
 */

struct dst_entry *ip6_dst_lookup_tunnel(struct sk_buff *skb,
					struct net_device *dev,
					struct net *net,
					struct socket *sock,
					struct in6_addr *saddr,
					const struct ip_tunnel_info *info,
					u8 protocol,
					bool use_cache)
{
	struct dst_entry *dst = NULL;
#ifdef CONFIG_DST_CACHE
	struct dst_cache *dst_cache;
#endif
	struct flowi6 fl6;
	__u8 prio;

#ifdef CONFIG_DST_CACHE
	dst_cache = (struct dst_cache *)&info->dst_cache;
	if (use_cache) {
		dst = dst_cache_get_ip6(dst_cache, saddr);
		if (dst)
			return dst;
	}
#endif
	memset(&fl6, 0, sizeof(fl6));
	fl6.flowi6_mark = skb->mark;
	fl6.flowi6_proto = protocol;
	fl6.daddr = info->key.u.ipv6.dst;
	fl6.saddr = info->key.u.ipv6.src;
	prio = info->key.tos;
	fl6.flowlabel = ip6_make_flowinfo(prio, info->key.label);

	dst = ipv6_stub->ipv6_dst_lookup_flow(net, sock->sk, &fl6,
					      NULL);
	if (IS_ERR(dst)) {
		netdev_dbg(dev, "no route to %pI6\n", &fl6.daddr);
		return ERR_PTR(-ENETUNREACH);
	}
	if (dst->dev == dev) { /* is this necessary? */
		netdev_dbg(dev, "circular route to %pI6\n", &fl6.daddr);
		dst_release(dst);
		return ERR_PTR(-ELOOP);
	}
#ifdef CONFIG_DST_CACHE
	if (use_cache)
		dst_cache_set_ip6(dst_cache, dst, &fl6.saddr);
#endif
	*saddr = fl6.saddr;
	return dst;
}
EXPORT_SYMBOL_GPL(ip6_dst_lookup_tunnel);

static inline struct ipv6_opt_hdr *ip6_opt_dup(struct ipv6_opt_hdr *src,
					       gfp_t gfp)
{
	return src ? kmemdup(src, (src->hdrlen + 1) * 8, gfp) : NULL;
}

static inline struct ipv6_rt_hdr *ip6_rthdr_dup(struct ipv6_rt_hdr *src,
						gfp_t gfp)
{
	return src ? kmemdup(src, (src->hdrlen + 1) * 8, gfp) : NULL;
}

static void ip6_append_data_mtu(unsigned int *mtu,
				int *maxfraglen,
				unsigned int fragheaderlen,
				struct sk_buff *skb,
				struct rt6_info *rt,
				unsigned int orig_mtu)
{
	if (!(rt->dst.flags & DST_XFRM_TUNNEL)) {
		if (!skb) {
			/* first fragment, reserve header_len */
			*mtu = orig_mtu - rt->dst.header_len;

		} else {
			/*
			 * this fragment is not first, the headers
			 * space is regarded as data space.
			 */
			*mtu = orig_mtu;
		}
		*maxfraglen = ((*mtu - fragheaderlen) & ~7)
			      + fragheaderlen - sizeof(struct frag_hdr);
	}
}

static int ip6_setup_cork(struct sock *sk, struct inet_cork_full *cork,
			  struct inet6_cork *v6_cork, struct ipcm6_cookie *ipc6,
			  struct rt6_info *rt)
{
	struct ipv6_pinfo *np = inet6_sk(sk);
	unsigned int mtu;
	struct ipv6_txoptions *nopt, *opt = ipc6->opt;

	/* callers pass dst together with a reference, set it first so
	 * ip6_cork_release() can put it down even in case of an error.
	 */
	cork->base.dst = &rt->dst;

	/*
	 * setup for corking
	 */
	if (opt) {
		if (WARN_ON(v6_cork->opt))
			return -EINVAL;

		nopt = v6_cork->opt = kzalloc(sizeof(*opt), sk->sk_allocation);
		if (unlikely(!nopt))
			return -ENOBUFS;

		nopt->tot_len = sizeof(*opt);
		nopt->opt_flen = opt->opt_flen;
		nopt->opt_nflen = opt->opt_nflen;

		nopt->dst0opt = ip6_opt_dup(opt->dst0opt, sk->sk_allocation);
		if (opt->dst0opt && !nopt->dst0opt)
			return -ENOBUFS;

		nopt->dst1opt = ip6_opt_dup(opt->dst1opt, sk->sk_allocation);
		if (opt->dst1opt && !nopt->dst1opt)
			return -ENOBUFS;

		nopt->hopopt = ip6_opt_dup(opt->hopopt, sk->sk_allocation);
		if (opt->hopopt && !nopt->hopopt)
			return -ENOBUFS;

		nopt->srcrt = ip6_rthdr_dup(opt->srcrt, sk->sk_allocation);
		if (opt->srcrt && !nopt->srcrt)
			return -ENOBUFS;

		/* need source address above miyazawa*/
	}
	v6_cork->hop_limit = ipc6->hlimit;
	v6_cork->tclass = ipc6->tclass;
	if (rt->dst.flags & DST_XFRM_TUNNEL)
		mtu = np->pmtudisc >= IPV6_PMTUDISC_PROBE ?
		      READ_ONCE(rt->dst.dev->mtu) : dst_mtu(&rt->dst);
	else
		mtu = np->pmtudisc >= IPV6_PMTUDISC_PROBE ?
			READ_ONCE(rt->dst.dev->mtu) : dst_mtu(xfrm_dst_path(&rt->dst));
	if (np->frag_size < mtu) {
		if (np->frag_size)
			mtu = np->frag_size;
	}
	cork->base.fragsize = mtu;
	cork->base.gso_size = ipc6->gso_size;
	cork->base.tx_flags = 0;
	cork->base.mark = ipc6->sockc.mark;
	sock_tx_timestamp(sk, ipc6->sockc.tsflags, &cork->base.tx_flags);

	if (dst_allfrag(xfrm_dst_path(&rt->dst)))
		cork->base.flags |= IPCORK_ALLFRAG;
	cork->base.length = 0;

	cork->base.transmit_time = ipc6->sockc.transmit_time;

	return 0;
}

static int __ip6_append_data(struct sock *sk,
			     struct sk_buff_head *queue,
			     struct inet_cork_full *cork_full,
			     struct inet6_cork *v6_cork,
			     struct page_frag *pfrag,
			     int getfrag(void *from, char *to, int offset,
					 int len, int odd, struct sk_buff *skb),
			     void *from, size_t length, int transhdrlen,
			     unsigned int flags, struct ipcm6_cookie *ipc6)
{
	struct sk_buff *skb, *skb_prev = NULL;
	struct inet_cork *cork = &cork_full->base;
	struct flowi6 *fl6 = &cork_full->fl.u.ip6;
	unsigned int maxfraglen, fragheaderlen, mtu, orig_mtu, pmtu;
	struct ubuf_info *uarg = NULL;
	int exthdrlen = 0;
	int dst_exthdrlen = 0;
	int hh_len;
	int copy;
	int err;
	int offset = 0;
	bool zc = false;
	u32 tskey = 0;
	struct rt6_info *rt = (struct rt6_info *)cork->dst;
	struct ipv6_txoptions *opt = v6_cork->opt;
	int csummode = CHECKSUM_NONE;
	unsigned int maxnonfragsize, headersize;
	unsigned int wmem_alloc_delta = 0;
	bool paged, extra_uref = false;

	skb = skb_peek_tail(queue);
	if (!skb) {
		exthdrlen = opt ? opt->opt_flen : 0;
		dst_exthdrlen = rt->dst.header_len - rt->rt6i_nfheader_len;
	}

	paged = !!cork->gso_size;
	mtu = cork->gso_size ? IP6_MAX_MTU : cork->fragsize;
	orig_mtu = mtu;

	if (cork->tx_flags & SKBTX_ANY_SW_TSTAMP &&
	    sk->sk_tsflags & SOF_TIMESTAMPING_OPT_ID)
		tskey = atomic_inc_return(&sk->sk_tskey) - 1;

	hh_len = LL_RESERVED_SPACE(rt->dst.dev);

	fragheaderlen = sizeof(struct ipv6hdr) + rt->rt6i_nfheader_len +
			(opt ? opt->opt_nflen : 0);

	headersize = sizeof(struct ipv6hdr) +
		     (opt ? opt->opt_flen + opt->opt_nflen : 0) +
		     (dst_allfrag(&rt->dst) ?
		      sizeof(struct frag_hdr) : 0) +
		     rt->rt6i_nfheader_len;

	if (mtu <= fragheaderlen ||
	    ((mtu - fragheaderlen) & ~7) + fragheaderlen <= sizeof(struct frag_hdr))
		goto emsgsize;

	maxfraglen = ((mtu - fragheaderlen) & ~7) + fragheaderlen -
		     sizeof(struct frag_hdr);

	/* as per RFC 7112 section 5, the entire IPv6 Header Chain must fit
	 * the first fragment
	 */
	if (headersize + transhdrlen > mtu)
		goto emsgsize;

	if (cork->length + length > mtu - headersize && ipc6->dontfrag &&
	    (sk->sk_protocol == IPPROTO_UDP ||
	     sk->sk_protocol == IPPROTO_ICMPV6 ||
	     sk->sk_protocol == IPPROTO_RAW)) {
		ipv6_local_rxpmtu(sk, fl6, mtu - headersize +
				sizeof(struct ipv6hdr));
		goto emsgsize;
	}

	if (ip6_sk_ignore_df(sk))
		maxnonfragsize = sizeof(struct ipv6hdr) + IPV6_MAXPLEN;
	else
		maxnonfragsize = mtu;

	if (cork->length + length > maxnonfragsize - headersize) {
emsgsize:
		pmtu = max_t(int, mtu - headersize + sizeof(struct ipv6hdr), 0);
		ipv6_local_error(sk, EMSGSIZE, fl6, pmtu);
		return -EMSGSIZE;
	}

	/* CHECKSUM_PARTIAL only with no extension headers and when
	 * we are not going to fragment
	 */
	if (transhdrlen && sk->sk_protocol == IPPROTO_UDP &&
	    headersize == sizeof(struct ipv6hdr) &&
	    length <= mtu - headersize &&
	    (!(flags & MSG_MORE) || cork->gso_size) &&
	    rt->dst.dev->features & (NETIF_F_IPV6_CSUM | NETIF_F_HW_CSUM))
		csummode = CHECKSUM_PARTIAL;

	if ((flags & MSG_ZEROCOPY) && length) {
		struct msghdr *msg = from;

		if (getfrag == ip_generic_getfrag && msg->msg_ubuf) {
			if (skb_zcopy(skb) && msg->msg_ubuf != skb_zcopy(skb))
				return -EINVAL;

			/* Leave uarg NULL if can't zerocopy, callers should
			 * be able to handle it.
			 */
			if ((rt->dst.dev->features & NETIF_F_SG) &&
			    csummode == CHECKSUM_PARTIAL) {
				paged = true;
				zc = true;
				uarg = msg->msg_ubuf;
			}
		} else if (sock_flag(sk, SOCK_ZEROCOPY)) {
			uarg = msg_zerocopy_realloc(sk, length, skb_zcopy(skb));
			if (!uarg)
				return -ENOBUFS;
			extra_uref = !skb_zcopy(skb);	/* only ref on new uarg */
			if (rt->dst.dev->features & NETIF_F_SG &&
			    csummode == CHECKSUM_PARTIAL) {
				paged = true;
				zc = true;
			} else {
<<<<<<< HEAD
				uarg->zerocopy = 0;
=======
				uarg_to_msgzc(uarg)->zerocopy = 0;
>>>>>>> 7365df19
				skb_zcopy_set(skb, uarg, &extra_uref);
			}
		}
	}

	/*
	 * Let's try using as much space as possible.
	 * Use MTU if total length of the message fits into the MTU.
	 * Otherwise, we need to reserve fragment header and
	 * fragment alignment (= 8-15 octects, in total).
	 *
	 * Note that we may need to "move" the data from the tail
	 * of the buffer to the new fragment when we split
	 * the message.
	 *
	 * FIXME: It may be fragmented into multiple chunks
	 *        at once if non-fragmentable extension headers
	 *        are too large.
	 * --yoshfuji
	 */

	cork->length += length;
	if (!skb)
		goto alloc_new_skb;

	while (length > 0) {
		/* Check if the remaining data fits into current packet. */
		copy = (cork->length <= mtu && !(cork->flags & IPCORK_ALLFRAG) ? mtu : maxfraglen) - skb->len;
		if (copy < length)
			copy = maxfraglen - skb->len;

		if (copy <= 0) {
			char *data;
			unsigned int datalen;
			unsigned int fraglen;
			unsigned int fraggap;
			unsigned int alloclen, alloc_extra;
			unsigned int pagedlen;
alloc_new_skb:
			/* There's no room in the current skb */
			if (skb)
				fraggap = skb->len - maxfraglen;
			else
				fraggap = 0;
			/* update mtu and maxfraglen if necessary */
			if (!skb || !skb_prev)
				ip6_append_data_mtu(&mtu, &maxfraglen,
						    fragheaderlen, skb, rt,
						    orig_mtu);

			skb_prev = skb;

			/*
			 * If remaining data exceeds the mtu,
			 * we know we need more fragment(s).
			 */
			datalen = length + fraggap;

			if (datalen > (cork->length <= mtu && !(cork->flags & IPCORK_ALLFRAG) ? mtu : maxfraglen) - fragheaderlen)
				datalen = maxfraglen - fragheaderlen - rt->dst.trailer_len;
			fraglen = datalen + fragheaderlen;
			pagedlen = 0;

			alloc_extra = hh_len;
			alloc_extra += dst_exthdrlen;
			alloc_extra += rt->dst.trailer_len;

			/* We just reserve space for fragment header.
			 * Note: this may be overallocation if the message
			 * (without MSG_MORE) fits into the MTU.
			 */
			alloc_extra += sizeof(struct frag_hdr);

			if ((flags & MSG_MORE) &&
			    !(rt->dst.dev->features&NETIF_F_SG))
				alloclen = mtu;
			else if (!paged &&
				 (fraglen + alloc_extra < SKB_MAX_ALLOC ||
				  !(rt->dst.dev->features & NETIF_F_SG)))
				alloclen = fraglen;
<<<<<<< HEAD
			else if (!zc) {
				alloclen = min_t(int, fraglen, MAX_HEADER);
				pagedlen = fraglen - alloclen;
			} else {
=======
			else {
>>>>>>> 7365df19
				alloclen = fragheaderlen + transhdrlen;
				pagedlen = datalen - transhdrlen;
			}
			alloclen += alloc_extra;

			if (datalen != length + fraggap) {
				/*
				 * this is not the last fragment, the trailer
				 * space is regarded as data space.
				 */
				datalen += rt->dst.trailer_len;
			}

			fraglen = datalen + fragheaderlen;

			copy = datalen - transhdrlen - fraggap - pagedlen;
			if (copy < 0) {
				err = -EINVAL;
				goto error;
			}
			if (transhdrlen) {
				skb = sock_alloc_send_skb(sk, alloclen,
						(flags & MSG_DONTWAIT), &err);
			} else {
				skb = NULL;
				if (refcount_read(&sk->sk_wmem_alloc) + wmem_alloc_delta <=
				    2 * sk->sk_sndbuf)
					skb = alloc_skb(alloclen,
							sk->sk_allocation);
				if (unlikely(!skb))
					err = -ENOBUFS;
			}
			if (!skb)
				goto error;
			/*
			 *	Fill in the control structures
			 */
			skb->protocol = htons(ETH_P_IPV6);
			skb->ip_summed = csummode;
			skb->csum = 0;
			/* reserve for fragmentation and ipsec header */
			skb_reserve(skb, hh_len + sizeof(struct frag_hdr) +
				    dst_exthdrlen);

			/*
			 *	Find where to start putting bytes
			 */
			data = skb_put(skb, fraglen - pagedlen);
			skb_set_network_header(skb, exthdrlen);
			data += fragheaderlen;
			skb->transport_header = (skb->network_header +
						 fragheaderlen);
			if (fraggap) {
				skb->csum = skb_copy_and_csum_bits(
					skb_prev, maxfraglen,
					data + transhdrlen, fraggap);
				skb_prev->csum = csum_sub(skb_prev->csum,
							  skb->csum);
				data += fraggap;
				pskb_trim_unique(skb_prev, maxfraglen);
			}
			if (copy > 0 &&
			    getfrag(from, data + transhdrlen, offset,
				    copy, fraggap, skb) < 0) {
				err = -EFAULT;
				kfree_skb(skb);
				goto error;
			}

			offset += copy;
			length -= copy + transhdrlen;
			transhdrlen = 0;
			exthdrlen = 0;
			dst_exthdrlen = 0;

			/* Only the initial fragment is time stamped */
			skb_shinfo(skb)->tx_flags = cork->tx_flags;
			cork->tx_flags = 0;
			skb_shinfo(skb)->tskey = tskey;
			tskey = 0;
			skb_zcopy_set(skb, uarg, &extra_uref);

			if ((flags & MSG_CONFIRM) && !skb_prev)
				skb_set_dst_pending_confirm(skb, 1);

			/*
			 * Put the packet on the pending queue
			 */
			if (!skb->destructor) {
				skb->destructor = sock_wfree;
				skb->sk = sk;
				wmem_alloc_delta += skb->truesize;
			}
			__skb_queue_tail(queue, skb);
			continue;
		}

		if (copy > length)
			copy = length;

		if (!(rt->dst.dev->features&NETIF_F_SG) &&
		    skb_tailroom(skb) >= copy) {
			unsigned int off;

			off = skb->len;
			if (getfrag(from, skb_put(skb, copy),
						offset, copy, off, skb) < 0) {
				__skb_trim(skb, off);
				err = -EFAULT;
				goto error;
			}
		} else if (!zc) {
			int i = skb_shinfo(skb)->nr_frags;

			err = -ENOMEM;
			if (!sk_page_frag_refill(sk, pfrag))
				goto error;

			skb_zcopy_downgrade_managed(skb);
			if (!skb_can_coalesce(skb, i, pfrag->page,
					      pfrag->offset)) {
				err = -EMSGSIZE;
				if (i == MAX_SKB_FRAGS)
					goto error;

				__skb_fill_page_desc(skb, i, pfrag->page,
						     pfrag->offset, 0);
				skb_shinfo(skb)->nr_frags = ++i;
				get_page(pfrag->page);
			}
			copy = min_t(int, copy, pfrag->size - pfrag->offset);
			if (getfrag(from,
				    page_address(pfrag->page) + pfrag->offset,
				    offset, copy, skb->len, skb) < 0)
				goto error_efault;

			pfrag->offset += copy;
			skb_frag_size_add(&skb_shinfo(skb)->frags[i - 1], copy);
			skb->len += copy;
			skb->data_len += copy;
			skb->truesize += copy;
			wmem_alloc_delta += copy;
		} else {
			err = skb_zerocopy_iter_dgram(skb, from, copy);
			if (err < 0)
				goto error;
		}
		offset += copy;
		length -= copy;
	}

	if (wmem_alloc_delta)
		refcount_add(wmem_alloc_delta, &sk->sk_wmem_alloc);
	return 0;

error_efault:
	err = -EFAULT;
error:
	net_zcopy_put_abort(uarg, extra_uref);
	cork->length -= length;
	IP6_INC_STATS(sock_net(sk), rt->rt6i_idev, IPSTATS_MIB_OUTDISCARDS);
	refcount_add(wmem_alloc_delta, &sk->sk_wmem_alloc);
	return err;
}

int ip6_append_data(struct sock *sk,
		    int getfrag(void *from, char *to, int offset, int len,
				int odd, struct sk_buff *skb),
		    void *from, size_t length, int transhdrlen,
		    struct ipcm6_cookie *ipc6, struct flowi6 *fl6,
		    struct rt6_info *rt, unsigned int flags)
{
	struct inet_sock *inet = inet_sk(sk);
	struct ipv6_pinfo *np = inet6_sk(sk);
	int exthdrlen;
	int err;

	if (flags&MSG_PROBE)
		return 0;
	if (skb_queue_empty(&sk->sk_write_queue)) {
		/*
		 * setup for corking
		 */
		dst_hold(&rt->dst);
		err = ip6_setup_cork(sk, &inet->cork, &np->cork,
				     ipc6, rt);
		if (err)
			return err;

		inet->cork.fl.u.ip6 = *fl6;
		exthdrlen = (ipc6->opt ? ipc6->opt->opt_flen : 0);
		length += exthdrlen;
		transhdrlen += exthdrlen;
	} else {
		transhdrlen = 0;
	}

	return __ip6_append_data(sk, &sk->sk_write_queue, &inet->cork,
				 &np->cork, sk_page_frag(sk), getfrag,
				 from, length, transhdrlen, flags, ipc6);
}
EXPORT_SYMBOL_GPL(ip6_append_data);

static void ip6_cork_steal_dst(struct sk_buff *skb, struct inet_cork_full *cork)
{
	struct dst_entry *dst = cork->base.dst;

	cork->base.dst = NULL;
	cork->base.flags &= ~IPCORK_ALLFRAG;
	skb_dst_set(skb, dst);
}

static void ip6_cork_release(struct inet_cork_full *cork,
			     struct inet6_cork *v6_cork)
{
	if (v6_cork->opt) {
		struct ipv6_txoptions *opt = v6_cork->opt;

		kfree(opt->dst0opt);
		kfree(opt->dst1opt);
		kfree(opt->hopopt);
		kfree(opt->srcrt);
		kfree(opt);
		v6_cork->opt = NULL;
	}

	if (cork->base.dst) {
		dst_release(cork->base.dst);
		cork->base.dst = NULL;
		cork->base.flags &= ~IPCORK_ALLFRAG;
	}
}

struct sk_buff *__ip6_make_skb(struct sock *sk,
			       struct sk_buff_head *queue,
			       struct inet_cork_full *cork,
			       struct inet6_cork *v6_cork)
{
	struct sk_buff *skb, *tmp_skb;
	struct sk_buff **tail_skb;
	struct in6_addr *final_dst;
	struct ipv6_pinfo *np = inet6_sk(sk);
	struct net *net = sock_net(sk);
	struct ipv6hdr *hdr;
	struct ipv6_txoptions *opt = v6_cork->opt;
	struct rt6_info *rt = (struct rt6_info *)cork->base.dst;
	struct flowi6 *fl6 = &cork->fl.u.ip6;
	unsigned char proto = fl6->flowi6_proto;

	skb = __skb_dequeue(queue);
	if (!skb)
		goto out;
	tail_skb = &(skb_shinfo(skb)->frag_list);

	/* move skb->data to ip header from ext header */
	if (skb->data < skb_network_header(skb))
		__skb_pull(skb, skb_network_offset(skb));
	while ((tmp_skb = __skb_dequeue(queue)) != NULL) {
		__skb_pull(tmp_skb, skb_network_header_len(skb));
		*tail_skb = tmp_skb;
		tail_skb = &(tmp_skb->next);
		skb->len += tmp_skb->len;
		skb->data_len += tmp_skb->len;
		skb->truesize += tmp_skb->truesize;
		tmp_skb->destructor = NULL;
		tmp_skb->sk = NULL;
	}

	/* Allow local fragmentation. */
	skb->ignore_df = ip6_sk_ignore_df(sk);
	__skb_pull(skb, skb_network_header_len(skb));

	final_dst = &fl6->daddr;
	if (opt && opt->opt_flen)
		ipv6_push_frag_opts(skb, opt, &proto);
	if (opt && opt->opt_nflen)
		ipv6_push_nfrag_opts(skb, opt, &proto, &final_dst, &fl6->saddr);

	skb_push(skb, sizeof(struct ipv6hdr));
	skb_reset_network_header(skb);
	hdr = ipv6_hdr(skb);

	ip6_flow_hdr(hdr, v6_cork->tclass,
		     ip6_make_flowlabel(net, skb, fl6->flowlabel,
					ip6_autoflowlabel(net, np), fl6));
	hdr->hop_limit = v6_cork->hop_limit;
	hdr->nexthdr = proto;
	hdr->saddr = fl6->saddr;
	hdr->daddr = *final_dst;

	skb->priority = sk->sk_priority;
	skb->mark = cork->base.mark;
	skb->tstamp = cork->base.transmit_time;

	ip6_cork_steal_dst(skb, cork);
	IP6_UPD_PO_STATS(net, rt->rt6i_idev, IPSTATS_MIB_OUT, skb->len);
	if (proto == IPPROTO_ICMPV6) {
		struct inet6_dev *idev = ip6_dst_idev(skb_dst(skb));

		ICMP6MSGOUT_INC_STATS(net, idev, icmp6_hdr(skb)->icmp6_type);
		ICMP6_INC_STATS(net, idev, ICMP6_MIB_OUTMSGS);
	}

	ip6_cork_release(cork, v6_cork);
out:
	return skb;
}

int ip6_send_skb(struct sk_buff *skb)
{
	struct net *net = sock_net(skb->sk);
	struct rt6_info *rt = (struct rt6_info *)skb_dst(skb);
	int err;

	err = ip6_local_out(net, skb->sk, skb);
	if (err) {
		if (err > 0)
			err = net_xmit_errno(err);
		if (err)
			IP6_INC_STATS(net, rt->rt6i_idev,
				      IPSTATS_MIB_OUTDISCARDS);
	}

	return err;
}

int ip6_push_pending_frames(struct sock *sk)
{
	struct sk_buff *skb;

	skb = ip6_finish_skb(sk);
	if (!skb)
		return 0;

	return ip6_send_skb(skb);
}
EXPORT_SYMBOL_GPL(ip6_push_pending_frames);

static void __ip6_flush_pending_frames(struct sock *sk,
				       struct sk_buff_head *queue,
				       struct inet_cork_full *cork,
				       struct inet6_cork *v6_cork)
{
	struct sk_buff *skb;

	while ((skb = __skb_dequeue_tail(queue)) != NULL) {
		if (skb_dst(skb))
			IP6_INC_STATS(sock_net(sk), ip6_dst_idev(skb_dst(skb)),
				      IPSTATS_MIB_OUTDISCARDS);
		kfree_skb(skb);
	}

	ip6_cork_release(cork, v6_cork);
}

void ip6_flush_pending_frames(struct sock *sk)
{
	__ip6_flush_pending_frames(sk, &sk->sk_write_queue,
				   &inet_sk(sk)->cork, &inet6_sk(sk)->cork);
}
EXPORT_SYMBOL_GPL(ip6_flush_pending_frames);

struct sk_buff *ip6_make_skb(struct sock *sk,
			     int getfrag(void *from, char *to, int offset,
					 int len, int odd, struct sk_buff *skb),
			     void *from, size_t length, int transhdrlen,
			     struct ipcm6_cookie *ipc6, struct rt6_info *rt,
			     unsigned int flags, struct inet_cork_full *cork)
{
	struct inet6_cork v6_cork;
	struct sk_buff_head queue;
	int exthdrlen = (ipc6->opt ? ipc6->opt->opt_flen : 0);
	int err;

	if (flags & MSG_PROBE) {
		dst_release(&rt->dst);
		return NULL;
	}

	__skb_queue_head_init(&queue);

	cork->base.flags = 0;
	cork->base.addr = 0;
	cork->base.opt = NULL;
	v6_cork.opt = NULL;
	err = ip6_setup_cork(sk, cork, &v6_cork, ipc6, rt);
	if (err) {
		ip6_cork_release(cork, &v6_cork);
		return ERR_PTR(err);
	}
	if (ipc6->dontfrag < 0)
		ipc6->dontfrag = inet6_sk(sk)->dontfrag;

	err = __ip6_append_data(sk, &queue, cork, &v6_cork,
				&current->task_frag, getfrag, from,
				length + exthdrlen, transhdrlen + exthdrlen,
				flags, ipc6);
	if (err) {
		__ip6_flush_pending_frames(sk, &queue, cork, &v6_cork);
		return ERR_PTR(err);
	}

	return __ip6_make_skb(sk, &queue, cork, &v6_cork);
}<|MERGE_RESOLUTION|>--- conflicted
+++ resolved
@@ -1567,11 +1567,7 @@
 				paged = true;
 				zc = true;
 			} else {
-<<<<<<< HEAD
-				uarg->zerocopy = 0;
-=======
 				uarg_to_msgzc(uarg)->zerocopy = 0;
->>>>>>> 7365df19
 				skb_zcopy_set(skb, uarg, &extra_uref);
 			}
 		}
@@ -1652,14 +1648,7 @@
 				 (fraglen + alloc_extra < SKB_MAX_ALLOC ||
 				  !(rt->dst.dev->features & NETIF_F_SG)))
 				alloclen = fraglen;
-<<<<<<< HEAD
-			else if (!zc) {
-				alloclen = min_t(int, fraglen, MAX_HEADER);
-				pagedlen = fraglen - alloclen;
-			} else {
-=======
 			else {
->>>>>>> 7365df19
 				alloclen = fragheaderlen + transhdrlen;
 				pagedlen = datalen - transhdrlen;
 			}
