--- conflicted
+++ resolved
@@ -533,28 +533,16 @@
 		sin->sin6_addr = sk->sk_v6_daddr;
 		if (np->sndflow)
 			sin->sin6_flowinfo = np->flow_label;
-<<<<<<< HEAD
-		BPF_CGROUP_RUN_SA_PROG_LOCK(sk, (struct sockaddr *)sin,
-					    CGROUP_INET6_GETPEERNAME,
-					    NULL);
-=======
 		BPF_CGROUP_RUN_SA_PROG(sk, (struct sockaddr *)sin,
 				       CGROUP_INET6_GETPEERNAME);
->>>>>>> df0cc57e
 	} else {
 		if (ipv6_addr_any(&sk->sk_v6_rcv_saddr))
 			sin->sin6_addr = np->saddr;
 		else
 			sin->sin6_addr = sk->sk_v6_rcv_saddr;
 		sin->sin6_port = inet->inet_sport;
-<<<<<<< HEAD
-		BPF_CGROUP_RUN_SA_PROG_LOCK(sk, (struct sockaddr *)sin,
-					    CGROUP_INET6_GETSOCKNAME,
-					    NULL);
-=======
 		BPF_CGROUP_RUN_SA_PROG(sk, (struct sockaddr *)sin,
 				       CGROUP_INET6_GETSOCKNAME);
->>>>>>> df0cc57e
 	}
 	sin->sin6_scope_id = ipv6_iface_scope_id(&sin->sin6_addr,
 						 sk->sk_bound_dev_if);
