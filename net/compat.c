--- conflicted
+++ resolved
@@ -52,10 +52,7 @@
 		kmsg->msg_namelen = sizeof(struct sockaddr_storage);
 
 	kmsg->msg_control_is_user = true;
-<<<<<<< HEAD
-=======
 	kmsg->msg_get_inq = 0;
->>>>>>> 7365df19
 	kmsg->msg_control_user = compat_ptr(msg->msg_control);
 	kmsg->msg_controllen = msg->msg_controllen;
 
