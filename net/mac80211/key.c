--- conflicted
+++ resolved
@@ -912,11 +912,7 @@
 	 */
 	if (ieee80211_key_identical(sdata, old_key, key)) {
 		ret = -EALREADY;
-<<<<<<< HEAD
-		goto unlock;
-=======
 		goto out;
->>>>>>> 740329d7
 	}
 
 	key->local = sdata->local;
@@ -941,14 +937,6 @@
 	}
 
 	key = NULL;
-<<<<<<< HEAD
-
- out:
-	ieee80211_key_free_unused(key);
- unlock:
-	mutex_unlock(&sdata->local->key_mtx);
-=======
->>>>>>> 740329d7
 
  out:
 	ieee80211_key_free_unused(key);
