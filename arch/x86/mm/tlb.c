#include <linux/init.h>

#include <linux/mm.h>
#include <linux/spinlock.h>
#include <linux/smp.h>
#include <linux/interrupt.h>
#include <linux/export.h>
#include <linux/cpu.h>

#include <asm/tlbflush.h>
#include <asm/mmu_context.h>
#include <asm/cache.h>
#include <asm/apic.h>
#include <asm/uv/uv.h>
#include <linux/debugfs.h>

/*
 *	TLB flushing, formerly SMP-only
 *		c/o Linus Torvalds.
 *
 *	These mean you can really definitely utterly forget about
 *	writing to user space from interrupts. (Its not allowed anyway).
 *
 *	Optimizations Manfred Spraul <manfred@colorfullife.com>
 *
 *	More scalable flush, from Andi Kleen
 *
 *	Implement flush IPI by CALL_FUNCTION_VECTOR, Alex Shi
 */

<<<<<<< HEAD
void leave_mm(int cpu)
{
	struct mm_struct *loaded_mm = this_cpu_read(cpu_tlbstate.loaded_mm);

	/*
	 * It's plausible that we're in lazy TLB mode while our mm is init_mm.
	 * If so, our callers still expect us to flush the TLB, but there
	 * aren't any user TLB entries in init_mm to worry about.
	 *
	 * This needs to happen before any other sanity checks due to
	 * intel_idle's shenanigans.
	 */
	if (loaded_mm == &init_mm)
		return;

	if (this_cpu_read(cpu_tlbstate.state) == TLBSTATE_OK)
		BUG();

	switch_mm(NULL, &init_mm, NULL);
=======
atomic64_t last_mm_ctx_id = ATOMIC64_INIT(1);


static void choose_new_asid(struct mm_struct *next, u64 next_tlb_gen,
			    u16 *new_asid, bool *need_flush)
{
	u16 asid;

	if (!static_cpu_has(X86_FEATURE_PCID)) {
		*new_asid = 0;
		*need_flush = true;
		return;
	}

	for (asid = 0; asid < TLB_NR_DYN_ASIDS; asid++) {
		if (this_cpu_read(cpu_tlbstate.ctxs[asid].ctx_id) !=
		    next->context.ctx_id)
			continue;

		*new_asid = asid;
		*need_flush = (this_cpu_read(cpu_tlbstate.ctxs[asid].tlb_gen) <
			       next_tlb_gen);
		return;
	}

	/*
	 * We don't currently own an ASID slot on this CPU.
	 * Allocate a slot.
	 */
	*new_asid = this_cpu_add_return(cpu_tlbstate.next_asid, 1) - 1;
	if (*new_asid >= TLB_NR_DYN_ASIDS) {
		*new_asid = 0;
		this_cpu_write(cpu_tlbstate.next_asid, 1);
	}
	*need_flush = true;
>>>>>>> bb176f67
}

<<<<<<< HEAD
=======
void leave_mm(int cpu)
{
	struct mm_struct *loaded_mm = this_cpu_read(cpu_tlbstate.loaded_mm);

	/*
	 * It's plausible that we're in lazy TLB mode while our mm is init_mm.
	 * If so, our callers still expect us to flush the TLB, but there
	 * aren't any user TLB entries in init_mm to worry about.
	 *
	 * This needs to happen before any other sanity checks due to
	 * intel_idle's shenanigans.
	 */
	if (loaded_mm == &init_mm)
		return;

	/* Warn if we're not lazy. */
	WARN_ON(!this_cpu_read(cpu_tlbstate.is_lazy));

	switch_mm(NULL, &init_mm, NULL);
}

>>>>>>> bb176f67
void switch_mm(struct mm_struct *prev, struct mm_struct *next,
	       struct task_struct *tsk)
{
	unsigned long flags;

	local_irq_save(flags);
	switch_mm_irqs_off(prev, next, tsk);
	local_irq_restore(flags);
}

void switch_mm_irqs_off(struct mm_struct *prev, struct mm_struct *next,
			struct task_struct *tsk)
{
	struct mm_struct *real_prev = this_cpu_read(cpu_tlbstate.loaded_mm);
	u16 prev_asid = this_cpu_read(cpu_tlbstate.loaded_mm_asid);
	unsigned cpu = smp_processor_id();
<<<<<<< HEAD
	struct mm_struct *real_prev = this_cpu_read(cpu_tlbstate.loaded_mm);

	/*
	 * NB: The scheduler will call us with prev == next when
	 * switching from lazy TLB mode to normal mode if active_mm
	 * isn't changing.  When this happens, there is no guarantee
	 * that CR3 (and hence cpu_tlbstate.loaded_mm) matches next.
	 *
	 * NB: leave_mm() calls us with prev == NULL and tsk == NULL.
	 */

	this_cpu_write(cpu_tlbstate.state, TLBSTATE_OK);

	if (real_prev == next) {
		/*
		 * There's nothing to do: we always keep the per-mm control
		 * regs in sync with cpu_tlbstate.loaded_mm.  Just
		 * sanity-check mm_cpumask.
		 */
		if (WARN_ON_ONCE(!cpumask_test_cpu(cpu, mm_cpumask(next))))
			cpumask_set_cpu(cpu, mm_cpumask(next));
		return;
	}
=======
	u64 next_tlb_gen;

	/*
	 * NB: The scheduler will call us with prev == next when switching
	 * from lazy TLB mode to normal mode if active_mm isn't changing.
	 * When this happens, we don't assume that CR3 (and hence
	 * cpu_tlbstate.loaded_mm) matches next.
	 *
	 * NB: leave_mm() calls us with prev == NULL and tsk == NULL.
	 */

	/* We don't want flush_tlb_func_* to run concurrently with us. */
	if (IS_ENABLED(CONFIG_PROVE_LOCKING))
		WARN_ON_ONCE(!irqs_disabled());

	/*
	 * Verify that CR3 is what we think it is.  This will catch
	 * hypothetical buggy code that directly switches to swapper_pg_dir
	 * without going through leave_mm() / switch_mm_irqs_off() or that
	 * does something like write_cr3(read_cr3_pa()).
	 *
	 * Only do this check if CONFIG_DEBUG_VM=y because __read_cr3()
	 * isn't free.
	 */
#ifdef CONFIG_DEBUG_VM
	if (WARN_ON_ONCE(__read_cr3() != build_cr3(real_prev, prev_asid))) {
		/*
		 * If we were to BUG here, we'd be very likely to kill
		 * the system so hard that we don't see the call trace.
		 * Try to recover instead by ignoring the error and doing
		 * a global flush to minimize the chance of corruption.
		 *
		 * (This is far from being a fully correct recovery.
		 *  Architecturally, the CPU could prefetch something
		 *  back into an incorrect ASID slot and leave it there
		 *  to cause trouble down the road.  It's better than
		 *  nothing, though.)
		 */
		__flush_tlb_all();
	}
#endif
	this_cpu_write(cpu_tlbstate.is_lazy, false);

	if (real_prev == next) {
		VM_WARN_ON(this_cpu_read(cpu_tlbstate.ctxs[prev_asid].ctx_id) !=
			   next->context.ctx_id);

		/*
		 * We don't currently support having a real mm loaded without
		 * our cpu set in mm_cpumask().  We have all the bookkeeping
		 * in place to figure out whether we would need to flush
		 * if our cpu were cleared in mm_cpumask(), but we don't
		 * currently use it.
		 */
		if (WARN_ON_ONCE(real_prev != &init_mm &&
				 !cpumask_test_cpu(cpu, mm_cpumask(next))))
			cpumask_set_cpu(cpu, mm_cpumask(next));

		return;
	} else {
		u16 new_asid;
		bool need_flush;

		if (IS_ENABLED(CONFIG_VMAP_STACK)) {
			/*
			 * If our current stack is in vmalloc space and isn't
			 * mapped in the new pgd, we'll double-fault.  Forcibly
			 * map it.
			 */
			unsigned int index = pgd_index(current_stack_pointer);
			pgd_t *pgd = next->pgd + index;

			if (unlikely(pgd_none(*pgd)))
				set_pgd(pgd, init_mm.pgd[index]);
		}

		/* Stop remote flushes for the previous mm */
		VM_WARN_ON_ONCE(!cpumask_test_cpu(cpu, mm_cpumask(real_prev)) &&
				real_prev != &init_mm);
		cpumask_clear_cpu(cpu, mm_cpumask(real_prev));
>>>>>>> bb176f67

	if (IS_ENABLED(CONFIG_VMAP_STACK)) {
		/*
<<<<<<< HEAD
		 * If our current stack is in vmalloc space and isn't
		 * mapped in the new pgd, we'll double-fault.  Forcibly
		 * map it.
		 */
		unsigned int stack_pgd_index = pgd_index(current_stack_pointer());

		pgd_t *pgd = next->pgd + stack_pgd_index;

		if (unlikely(pgd_none(*pgd)))
			set_pgd(pgd, init_mm.pgd[stack_pgd_index]);
	}

	this_cpu_write(cpu_tlbstate.loaded_mm, next);

	WARN_ON_ONCE(cpumask_test_cpu(cpu, mm_cpumask(next)));
	cpumask_set_cpu(cpu, mm_cpumask(next));

	/*
	 * Re-load page tables.
	 *
	 * This logic has an ordering constraint:
	 *
	 *  CPU 0: Write to a PTE for 'next'
	 *  CPU 0: load bit 1 in mm_cpumask.  if nonzero, send IPI.
	 *  CPU 1: set bit 1 in next's mm_cpumask
	 *  CPU 1: load from the PTE that CPU 0 writes (implicit)
	 *
	 * We need to prevent an outcome in which CPU 1 observes
	 * the new PTE value and CPU 0 observes bit 1 clear in
	 * mm_cpumask.  (If that occurs, then the IPI will never
	 * be sent, and CPU 0's TLB will contain a stale entry.)
	 *
	 * The bad outcome can occur if either CPU's load is
	 * reordered before that CPU's store, so both CPUs must
	 * execute full barriers to prevent this from happening.
	 *
	 * Thus, switch_mm needs a full barrier between the
	 * store to mm_cpumask and any operation that could load
	 * from next->pgd.  TLB fills are special and can happen
	 * due to instruction fetches or for no reason at all,
	 * and neither LOCK nor MFENCE orders them.
	 * Fortunately, load_cr3() is serializing and gives the
	 * ordering guarantee we need.
	 */
	load_cr3(next->pgd);

	/*
	 * This gets called via leave_mm() in the idle path where RCU
	 * functions differently.  Tracing normally uses RCU, so we have to
	 * call the tracepoint specially here.
	 */
	trace_tlb_flush_rcuidle(TLB_FLUSH_ON_TASK_SWITCH, TLB_FLUSH_ALL);

	/* Stop flush ipis for the previous mm */
	WARN_ON_ONCE(!cpumask_test_cpu(cpu, mm_cpumask(real_prev)) &&
		     real_prev != &init_mm);
	cpumask_clear_cpu(cpu, mm_cpumask(real_prev));

	/* Load per-mm CR4 and LDTR state */
	load_mm_cr4(next);
	switch_ldt(real_prev, next);
}

static void flush_tlb_func_common(const struct flush_tlb_info *f,
				  bool local, enum tlb_flush_reason reason)
{
	/* This code cannot presently handle being reentered. */
	VM_WARN_ON(!irqs_disabled());

	if (this_cpu_read(cpu_tlbstate.state) != TLBSTATE_OK) {
		leave_mm(smp_processor_id());
		return;
	}

	if (f->end == TLB_FLUSH_ALL) {
		local_flush_tlb();
		if (local)
			count_vm_tlb_event(NR_TLB_LOCAL_FLUSH_ALL);
		trace_tlb_flush(reason, TLB_FLUSH_ALL);
	} else {
		unsigned long addr;
		unsigned long nr_pages = (f->end - f->start) >> PAGE_SHIFT;
		addr = f->start;
		while (addr < f->end) {
			__flush_tlb_single(addr);
			addr += PAGE_SIZE;
		}
		if (local)
			count_vm_tlb_events(NR_TLB_LOCAL_FLUSH_ONE, nr_pages);
		trace_tlb_flush(reason, nr_pages);
	}
}

static void flush_tlb_func_local(void *info, enum tlb_flush_reason reason)
{
	const struct flush_tlb_info *f = info;

	flush_tlb_func_common(f, true, reason);
}

static void flush_tlb_func_remote(void *info)
{
	const struct flush_tlb_info *f = info;
=======
		 * Start remote flushes and then read tlb_gen.
		 */
		cpumask_set_cpu(cpu, mm_cpumask(next));
		next_tlb_gen = atomic64_read(&next->context.tlb_gen);

		choose_new_asid(next, next_tlb_gen, &new_asid, &need_flush);

		if (need_flush) {
			this_cpu_write(cpu_tlbstate.ctxs[new_asid].ctx_id, next->context.ctx_id);
			this_cpu_write(cpu_tlbstate.ctxs[new_asid].tlb_gen, next_tlb_gen);
			write_cr3(build_cr3(next, new_asid));
			trace_tlb_flush(TLB_FLUSH_ON_TASK_SWITCH,
					TLB_FLUSH_ALL);
		} else {
			/* The new ASID is already up to date. */
			write_cr3(build_cr3_noflush(next, new_asid));
			trace_tlb_flush(TLB_FLUSH_ON_TASK_SWITCH, 0);
		}

		this_cpu_write(cpu_tlbstate.loaded_mm, next);
		this_cpu_write(cpu_tlbstate.loaded_mm_asid, new_asid);
	}

	load_mm_cr4(next);
	switch_ldt(real_prev, next);
}

/*
 * Please ignore the name of this function.  It should be called
 * switch_to_kernel_thread().
 *
 * enter_lazy_tlb() is a hint from the scheduler that we are entering a
 * kernel thread or other context without an mm.  Acceptable implementations
 * include doing nothing whatsoever, switching to init_mm, or various clever
 * lazy tricks to try to minimize TLB flushes.
 *
 * The scheduler reserves the right to call enter_lazy_tlb() several times
 * in a row.  It will notify us that we're going back to a real mm by
 * calling switch_mm_irqs_off().
 */
void enter_lazy_tlb(struct mm_struct *mm, struct task_struct *tsk)
{
	if (this_cpu_read(cpu_tlbstate.loaded_mm) == &init_mm)
		return;

	if (tlb_defer_switch_to_init_mm()) {
		/*
		 * There's a significant optimization that may be possible
		 * here.  We have accurate enough TLB flush tracking that we
		 * don't need to maintain coherence of TLB per se when we're
		 * lazy.  We do, however, need to maintain coherence of
		 * paging-structure caches.  We could, in principle, leave our
		 * old mm loaded and only switch to init_mm when
		 * tlb_remove_page() happens.
		 */
		this_cpu_write(cpu_tlbstate.is_lazy, true);
	} else {
		switch_mm(NULL, &init_mm, NULL);
	}
}

/*
 * Call this when reinitializing a CPU.  It fixes the following potential
 * problems:
 *
 * - The ASID changed from what cpu_tlbstate thinks it is (most likely
 *   because the CPU was taken down and came back up with CR3's PCID
 *   bits clear.  CPU hotplug can do this.
 *
 * - The TLB contains junk in slots corresponding to inactive ASIDs.
 *
 * - The CPU went so far out to lunch that it may have missed a TLB
 *   flush.
 */
void initialize_tlbstate_and_flush(void)
{
	int i;
	struct mm_struct *mm = this_cpu_read(cpu_tlbstate.loaded_mm);
	u64 tlb_gen = atomic64_read(&init_mm.context.tlb_gen);
	unsigned long cr3 = __read_cr3();

	/* Assert that CR3 already references the right mm. */
	WARN_ON((cr3 & CR3_ADDR_MASK) != __pa(mm->pgd));

	/*
	 * Assert that CR4.PCIDE is set if needed.  (CR4.PCIDE initialization
	 * doesn't work like other CR4 bits because it can only be set from
	 * long mode.)
	 */
	WARN_ON(boot_cpu_has(X86_FEATURE_PCID) &&
		!(cr4_read_shadow() & X86_CR4_PCIDE));

	/* Force ASID 0 and force a TLB flush. */
	write_cr3(build_cr3(mm, 0));

	/* Reinitialize tlbstate. */
	this_cpu_write(cpu_tlbstate.loaded_mm_asid, 0);
	this_cpu_write(cpu_tlbstate.next_asid, 1);
	this_cpu_write(cpu_tlbstate.ctxs[0].ctx_id, mm->context.ctx_id);
	this_cpu_write(cpu_tlbstate.ctxs[0].tlb_gen, tlb_gen);

	for (i = 1; i < TLB_NR_DYN_ASIDS; i++)
		this_cpu_write(cpu_tlbstate.ctxs[i].ctx_id, 0);
}

/*
 * flush_tlb_func_common()'s memory ordering requirement is that any
 * TLB fills that happen after we flush the TLB are ordered after we
 * read active_mm's tlb_gen.  We don't need any explicit barriers
 * because all x86 flush operations are serializing and the
 * atomic64_read operation won't be reordered by the compiler.
 */
static void flush_tlb_func_common(const struct flush_tlb_info *f,
				  bool local, enum tlb_flush_reason reason)
{
	/*
	 * We have three different tlb_gen values in here.  They are:
	 *
	 * - mm_tlb_gen:     the latest generation.
	 * - local_tlb_gen:  the generation that this CPU has already caught
	 *                   up to.
	 * - f->new_tlb_gen: the generation that the requester of the flush
	 *                   wants us to catch up to.
	 */
	struct mm_struct *loaded_mm = this_cpu_read(cpu_tlbstate.loaded_mm);
	u32 loaded_mm_asid = this_cpu_read(cpu_tlbstate.loaded_mm_asid);
	u64 mm_tlb_gen = atomic64_read(&loaded_mm->context.tlb_gen);
	u64 local_tlb_gen = this_cpu_read(cpu_tlbstate.ctxs[loaded_mm_asid].tlb_gen);
>>>>>>> bb176f67

	/* This code cannot presently handle being reentered. */
	VM_WARN_ON(!irqs_disabled());

<<<<<<< HEAD
	if (f->mm && f->mm != this_cpu_read(cpu_tlbstate.loaded_mm))
		return;

	count_vm_tlb_event(NR_TLB_REMOTE_FLUSH_RECEIVED);
	flush_tlb_func_common(f, false, TLB_REMOTE_SHOOTDOWN);
}

void native_flush_tlb_others(const struct cpumask *cpumask,
			     const struct flush_tlb_info *info)
{
=======
	if (unlikely(loaded_mm == &init_mm))
		return;

	VM_WARN_ON(this_cpu_read(cpu_tlbstate.ctxs[loaded_mm_asid].ctx_id) !=
		   loaded_mm->context.ctx_id);

	if (this_cpu_read(cpu_tlbstate.is_lazy)) {
		/*
		 * We're in lazy mode.  We need to at least flush our
		 * paging-structure cache to avoid speculatively reading
		 * garbage into our TLB.  Since switching to init_mm is barely
		 * slower than a minimal flush, just switch to init_mm.
		 */
		switch_mm_irqs_off(NULL, &init_mm, NULL);
		return;
	}

	if (unlikely(local_tlb_gen == mm_tlb_gen)) {
		/*
		 * There's nothing to do: we're already up to date.  This can
		 * happen if two concurrent flushes happen -- the first flush to
		 * be handled can catch us all the way up, leaving no work for
		 * the second flush.
		 */
		trace_tlb_flush(reason, 0);
		return;
	}

	WARN_ON_ONCE(local_tlb_gen > mm_tlb_gen);
	WARN_ON_ONCE(f->new_tlb_gen > mm_tlb_gen);

	/*
	 * If we get to this point, we know that our TLB is out of date.
	 * This does not strictly imply that we need to flush (it's
	 * possible that f->new_tlb_gen <= local_tlb_gen), but we're
	 * going to need to flush in the very near future, so we might
	 * as well get it over with.
	 *
	 * The only question is whether to do a full or partial flush.
	 *
	 * We do a partial flush if requested and two extra conditions
	 * are met:
	 *
	 * 1. f->new_tlb_gen == local_tlb_gen + 1.  We have an invariant that
	 *    we've always done all needed flushes to catch up to
	 *    local_tlb_gen.  If, for example, local_tlb_gen == 2 and
	 *    f->new_tlb_gen == 3, then we know that the flush needed to bring
	 *    us up to date for tlb_gen 3 is the partial flush we're
	 *    processing.
	 *
	 *    As an example of why this check is needed, suppose that there
	 *    are two concurrent flushes.  The first is a full flush that
	 *    changes context.tlb_gen from 1 to 2.  The second is a partial
	 *    flush that changes context.tlb_gen from 2 to 3.  If they get
	 *    processed on this CPU in reverse order, we'll see
	 *     local_tlb_gen == 1, mm_tlb_gen == 3, and end != TLB_FLUSH_ALL.
	 *    If we were to use __flush_tlb_single() and set local_tlb_gen to
	 *    3, we'd be break the invariant: we'd update local_tlb_gen above
	 *    1 without the full flush that's needed for tlb_gen 2.
	 *
	 * 2. f->new_tlb_gen == mm_tlb_gen.  This is purely an optimiation.
	 *    Partial TLB flushes are not all that much cheaper than full TLB
	 *    flushes, so it seems unlikely that it would be a performance win
	 *    to do a partial flush if that won't bring our TLB fully up to
	 *    date.  By doing a full flush instead, we can increase
	 *    local_tlb_gen all the way to mm_tlb_gen and we can probably
	 *    avoid another flush in the very near future.
	 */
	if (f->end != TLB_FLUSH_ALL &&
	    f->new_tlb_gen == local_tlb_gen + 1 &&
	    f->new_tlb_gen == mm_tlb_gen) {
		/* Partial flush */
		unsigned long addr;
		unsigned long nr_pages = (f->end - f->start) >> PAGE_SHIFT;

		addr = f->start;
		while (addr < f->end) {
			__flush_tlb_single(addr);
			addr += PAGE_SIZE;
		}
		if (local)
			count_vm_tlb_events(NR_TLB_LOCAL_FLUSH_ONE, nr_pages);
		trace_tlb_flush(reason, nr_pages);
	} else {
		/* Full flush. */
		local_flush_tlb();
		if (local)
			count_vm_tlb_event(NR_TLB_LOCAL_FLUSH_ALL);
		trace_tlb_flush(reason, TLB_FLUSH_ALL);
	}

	/* Both paths above update our state to mm_tlb_gen. */
	this_cpu_write(cpu_tlbstate.ctxs[loaded_mm_asid].tlb_gen, mm_tlb_gen);
}

static void flush_tlb_func_local(void *info, enum tlb_flush_reason reason)
{
	const struct flush_tlb_info *f = info;

	flush_tlb_func_common(f, true, reason);
}

static void flush_tlb_func_remote(void *info)
{
	const struct flush_tlb_info *f = info;

	inc_irq_stat(irq_tlb_count);

	if (f->mm && f->mm != this_cpu_read(cpu_tlbstate.loaded_mm))
		return;

	count_vm_tlb_event(NR_TLB_REMOTE_FLUSH_RECEIVED);
	flush_tlb_func_common(f, false, TLB_REMOTE_SHOOTDOWN);
}

void native_flush_tlb_others(const struct cpumask *cpumask,
			     const struct flush_tlb_info *info)
{
>>>>>>> bb176f67
	count_vm_tlb_event(NR_TLB_REMOTE_FLUSH);
	if (info->end == TLB_FLUSH_ALL)
		trace_tlb_flush(TLB_REMOTE_SEND_IPI, TLB_FLUSH_ALL);
	else
		trace_tlb_flush(TLB_REMOTE_SEND_IPI,
				(info->end - info->start) >> PAGE_SHIFT);

	if (is_uv_system()) {
		/*
		 * This whole special case is confused.  UV has a "Broadcast
		 * Assist Unit", which seems to be a fancy way to send IPIs.
		 * Back when x86 used an explicit TLB flush IPI, UV was
		 * optimized to use its own mechanism.  These days, x86 uses
		 * smp_call_function_many(), but UV still uses a manual IPI,
		 * and that IPI's action is out of date -- it does a manual
		 * flush instead of calling flush_tlb_func_remote().  This
		 * means that the percpu tlb_gen variables won't be updated
		 * and we'll do pointless flushes on future context switches.
		 *
		 * Rather than hooking native_flush_tlb_others() here, I think
		 * that UV should be updated so that smp_call_function_many(),
		 * etc, are optimal on UV.
		 */
		unsigned int cpu;

		cpu = smp_processor_id();
		cpumask = uv_flush_tlb_others(cpumask, info);
		if (cpumask)
			smp_call_function_many(cpumask, flush_tlb_func_remote,
					       (void *)info, 1);
		return;
	}
	smp_call_function_many(cpumask, flush_tlb_func_remote,
			       (void *)info, 1);
}

/*
 * See Documentation/x86/tlb.txt for details.  We choose 33
 * because it is large enough to cover the vast majority (at
 * least 95%) of allocations, and is small enough that we are
 * confident it will not cause too much overhead.  Each single
 * flush is about 100 ns, so this caps the maximum overhead at
 * _about_ 3,000 ns.
 *
 * This is in units of pages.
 */
static unsigned long tlb_single_page_flush_ceiling __read_mostly = 33;

void flush_tlb_mm_range(struct mm_struct *mm, unsigned long start,
				unsigned long end, unsigned long vmflag)
{
	int cpu;
<<<<<<< HEAD

	struct flush_tlb_info info = {
		.mm = mm,
	};

	cpu = get_cpu();

	/* Synchronize with switch_mm. */
	smp_mb();

=======

	struct flush_tlb_info info = {
		.mm = mm,
	};

	cpu = get_cpu();

	/* This is also a barrier that synchronizes with switch_mm(). */
	info.new_tlb_gen = inc_mm_tlb_gen(mm);

>>>>>>> bb176f67
	/* Should we flush just the requested range? */
	if ((end != TLB_FLUSH_ALL) &&
	    !(vmflag & VM_HUGETLB) &&
	    ((end - start) >> PAGE_SHIFT) <= tlb_single_page_flush_ceiling) {
		info.start = start;
		info.end = end;
	} else {
		info.start = 0UL;
		info.end = TLB_FLUSH_ALL;
	}

	if (mm == this_cpu_read(cpu_tlbstate.loaded_mm)) {
		VM_WARN_ON(irqs_disabled());
		local_irq_disable();
		flush_tlb_func_local(&info, TLB_LOCAL_MM_SHOOTDOWN);
		local_irq_enable();
	}

	if (cpumask_any_but(mm_cpumask(mm), cpu) < nr_cpu_ids)
		flush_tlb_others(mm_cpumask(mm), &info);
<<<<<<< HEAD
=======

>>>>>>> bb176f67
	put_cpu();
}


static void do_flush_tlb_all(void *info)
{
	count_vm_tlb_event(NR_TLB_REMOTE_FLUSH_RECEIVED);
	__flush_tlb_all();
}

void flush_tlb_all(void)
{
	count_vm_tlb_event(NR_TLB_REMOTE_FLUSH);
	on_each_cpu(do_flush_tlb_all, NULL, 1);
}

static void do_kernel_range_flush(void *info)
{
	struct flush_tlb_info *f = info;
	unsigned long addr;

	/* flush range by one by one 'invlpg' */
	for (addr = f->start; addr < f->end; addr += PAGE_SIZE)
		__flush_tlb_single(addr);
}

void flush_tlb_kernel_range(unsigned long start, unsigned long end)
{

	/* Balance as user space task's flush, a bit conservative */
	if (end == TLB_FLUSH_ALL ||
	    (end - start) > tlb_single_page_flush_ceiling << PAGE_SHIFT) {
		on_each_cpu(do_flush_tlb_all, NULL, 1);
	} else {
		struct flush_tlb_info info;
		info.start = start;
		info.end = end;
		on_each_cpu(do_kernel_range_flush, &info, 1);
	}
}

void arch_tlbbatch_flush(struct arch_tlbflush_unmap_batch *batch)
{
	struct flush_tlb_info info = {
		.mm = NULL,
		.start = 0UL,
		.end = TLB_FLUSH_ALL,
	};

	int cpu = get_cpu();

	if (cpumask_test_cpu(cpu, &batch->cpumask)) {
		VM_WARN_ON(irqs_disabled());
		local_irq_disable();
		flush_tlb_func_local(&info, TLB_LOCAL_SHOOTDOWN);
		local_irq_enable();
	}

	if (cpumask_any_but(&batch->cpumask, cpu) < nr_cpu_ids)
		flush_tlb_others(&batch->cpumask, &info);
<<<<<<< HEAD
=======

>>>>>>> bb176f67
	cpumask_clear(&batch->cpumask);

	put_cpu();
}

static ssize_t tlbflush_read_file(struct file *file, char __user *user_buf,
			     size_t count, loff_t *ppos)
{
	char buf[32];
	unsigned int len;

	len = sprintf(buf, "%ld\n", tlb_single_page_flush_ceiling);
	return simple_read_from_buffer(user_buf, count, ppos, buf, len);
}

static ssize_t tlbflush_write_file(struct file *file,
		 const char __user *user_buf, size_t count, loff_t *ppos)
{
	char buf[32];
	ssize_t len;
	int ceiling;

	len = min(count, sizeof(buf) - 1);
	if (copy_from_user(buf, user_buf, len))
		return -EFAULT;

	buf[len] = '\0';
	if (kstrtoint(buf, 0, &ceiling))
		return -EINVAL;

	if (ceiling < 0)
		return -EINVAL;

	tlb_single_page_flush_ceiling = ceiling;
	return count;
}

static const struct file_operations fops_tlbflush = {
	.read = tlbflush_read_file,
	.write = tlbflush_write_file,
	.llseek = default_llseek,
};

static int __init create_tlb_single_page_flush_ceiling(void)
{
	debugfs_create_file("tlb_single_page_flush_ceiling", S_IRUSR | S_IWUSR,
			    arch_debugfs_dir, NULL, &fops_tlbflush);
	return 0;
}
late_initcall(create_tlb_single_page_flush_ceiling);<|MERGE_RESOLUTION|>--- conflicted
+++ resolved
@@ -28,27 +28,6 @@
  *	Implement flush IPI by CALL_FUNCTION_VECTOR, Alex Shi
  */
 
-<<<<<<< HEAD
-void leave_mm(int cpu)
-{
-	struct mm_struct *loaded_mm = this_cpu_read(cpu_tlbstate.loaded_mm);
-
-	/*
-	 * It's plausible that we're in lazy TLB mode while our mm is init_mm.
-	 * If so, our callers still expect us to flush the TLB, but there
-	 * aren't any user TLB entries in init_mm to worry about.
-	 *
-	 * This needs to happen before any other sanity checks due to
-	 * intel_idle's shenanigans.
-	 */
-	if (loaded_mm == &init_mm)
-		return;
-
-	if (this_cpu_read(cpu_tlbstate.state) == TLBSTATE_OK)
-		BUG();
-
-	switch_mm(NULL, &init_mm, NULL);
-=======
 atomic64_t last_mm_ctx_id = ATOMIC64_INIT(1);
 
 
@@ -84,11 +63,8 @@
 		this_cpu_write(cpu_tlbstate.next_asid, 1);
 	}
 	*need_flush = true;
->>>>>>> bb176f67
-}
-
-<<<<<<< HEAD
-=======
+}
+
 void leave_mm(int cpu)
 {
 	struct mm_struct *loaded_mm = this_cpu_read(cpu_tlbstate.loaded_mm);
@@ -110,7 +86,6 @@
 	switch_mm(NULL, &init_mm, NULL);
 }
 
->>>>>>> bb176f67
 void switch_mm(struct mm_struct *prev, struct mm_struct *next,
 	       struct task_struct *tsk)
 {
@@ -127,31 +102,6 @@
 	struct mm_struct *real_prev = this_cpu_read(cpu_tlbstate.loaded_mm);
 	u16 prev_asid = this_cpu_read(cpu_tlbstate.loaded_mm_asid);
 	unsigned cpu = smp_processor_id();
-<<<<<<< HEAD
-	struct mm_struct *real_prev = this_cpu_read(cpu_tlbstate.loaded_mm);
-
-	/*
-	 * NB: The scheduler will call us with prev == next when
-	 * switching from lazy TLB mode to normal mode if active_mm
-	 * isn't changing.  When this happens, there is no guarantee
-	 * that CR3 (and hence cpu_tlbstate.loaded_mm) matches next.
-	 *
-	 * NB: leave_mm() calls us with prev == NULL and tsk == NULL.
-	 */
-
-	this_cpu_write(cpu_tlbstate.state, TLBSTATE_OK);
-
-	if (real_prev == next) {
-		/*
-		 * There's nothing to do: we always keep the per-mm control
-		 * regs in sync with cpu_tlbstate.loaded_mm.  Just
-		 * sanity-check mm_cpumask.
-		 */
-		if (WARN_ON_ONCE(!cpumask_test_cpu(cpu, mm_cpumask(next))))
-			cpumask_set_cpu(cpu, mm_cpumask(next));
-		return;
-	}
-=======
 	u64 next_tlb_gen;
 
 	/*
@@ -232,115 +182,8 @@
 		VM_WARN_ON_ONCE(!cpumask_test_cpu(cpu, mm_cpumask(real_prev)) &&
 				real_prev != &init_mm);
 		cpumask_clear_cpu(cpu, mm_cpumask(real_prev));
->>>>>>> bb176f67
-
-	if (IS_ENABLED(CONFIG_VMAP_STACK)) {
+
 		/*
-<<<<<<< HEAD
-		 * If our current stack is in vmalloc space and isn't
-		 * mapped in the new pgd, we'll double-fault.  Forcibly
-		 * map it.
-		 */
-		unsigned int stack_pgd_index = pgd_index(current_stack_pointer());
-
-		pgd_t *pgd = next->pgd + stack_pgd_index;
-
-		if (unlikely(pgd_none(*pgd)))
-			set_pgd(pgd, init_mm.pgd[stack_pgd_index]);
-	}
-
-	this_cpu_write(cpu_tlbstate.loaded_mm, next);
-
-	WARN_ON_ONCE(cpumask_test_cpu(cpu, mm_cpumask(next)));
-	cpumask_set_cpu(cpu, mm_cpumask(next));
-
-	/*
-	 * Re-load page tables.
-	 *
-	 * This logic has an ordering constraint:
-	 *
-	 *  CPU 0: Write to a PTE for 'next'
-	 *  CPU 0: load bit 1 in mm_cpumask.  if nonzero, send IPI.
-	 *  CPU 1: set bit 1 in next's mm_cpumask
-	 *  CPU 1: load from the PTE that CPU 0 writes (implicit)
-	 *
-	 * We need to prevent an outcome in which CPU 1 observes
-	 * the new PTE value and CPU 0 observes bit 1 clear in
-	 * mm_cpumask.  (If that occurs, then the IPI will never
-	 * be sent, and CPU 0's TLB will contain a stale entry.)
-	 *
-	 * The bad outcome can occur if either CPU's load is
-	 * reordered before that CPU's store, so both CPUs must
-	 * execute full barriers to prevent this from happening.
-	 *
-	 * Thus, switch_mm needs a full barrier between the
-	 * store to mm_cpumask and any operation that could load
-	 * from next->pgd.  TLB fills are special and can happen
-	 * due to instruction fetches or for no reason at all,
-	 * and neither LOCK nor MFENCE orders them.
-	 * Fortunately, load_cr3() is serializing and gives the
-	 * ordering guarantee we need.
-	 */
-	load_cr3(next->pgd);
-
-	/*
-	 * This gets called via leave_mm() in the idle path where RCU
-	 * functions differently.  Tracing normally uses RCU, so we have to
-	 * call the tracepoint specially here.
-	 */
-	trace_tlb_flush_rcuidle(TLB_FLUSH_ON_TASK_SWITCH, TLB_FLUSH_ALL);
-
-	/* Stop flush ipis for the previous mm */
-	WARN_ON_ONCE(!cpumask_test_cpu(cpu, mm_cpumask(real_prev)) &&
-		     real_prev != &init_mm);
-	cpumask_clear_cpu(cpu, mm_cpumask(real_prev));
-
-	/* Load per-mm CR4 and LDTR state */
-	load_mm_cr4(next);
-	switch_ldt(real_prev, next);
-}
-
-static void flush_tlb_func_common(const struct flush_tlb_info *f,
-				  bool local, enum tlb_flush_reason reason)
-{
-	/* This code cannot presently handle being reentered. */
-	VM_WARN_ON(!irqs_disabled());
-
-	if (this_cpu_read(cpu_tlbstate.state) != TLBSTATE_OK) {
-		leave_mm(smp_processor_id());
-		return;
-	}
-
-	if (f->end == TLB_FLUSH_ALL) {
-		local_flush_tlb();
-		if (local)
-			count_vm_tlb_event(NR_TLB_LOCAL_FLUSH_ALL);
-		trace_tlb_flush(reason, TLB_FLUSH_ALL);
-	} else {
-		unsigned long addr;
-		unsigned long nr_pages = (f->end - f->start) >> PAGE_SHIFT;
-		addr = f->start;
-		while (addr < f->end) {
-			__flush_tlb_single(addr);
-			addr += PAGE_SIZE;
-		}
-		if (local)
-			count_vm_tlb_events(NR_TLB_LOCAL_FLUSH_ONE, nr_pages);
-		trace_tlb_flush(reason, nr_pages);
-	}
-}
-
-static void flush_tlb_func_local(void *info, enum tlb_flush_reason reason)
-{
-	const struct flush_tlb_info *f = info;
-
-	flush_tlb_func_common(f, true, reason);
-}
-
-static void flush_tlb_func_remote(void *info)
-{
-	const struct flush_tlb_info *f = info;
-=======
 		 * Start remote flushes and then read tlb_gen.
 		 */
 		cpumask_set_cpu(cpu, mm_cpumask(next));
@@ -469,23 +312,10 @@
 	u32 loaded_mm_asid = this_cpu_read(cpu_tlbstate.loaded_mm_asid);
 	u64 mm_tlb_gen = atomic64_read(&loaded_mm->context.tlb_gen);
 	u64 local_tlb_gen = this_cpu_read(cpu_tlbstate.ctxs[loaded_mm_asid].tlb_gen);
->>>>>>> bb176f67
 
 	/* This code cannot presently handle being reentered. */
 	VM_WARN_ON(!irqs_disabled());
 
-<<<<<<< HEAD
-	if (f->mm && f->mm != this_cpu_read(cpu_tlbstate.loaded_mm))
-		return;
-
-	count_vm_tlb_event(NR_TLB_REMOTE_FLUSH_RECEIVED);
-	flush_tlb_func_common(f, false, TLB_REMOTE_SHOOTDOWN);
-}
-
-void native_flush_tlb_others(const struct cpumask *cpumask,
-			     const struct flush_tlb_info *info)
-{
-=======
 	if (unlikely(loaded_mm == &init_mm))
 		return;
 
@@ -604,7 +434,6 @@
 void native_flush_tlb_others(const struct cpumask *cpumask,
 			     const struct flush_tlb_info *info)
 {
->>>>>>> bb176f67
 	count_vm_tlb_event(NR_TLB_REMOTE_FLUSH);
 	if (info->end == TLB_FLUSH_ALL)
 		trace_tlb_flush(TLB_REMOTE_SEND_IPI, TLB_FLUSH_ALL);
@@ -657,7 +486,6 @@
 				unsigned long end, unsigned long vmflag)
 {
 	int cpu;
-<<<<<<< HEAD
 
 	struct flush_tlb_info info = {
 		.mm = mm,
@@ -665,21 +493,9 @@
 
 	cpu = get_cpu();
 
-	/* Synchronize with switch_mm. */
-	smp_mb();
-
-=======
-
-	struct flush_tlb_info info = {
-		.mm = mm,
-	};
-
-	cpu = get_cpu();
-
 	/* This is also a barrier that synchronizes with switch_mm(). */
 	info.new_tlb_gen = inc_mm_tlb_gen(mm);
 
->>>>>>> bb176f67
 	/* Should we flush just the requested range? */
 	if ((end != TLB_FLUSH_ALL) &&
 	    !(vmflag & VM_HUGETLB) &&
@@ -700,10 +516,7 @@
 
 	if (cpumask_any_but(mm_cpumask(mm), cpu) < nr_cpu_ids)
 		flush_tlb_others(mm_cpumask(mm), &info);
-<<<<<<< HEAD
-=======
-
->>>>>>> bb176f67
+
 	put_cpu();
 }
 
@@ -764,10 +577,7 @@
 
 	if (cpumask_any_but(&batch->cpumask, cpu) < nr_cpu_ids)
 		flush_tlb_others(&batch->cpumask, &info);
-<<<<<<< HEAD
-=======
-
->>>>>>> bb176f67
+
 	cpumask_clear(&batch->cpumask);
 
 	put_cpu();
