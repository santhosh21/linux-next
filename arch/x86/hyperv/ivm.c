// SPDX-License-Identifier: GPL-2.0
/*
 * Hyper-V Isolation VM interface with paravisor and hypervisor
 *
 * Author:
 *  Tianyu Lan <Tianyu.Lan@microsoft.com>
 */

#include <linux/bitfield.h>
#include <linux/hyperv.h>
#include <linux/types.h>
#include <linux/slab.h>
#include <asm/svm.h>
#include <asm/sev.h>
#include <asm/io.h>
#include <asm/coco.h>
#include <asm/mem_encrypt.h>
#include <asm/mshyperv.h>
#include <asm/hypervisor.h>
#include <asm/mtrr.h>
#include <asm/io_apic.h>
#include <asm/realmode.h>
#include <asm/e820/api.h>
#include <asm/desc.h>
#include <uapi/asm/vmx.h>

#ifdef CONFIG_AMD_MEM_ENCRYPT

#define GHCB_USAGE_HYPERV_CALL	1

union hv_ghcb {
	struct ghcb ghcb;
	struct {
		u64 hypercalldata[509];
		u64 outputgpa;
		union {
			union {
				struct {
					u32 callcode        : 16;
					u32 isfast          : 1;
					u32 reserved1       : 14;
					u32 isnested        : 1;
					u32 countofelements : 12;
					u32 reserved2       : 4;
					u32 repstartindex   : 12;
					u32 reserved3       : 4;
				};
				u64 asuint64;
			} hypercallinput;
			union {
				struct {
					u16 callstatus;
					u16 reserved1;
					u32 elementsprocessed : 12;
					u32 reserved2         : 20;
				};
				u64 asunit64;
			} hypercalloutput;
		};
		u64 reserved2;
	} hypercall;
} __packed __aligned(HV_HYP_PAGE_SIZE);

/* Only used in an SNP VM with the paravisor */
static u16 hv_ghcb_version __ro_after_init;

/* Functions only used in an SNP VM with the paravisor go here. */
u64 hv_ghcb_hypercall(u64 control, void *input, void *output, u32 input_size)
{
	union hv_ghcb *hv_ghcb;
	void **ghcb_base;
	unsigned long flags;
	u64 status;

	if (!hv_ghcb_pg)
		return -EFAULT;

	WARN_ON(in_nmi());

	local_irq_save(flags);
	ghcb_base = (void **)this_cpu_ptr(hv_ghcb_pg);
	hv_ghcb = (union hv_ghcb *)*ghcb_base;
	if (!hv_ghcb) {
		local_irq_restore(flags);
		return -EFAULT;
	}

	hv_ghcb->ghcb.protocol_version = GHCB_PROTOCOL_MAX;
	hv_ghcb->ghcb.ghcb_usage = GHCB_USAGE_HYPERV_CALL;

	hv_ghcb->hypercall.outputgpa = (u64)output;
	hv_ghcb->hypercall.hypercallinput.asuint64 = 0;
	hv_ghcb->hypercall.hypercallinput.callcode = control;

	if (input_size)
		memcpy(hv_ghcb->hypercall.hypercalldata, input, input_size);

	VMGEXIT();

	hv_ghcb->ghcb.ghcb_usage = 0xffffffff;
	memset(hv_ghcb->ghcb.save.valid_bitmap, 0,
	       sizeof(hv_ghcb->ghcb.save.valid_bitmap));

	status = hv_ghcb->hypercall.hypercalloutput.callstatus;

	local_irq_restore(flags);

	return status;
}

static inline u64 rd_ghcb_msr(void)
{
	return __rdmsr(MSR_AMD64_SEV_ES_GHCB);
}

static inline void wr_ghcb_msr(u64 val)
{
	native_wrmsrl(MSR_AMD64_SEV_ES_GHCB, val);
}

static enum es_result hv_ghcb_hv_call(struct ghcb *ghcb, u64 exit_code,
				   u64 exit_info_1, u64 exit_info_2)
{
	/* Fill in protocol and format specifiers */
	ghcb->protocol_version = hv_ghcb_version;
	ghcb->ghcb_usage       = GHCB_DEFAULT_USAGE;

	ghcb_set_sw_exit_code(ghcb, exit_code);
	ghcb_set_sw_exit_info_1(ghcb, exit_info_1);
	ghcb_set_sw_exit_info_2(ghcb, exit_info_2);

	VMGEXIT();

	if (ghcb->save.sw_exit_info_1 & GENMASK_ULL(31, 0))
		return ES_VMM_ERROR;
	else
		return ES_OK;
}

void __noreturn hv_ghcb_terminate(unsigned int set, unsigned int reason)
{
	u64 val = GHCB_MSR_TERM_REQ;

	/* Tell the hypervisor what went wrong. */
	val |= GHCB_SEV_TERM_REASON(set, reason);

	/* Request Guest Termination from Hypvervisor */
	wr_ghcb_msr(val);
	VMGEXIT();

	while (true)
		asm volatile("hlt\n" : : : "memory");
}

bool hv_ghcb_negotiate_protocol(void)
{
	u64 ghcb_gpa;
	u64 val;

	/* Save ghcb page gpa. */
	ghcb_gpa = rd_ghcb_msr();

	/* Do the GHCB protocol version negotiation */
	wr_ghcb_msr(GHCB_MSR_SEV_INFO_REQ);
	VMGEXIT();
	val = rd_ghcb_msr();

	if (GHCB_MSR_INFO(val) != GHCB_MSR_SEV_INFO_RESP)
		return false;

	if (GHCB_MSR_PROTO_MAX(val) < GHCB_PROTOCOL_MIN ||
	    GHCB_MSR_PROTO_MIN(val) > GHCB_PROTOCOL_MAX)
		return false;

	hv_ghcb_version = min_t(size_t, GHCB_MSR_PROTO_MAX(val),
			     GHCB_PROTOCOL_MAX);

	/* Write ghcb page back after negotiating protocol. */
	wr_ghcb_msr(ghcb_gpa);
	VMGEXIT();

	return true;
}

static void hv_ghcb_msr_write(u64 msr, u64 value)
{
	union hv_ghcb *hv_ghcb;
	void **ghcb_base;
	unsigned long flags;

	if (!hv_ghcb_pg)
		return;

	WARN_ON(in_nmi());

	local_irq_save(flags);
	ghcb_base = (void **)this_cpu_ptr(hv_ghcb_pg);
	hv_ghcb = (union hv_ghcb *)*ghcb_base;
	if (!hv_ghcb) {
		local_irq_restore(flags);
		return;
	}

	ghcb_set_rcx(&hv_ghcb->ghcb, msr);
	ghcb_set_rax(&hv_ghcb->ghcb, lower_32_bits(value));
	ghcb_set_rdx(&hv_ghcb->ghcb, upper_32_bits(value));

	if (hv_ghcb_hv_call(&hv_ghcb->ghcb, SVM_EXIT_MSR, 1, 0))
		pr_warn("Fail to write msr via ghcb %llx.\n", msr);

	local_irq_restore(flags);
}

static void hv_ghcb_msr_read(u64 msr, u64 *value)
{
	union hv_ghcb *hv_ghcb;
	void **ghcb_base;
	unsigned long flags;

	/* Check size of union hv_ghcb here. */
	BUILD_BUG_ON(sizeof(union hv_ghcb) != HV_HYP_PAGE_SIZE);

	if (!hv_ghcb_pg)
		return;

	WARN_ON(in_nmi());

	local_irq_save(flags);
	ghcb_base = (void **)this_cpu_ptr(hv_ghcb_pg);
	hv_ghcb = (union hv_ghcb *)*ghcb_base;
	if (!hv_ghcb) {
		local_irq_restore(flags);
		return;
	}

	ghcb_set_rcx(&hv_ghcb->ghcb, msr);
	if (hv_ghcb_hv_call(&hv_ghcb->ghcb, SVM_EXIT_MSR, 0, 0))
		pr_warn("Fail to read msr via ghcb %llx.\n", msr);
	else
		*value = (u64)lower_32_bits(hv_ghcb->ghcb.save.rax)
			| ((u64)lower_32_bits(hv_ghcb->ghcb.save.rdx) << 32);
	local_irq_restore(flags);
}

/* Only used in a fully enlightened SNP VM, i.e. without the paravisor */
static u8 ap_start_input_arg[PAGE_SIZE] __bss_decrypted __aligned(PAGE_SIZE);
static u8 ap_start_stack[PAGE_SIZE] __aligned(PAGE_SIZE);
static DEFINE_PER_CPU(struct sev_es_save_area *, hv_sev_vmsa);

/* Functions only used in an SNP VM without the paravisor go here. */

#define hv_populate_vmcb_seg(seg, gdtr_base)			\
do {								\
	if (seg.selector) {					\
		seg.base = 0;					\
		seg.limit = HV_AP_SEGMENT_LIMIT;		\
		seg.attrib = *(u16 *)(gdtr_base + seg.selector + 5);	\
		seg.attrib = (seg.attrib & 0xFF) | ((seg.attrib >> 4) & 0xF00); \
	}							\
} while (0)							\

static int snp_set_vmsa(void *va, bool vmsa)
{
	u64 attrs;

	/*
	 * Running at VMPL0 allows the kernel to change the VMSA bit for a page
	 * using the RMPADJUST instruction. However, for the instruction to
	 * succeed it must target the permissions of a lesser privileged
	 * (higher numbered) VMPL level, so use VMPL1 (refer to the RMPADJUST
	 * instruction in the AMD64 APM Volume 3).
	 */
	attrs = 1;
	if (vmsa)
		attrs |= RMPADJUST_VMSA_PAGE_BIT;

	return rmpadjust((unsigned long)va, RMP_PG_SIZE_4K, attrs);
}

static void snp_cleanup_vmsa(struct sev_es_save_area *vmsa)
{
	int err;

	err = snp_set_vmsa(vmsa, false);
	if (err)
		pr_err("clear VMSA page failed (%u), leaking page\n", err);
	else
		free_page((unsigned long)vmsa);
}

<<<<<<< HEAD
int hv_snp_boot_ap(int cpu, unsigned long start_ip)
=======
int hv_snp_boot_ap(u32 cpu, unsigned long start_ip)
>>>>>>> 740329d7
{
	struct sev_es_save_area *vmsa = (struct sev_es_save_area *)
		__get_free_page(GFP_KERNEL | __GFP_ZERO);
	struct sev_es_save_area *cur_vmsa;
	struct desc_ptr gdtr;
	u64 ret, retry = 5;
	struct hv_enable_vp_vtl *start_vp_input;
	unsigned long flags;

	if (!vmsa)
		return -ENOMEM;

	native_store_gdt(&gdtr);

	vmsa->gdtr.base = gdtr.address;
	vmsa->gdtr.limit = gdtr.size;

	asm volatile("movl %%es, %%eax;" : "=a" (vmsa->es.selector));
	hv_populate_vmcb_seg(vmsa->es, vmsa->gdtr.base);

	asm volatile("movl %%cs, %%eax;" : "=a" (vmsa->cs.selector));
	hv_populate_vmcb_seg(vmsa->cs, vmsa->gdtr.base);

	asm volatile("movl %%ss, %%eax;" : "=a" (vmsa->ss.selector));
	hv_populate_vmcb_seg(vmsa->ss, vmsa->gdtr.base);

	asm volatile("movl %%ds, %%eax;" : "=a" (vmsa->ds.selector));
	hv_populate_vmcb_seg(vmsa->ds, vmsa->gdtr.base);

	vmsa->efer = native_read_msr(MSR_EFER);

	asm volatile("movq %%cr4, %%rax;" : "=a" (vmsa->cr4));
	asm volatile("movq %%cr3, %%rax;" : "=a" (vmsa->cr3));
	asm volatile("movq %%cr0, %%rax;" : "=a" (vmsa->cr0));

	vmsa->xcr0 = 1;
	vmsa->g_pat = HV_AP_INIT_GPAT_DEFAULT;
	vmsa->rip = (u64)secondary_startup_64_no_verify;
	vmsa->rsp = (u64)&ap_start_stack[PAGE_SIZE];

	/*
	 * Set the SNP-specific fields for this VMSA:
	 *   VMPL level
	 *   SEV_FEATURES (matches the SEV STATUS MSR right shifted 2 bits)
	 */
	vmsa->vmpl = 0;
	vmsa->sev_features = sev_status >> 2;

	ret = snp_set_vmsa(vmsa, true);
	if (!ret) {
		pr_err("RMPADJUST(%llx) failed: %llx\n", (u64)vmsa, ret);
		free_page((u64)vmsa);
		return ret;
	}

	local_irq_save(flags);
	start_vp_input = (struct hv_enable_vp_vtl *)ap_start_input_arg;
	memset(start_vp_input, 0, sizeof(*start_vp_input));
	start_vp_input->partition_id = -1;
	start_vp_input->vp_index = cpu;
	start_vp_input->target_vtl.target_vtl = ms_hyperv.vtl;
	*(u64 *)&start_vp_input->vp_context = __pa(vmsa) | 1;

	do {
		ret = hv_do_hypercall(HVCALL_START_VP,
				      start_vp_input, NULL);
	} while (hv_result(ret) == HV_STATUS_TIME_OUT && retry--);

	local_irq_restore(flags);

	if (!hv_result_success(ret)) {
		pr_err("HvCallStartVirtualProcessor failed: %llx\n", ret);
		snp_cleanup_vmsa(vmsa);
		vmsa = NULL;
	}

	cur_vmsa = per_cpu(hv_sev_vmsa, cpu);
	/* Free up any previous VMSA page */
	if (cur_vmsa)
		snp_cleanup_vmsa(cur_vmsa);

	/* Record the current VMSA page */
	per_cpu(hv_sev_vmsa, cpu) = vmsa;

	return ret;
}

#else
static inline void hv_ghcb_msr_write(u64 msr, u64 value) {}
static inline void hv_ghcb_msr_read(u64 msr, u64 *value) {}
#endif /* CONFIG_AMD_MEM_ENCRYPT */

#ifdef CONFIG_INTEL_TDX_GUEST
static void hv_tdx_msr_write(u64 msr, u64 val)
{
<<<<<<< HEAD
	struct tdx_hypercall_args args = {
=======
	struct tdx_module_args args = {
>>>>>>> 740329d7
		.r10 = TDX_HYPERCALL_STANDARD,
		.r11 = EXIT_REASON_MSR_WRITE,
		.r12 = msr,
		.r13 = val,
	};

	u64 ret = __tdx_hypercall(&args);

	WARN_ONCE(ret, "Failed to emulate MSR write: %lld\n", ret);
}

static void hv_tdx_msr_read(u64 msr, u64 *val)
{
<<<<<<< HEAD
	struct tdx_hypercall_args args = {
=======
	struct tdx_module_args args = {
>>>>>>> 740329d7
		.r10 = TDX_HYPERCALL_STANDARD,
		.r11 = EXIT_REASON_MSR_READ,
		.r12 = msr,
	};

<<<<<<< HEAD
	u64 ret = __tdx_hypercall_ret(&args);
=======
	u64 ret = __tdx_hypercall(&args);
>>>>>>> 740329d7

	if (WARN_ONCE(ret, "Failed to emulate MSR read: %lld\n", ret))
		*val = 0;
	else
		*val = args.r11;
}

u64 hv_tdx_hypercall(u64 control, u64 param1, u64 param2)
{
<<<<<<< HEAD
	struct tdx_hypercall_args args = { };
=======
	struct tdx_module_args args = { };
>>>>>>> 740329d7

	args.r10 = control;
	args.rdx = param1;
	args.r8  = param2;

<<<<<<< HEAD
	(void)__tdx_hypercall_ret(&args);
=======
	(void)__tdx_hypercall(&args);
>>>>>>> 740329d7

	return args.r11;
}

#else
static inline void hv_tdx_msr_write(u64 msr, u64 value) {}
static inline void hv_tdx_msr_read(u64 msr, u64 *value) {}
#endif /* CONFIG_INTEL_TDX_GUEST */

#if defined(CONFIG_AMD_MEM_ENCRYPT) || defined(CONFIG_INTEL_TDX_GUEST)
void hv_ivm_msr_write(u64 msr, u64 value)
{
	if (!ms_hyperv.paravisor_present)
		return;

	if (hv_isolation_type_tdx())
		hv_tdx_msr_write(msr, value);
	else if (hv_isolation_type_snp())
		hv_ghcb_msr_write(msr, value);
}

void hv_ivm_msr_read(u64 msr, u64 *value)
{
	if (!ms_hyperv.paravisor_present)
		return;

	if (hv_isolation_type_tdx())
		hv_tdx_msr_read(msr, value);
	else if (hv_isolation_type_snp())
		hv_ghcb_msr_read(msr, value);
}

/*
 * hv_mark_gpa_visibility - Set pages visible to host via hvcall.
 *
 * In Isolation VM, all guest memory is encrypted from host and guest
 * needs to set memory visible to host via hvcall before sharing memory
 * with host.
 */
static int hv_mark_gpa_visibility(u16 count, const u64 pfn[],
			   enum hv_mem_host_visibility visibility)
{
	struct hv_gpa_range_for_visibility *input;
	u16 pages_processed;
	u64 hv_status;
	unsigned long flags;

	/* no-op if partition isolation is not enabled */
	if (!hv_is_isolation_supported())
		return 0;

	if (count > HV_MAX_MODIFY_GPA_REP_COUNT) {
		pr_err("Hyper-V: GPA count:%d exceeds supported:%lu\n", count,
			HV_MAX_MODIFY_GPA_REP_COUNT);
		return -EINVAL;
	}

	local_irq_save(flags);
	input = *this_cpu_ptr(hyperv_pcpu_input_arg);

	if (unlikely(!input)) {
		local_irq_restore(flags);
		return -EINVAL;
	}

	input->partition_id = HV_PARTITION_ID_SELF;
	input->host_visibility = visibility;
	input->reserved0 = 0;
	input->reserved1 = 0;
	memcpy((void *)input->gpa_page_list, pfn, count * sizeof(*pfn));
	hv_status = hv_do_rep_hypercall(
			HVCALL_MODIFY_SPARSE_GPA_PAGE_HOST_VISIBILITY, count,
			0, input, &pages_processed);
	local_irq_restore(flags);

	if (hv_result_success(hv_status))
		return 0;
	else
		return -EFAULT;
}

/*
 * hv_vtom_set_host_visibility - Set specified memory visible to host.
 *
 * In Isolation VM, all guest memory is encrypted from host and guest
 * needs to set memory visible to host via hvcall before sharing memory
 * with host. This function works as wrap of hv_mark_gpa_visibility()
 * with memory base and size.
 */
static bool hv_vtom_set_host_visibility(unsigned long kbuffer, int pagecount, bool enc)
{
	enum hv_mem_host_visibility visibility = enc ?
			VMBUS_PAGE_NOT_VISIBLE : VMBUS_PAGE_VISIBLE_READ_WRITE;
	u64 *pfn_array;
	int ret = 0;
	bool result = true;
	int i, pfn;

	pfn_array = kmalloc(HV_HYP_PAGE_SIZE, GFP_KERNEL);
	if (!pfn_array)
		return false;

	for (i = 0, pfn = 0; i < pagecount; i++) {
		pfn_array[pfn] = virt_to_hvpfn((void *)kbuffer + i * HV_HYP_PAGE_SIZE);
		pfn++;

		if (pfn == HV_MAX_MODIFY_GPA_REP_COUNT || i == pagecount - 1) {
			ret = hv_mark_gpa_visibility(pfn, pfn_array,
						     visibility);
			if (ret) {
				result = false;
				goto err_free_pfn_array;
			}
			pfn = 0;
		}
	}

 err_free_pfn_array:
	kfree(pfn_array);
	return result;
}

static bool hv_vtom_tlb_flush_required(bool private)
{
	return true;
}

static bool hv_vtom_cache_flush_required(void)
{
	return false;
}

static bool hv_is_private_mmio(u64 addr)
{
	/*
	 * Hyper-V always provides a single IO-APIC in a guest VM.
	 * When a paravisor is used, it is emulated by the paravisor
	 * in the guest context and must be mapped private.
	 */
	if (addr >= HV_IOAPIC_BASE_ADDRESS &&
	    addr < (HV_IOAPIC_BASE_ADDRESS + PAGE_SIZE))
		return true;

	/* Same with a vTPM */
	if (addr >= VTPM_BASE_ADDRESS &&
	    addr < (VTPM_BASE_ADDRESS + PAGE_SIZE))
		return true;

	return false;
}

void __init hv_vtom_init(void)
{
	enum hv_isolation_type type = hv_get_isolation_type();

	switch (type) {
	case HV_ISOLATION_TYPE_VBS:
		fallthrough;
	/*
	 * By design, a VM using vTOM doesn't see the SEV setting,
	 * so SEV initialization is bypassed and sev_status isn't set.
	 * Set it here to indicate a vTOM VM.
	 *
	 * Note: if CONFIG_AMD_MEM_ENCRYPT is not set, sev_status is
	 * defined as 0ULL, to which we can't assigned a value.
	 */
#ifdef CONFIG_AMD_MEM_ENCRYPT
	case HV_ISOLATION_TYPE_SNP:
		sev_status = MSR_AMD64_SNP_VTOM;
		cc_vendor = CC_VENDOR_AMD;
		break;
#endif

	case HV_ISOLATION_TYPE_TDX:
		cc_vendor = CC_VENDOR_INTEL;
		break;

	default:
		panic("hv_vtom_init: unsupported isolation type %d\n", type);
	}

	cc_set_mask(ms_hyperv.shared_gpa_boundary);
	physical_mask &= ms_hyperv.shared_gpa_boundary - 1;

	x86_platform.hyper.is_private_mmio = hv_is_private_mmio;
	x86_platform.guest.enc_cache_flush_required = hv_vtom_cache_flush_required;
	x86_platform.guest.enc_tlb_flush_required = hv_vtom_tlb_flush_required;
	x86_platform.guest.enc_status_change_finish = hv_vtom_set_host_visibility;

	/* Set WB as the default cache mode. */
	mtrr_overwrite_state(NULL, 0, MTRR_TYPE_WRBACK);
}

#endif /* defined(CONFIG_AMD_MEM_ENCRYPT) || defined(CONFIG_INTEL_TDX_GUEST) */

enum hv_isolation_type hv_get_isolation_type(void)
{
	if (!(ms_hyperv.priv_high & HV_ISOLATION))
		return HV_ISOLATION_TYPE_NONE;
	return FIELD_GET(HV_ISOLATION_TYPE, ms_hyperv.isolation_config_b);
}
EXPORT_SYMBOL_GPL(hv_get_isolation_type);

/*
 * hv_is_isolation_supported - Check system runs in the Hyper-V
 * isolation VM.
 */
bool hv_is_isolation_supported(void)
{
	if (!cpu_feature_enabled(X86_FEATURE_HYPERVISOR))
		return false;

	if (!hypervisor_is_type(X86_HYPER_MS_HYPERV))
		return false;

	return hv_get_isolation_type() != HV_ISOLATION_TYPE_NONE;
}

DEFINE_STATIC_KEY_FALSE(isolation_type_snp);

/*
 * hv_isolation_type_snp - Check if the system runs in an AMD SEV-SNP based
 * isolation VM.
 */
bool hv_isolation_type_snp(void)
{
	return static_branch_unlikely(&isolation_type_snp);
}

DEFINE_STATIC_KEY_FALSE(isolation_type_tdx);
/*
 * hv_isolation_type_tdx - Check if the system runs in an Intel TDX based
 * isolated VM.
 */
bool hv_isolation_type_tdx(void)
{
	return static_branch_unlikely(&isolation_type_tdx);
}<|MERGE_RESOLUTION|>--- conflicted
+++ resolved
@@ -288,11 +288,7 @@
 		free_page((unsigned long)vmsa);
 }
 
-<<<<<<< HEAD
-int hv_snp_boot_ap(int cpu, unsigned long start_ip)
-=======
 int hv_snp_boot_ap(u32 cpu, unsigned long start_ip)
->>>>>>> 740329d7
 {
 	struct sev_es_save_area *vmsa = (struct sev_es_save_area *)
 		__get_free_page(GFP_KERNEL | __GFP_ZERO);
@@ -388,11 +384,7 @@
 #ifdef CONFIG_INTEL_TDX_GUEST
 static void hv_tdx_msr_write(u64 msr, u64 val)
 {
-<<<<<<< HEAD
-	struct tdx_hypercall_args args = {
-=======
 	struct tdx_module_args args = {
->>>>>>> 740329d7
 		.r10 = TDX_HYPERCALL_STANDARD,
 		.r11 = EXIT_REASON_MSR_WRITE,
 		.r12 = msr,
@@ -406,21 +398,13 @@
 
 static void hv_tdx_msr_read(u64 msr, u64 *val)
 {
-<<<<<<< HEAD
-	struct tdx_hypercall_args args = {
-=======
 	struct tdx_module_args args = {
->>>>>>> 740329d7
 		.r10 = TDX_HYPERCALL_STANDARD,
 		.r11 = EXIT_REASON_MSR_READ,
 		.r12 = msr,
 	};
 
-<<<<<<< HEAD
-	u64 ret = __tdx_hypercall_ret(&args);
-=======
 	u64 ret = __tdx_hypercall(&args);
->>>>>>> 740329d7
 
 	if (WARN_ONCE(ret, "Failed to emulate MSR read: %lld\n", ret))
 		*val = 0;
@@ -430,21 +414,13 @@
 
 u64 hv_tdx_hypercall(u64 control, u64 param1, u64 param2)
 {
-<<<<<<< HEAD
-	struct tdx_hypercall_args args = { };
-=======
 	struct tdx_module_args args = { };
->>>>>>> 740329d7
 
 	args.r10 = control;
 	args.rdx = param1;
 	args.r8  = param2;
 
-<<<<<<< HEAD
-	(void)__tdx_hypercall_ret(&args);
-=======
 	(void)__tdx_hypercall(&args);
->>>>>>> 740329d7
 
 	return args.r11;
 }
