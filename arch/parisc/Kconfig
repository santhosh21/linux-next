--- conflicted
+++ resolved
@@ -36,7 +36,6 @@
 	select GENERIC_STRNCPY_FROM_USER
 	select SYSCTL_ARCH_UNALIGN_ALLOW
 	select SYSCTL_EXCEPTION_TRACE
-	select ARCH_DISCARD_MEMBLOCK
 	select HAVE_MOD_ARCH_SPECIFIC
 	select VIRT_TO_BUS
 	select MODULES_USE_ELF_RELA
@@ -60,11 +59,8 @@
 	select HAVE_ARCH_KGDB
 	select HAVE_KPROBES
 	select HAVE_KRETPROBES
-<<<<<<< HEAD
-=======
 	select HAVE_DYNAMIC_FTRACE if $(cc-option,-fpatchable-function-entry=1,1)
 	select HAVE_FTRACE_MCOUNT_RECORD if HAVE_DYNAMIC_FTRACE
->>>>>>> 4ff96fb5
 
 	help
 	  The PA-RISC microprocessor is designed by Hewlett-Packard and used
