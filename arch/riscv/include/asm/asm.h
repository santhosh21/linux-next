/* SPDX-License-Identifier: GPL-2.0-only */
/*
 * Copyright (C) 2015 Regents of the University of California
 */

#ifndef _ASM_RISCV_ASM_H
#define _ASM_RISCV_ASM_H

#ifdef __ASSEMBLY__
#define __ASM_STR(x)	x
#else
#define __ASM_STR(x)	#x
#endif

#if __riscv_xlen == 64
#define __REG_SEL(a, b)	__ASM_STR(a)
#elif __riscv_xlen == 32
#define __REG_SEL(a, b)	__ASM_STR(b)
#else
#error "Unexpected __riscv_xlen"
#endif

#define REG_L		__REG_SEL(ld, lw)
#define REG_S		__REG_SEL(sd, sw)
#define REG_SC		__REG_SEL(sc.d, sc.w)
#define REG_ASM		__REG_SEL(.dword, .word)
#define SZREG		__REG_SEL(8, 4)
#define LGREG		__REG_SEL(3, 2)

#if __SIZEOF_POINTER__ == 8
#ifdef __ASSEMBLY__
#define RISCV_PTR		.dword
#define RISCV_SZPTR		8
#define RISCV_LGPTR		3
#else
#define RISCV_PTR		".dword"
#define RISCV_SZPTR		"8"
#define RISCV_LGPTR		"3"
#endif
#elif __SIZEOF_POINTER__ == 4
#ifdef __ASSEMBLY__
#define RISCV_PTR		.word
#define RISCV_SZPTR		4
#define RISCV_LGPTR		2
#else
#define RISCV_PTR		".word"
#define RISCV_SZPTR		"4"
#define RISCV_LGPTR		"2"
#endif
#else
#error "Unexpected __SIZEOF_POINTER__"
#endif

#if (__SIZEOF_INT__ == 4)
#define RISCV_INT		__ASM_STR(.word)
#define RISCV_SZINT		__ASM_STR(4)
#define RISCV_LGINT		__ASM_STR(2)
#else
#error "Unexpected __SIZEOF_INT__"
#endif

#if (__SIZEOF_SHORT__ == 2)
#define RISCV_SHORT		__ASM_STR(.half)
#define RISCV_SZSHORT		__ASM_STR(2)
#define RISCV_LGSHORT		__ASM_STR(1)
#else
#error "Unexpected __SIZEOF_SHORT__"
#endif

<<<<<<< HEAD
=======
#ifdef __ASSEMBLY__

/* Common assembly source macros */

/*
 * NOP sequence
 */
.macro	nops, num
	.rept	\num
	nop
	.endr
.endm

#endif /* __ASSEMBLY__ */

>>>>>>> 7365df19
#endif /* _ASM_RISCV_ASM_H */<|MERGE_RESOLUTION|>--- conflicted
+++ resolved
@@ -67,8 +67,6 @@
 #error "Unexpected __SIZEOF_SHORT__"
 #endif
 
-<<<<<<< HEAD
-=======
 #ifdef __ASSEMBLY__
 
 /* Common assembly source macros */
@@ -84,5 +82,4 @@
 
 #endif /* __ASSEMBLY__ */
 
->>>>>>> 7365df19
 #endif /* _ASM_RISCV_ASM_H */