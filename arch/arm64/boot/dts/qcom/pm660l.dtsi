--- conflicted
+++ resolved
@@ -65,11 +65,7 @@
 		#address-cells = <1>;
 		#size-cells = <0>;
 
-<<<<<<< HEAD
-		pm660l_lpg: lpg@b100 {
-=======
 		pm660l_lpg: pwm {
->>>>>>> 7365df19
 			compatible = "qcom,pm660l-lpg";
 
 			status = "disabled";
