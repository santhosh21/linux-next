--- conflicted
+++ resolved
@@ -202,21 +202,12 @@
 };
 
 static const struct arm64_ftr_bits ftr_ctr[] = {
-<<<<<<< HEAD
 	ARM64_FTR_BITS(FTR_VISIBLE, FTR_STRICT, FTR_EXACT, 31, 1, 1), /* RES1 */
 	ARM64_FTR_BITS(FTR_VISIBLE, FTR_STRICT, FTR_LOWER_SAFE, CTR_DIC_SHIFT, 1, 1),
 	ARM64_FTR_BITS(FTR_VISIBLE, FTR_STRICT, FTR_LOWER_SAFE, CTR_IDC_SHIFT, 1, 1),
 	ARM64_FTR_BITS(FTR_VISIBLE, FTR_STRICT, FTR_HIGHER_SAFE, CTR_CWG_SHIFT, 4, 0),
 	ARM64_FTR_BITS(FTR_VISIBLE, FTR_STRICT, FTR_HIGHER_SAFE, CTR_ERG_SHIFT, 4, 0),
 	ARM64_FTR_BITS(FTR_VISIBLE, FTR_STRICT, FTR_LOWER_SAFE, CTR_DMINLINE_SHIFT, 4, 1),
-=======
-	ARM64_FTR_BITS(FTR_VISIBLE, FTR_STRICT, FTR_EXACT, 31, 1, 1),		/* RES1 */
-	ARM64_FTR_BITS(FTR_VISIBLE, FTR_STRICT, FTR_LOWER_SAFE, 29, 1, 1),	/* DIC */
-	ARM64_FTR_BITS(FTR_VISIBLE, FTR_STRICT, FTR_LOWER_SAFE, 28, 1, 1),	/* IDC */
-	ARM64_FTR_BITS(FTR_VISIBLE, FTR_STRICT, FTR_HIGHER_SAFE, 24, 4, 0),	/* CWG */
-	ARM64_FTR_BITS(FTR_VISIBLE, FTR_STRICT, FTR_HIGHER_SAFE, 20, 4, 0),	/* ERG */
-	ARM64_FTR_BITS(FTR_VISIBLE, FTR_STRICT, FTR_LOWER_SAFE, 16, 4, 1),	/* DminLine */
->>>>>>> e01bca2f
 	/*
 	 * Linux can handle differing I-cache policies. Userspace JITs will
 	 * make use of *minLine.
@@ -845,25 +836,6 @@
 	return MIDR_IS_CPU_MODEL_RANGE(midr, MIDR_THUNDERX,
 		MIDR_CPU_VAR_REV(0, 0),
 		MIDR_CPU_VAR_REV(1, MIDR_REVISION_MASK));
-}
-
-<<<<<<< HEAD
-static bool hyp_offset_low(const struct arm64_cpu_capabilities *entry,
-			   int __unused)
-{
-	phys_addr_t idmap_addr = __pa_symbol(__hyp_idmap_text_start);
-
-	/*
-	 * Activate the lower HYP offset only if:
-	 * - the idmap doesn't clash with it,
-	 * - the kernel is not running at EL2.
-	 */
-	return idmap_addr > GENMASK(VA_BITS - 2, 0) && !is_kernel_in_hyp_mode();
-=======
-static bool runs_at_el2(const struct arm64_cpu_capabilities *entry, int __unused)
-{
-	return is_kernel_in_hyp_mode();
->>>>>>> e01bca2f
 }
 
 static bool has_no_fpsimd(const struct arm64_cpu_capabilities *entry, int __unused)
@@ -1136,15 +1108,6 @@
 		.field_pos = ID_AA64PFR0_EL0_SHIFT,
 		.min_field_value = ID_AA64PFR0_EL0_32BIT_64BIT,
 	},
-<<<<<<< HEAD
-	{
-		.desc = "Reduced HYP mapping offset",
-		.capability = ARM64_HYP_OFFSET_LOW,
-		.type = ARM64_CPUCAP_SYSTEM_FEATURE,
-		.matches = hyp_offset_low,
-	},
-=======
->>>>>>> e01bca2f
 #ifdef CONFIG_UNMAP_KERNEL_AT_EL0
 	{
 		.desc = "Kernel page table isolation (KPTI)",
