// SPDX-License-Identifier: GPL-2.0-only
/*
 *  linux/arch/arm/mm/fault.c
 *
 *  Copyright (C) 1995  Linus Torvalds
 *  Modifications for ARM processor (c) 1995-2004 Russell King
 */
#include <linux/extable.h>
#include <linux/signal.h>
#include <linux/mm.h>
#include <linux/hardirq.h>
#include <linux/init.h>
#include <linux/kprobes.h>
#include <linux/uaccess.h>
#include <linux/page-flags.h>
#include <linux/sched/signal.h>
#include <linux/sched/debug.h>
#include <linux/highmem.h>
#include <linux/perf_event.h>
#include <linux/kfence.h>

#include <asm/system_misc.h>
#include <asm/system_info.h>
#include <asm/tlbflush.h>

#include "fault.h"

#ifdef CONFIG_MMU

/*
 * This is useful to dump out the page tables associated with
 * 'addr' in mm 'mm'.
 */
void show_pte(const char *lvl, struct mm_struct *mm, unsigned long addr)
{
	pgd_t *pgd;

	if (!mm)
		mm = &init_mm;

	pgd = pgd_offset(mm, addr);
	printk("%s[%08lx] *pgd=%08llx", lvl, addr, (long long)pgd_val(*pgd));

	do {
		p4d_t *p4d;
		pud_t *pud;
		pmd_t *pmd;
		pte_t *pte;

		p4d = p4d_offset(pgd, addr);
		if (p4d_none(*p4d))
			break;

		if (p4d_bad(*p4d)) {
			pr_cont("(bad)");
			break;
		}

		pud = pud_offset(p4d, addr);
		if (PTRS_PER_PUD != 1)
			pr_cont(", *pud=%08llx", (long long)pud_val(*pud));

		if (pud_none(*pud))
			break;

		if (pud_bad(*pud)) {
			pr_cont("(bad)");
			break;
		}

		pmd = pmd_offset(pud, addr);
		if (PTRS_PER_PMD != 1)
			pr_cont(", *pmd=%08llx", (long long)pmd_val(*pmd));

		if (pmd_none(*pmd))
			break;

		if (pmd_bad(*pmd)) {
			pr_cont("(bad)");
			break;
		}

		/* We must not map this if we have highmem enabled */
		if (PageHighMem(pfn_to_page(pmd_val(*pmd) >> PAGE_SHIFT)))
			break;

		pte = pte_offset_map(pmd, addr);
		if (!pte)
			break;

		pr_cont(", *pte=%08llx", (long long)pte_val(*pte));
#ifndef CONFIG_ARM_LPAE
		pr_cont(", *ppte=%08llx",
		       (long long)pte_val(pte[PTE_HWTABLE_PTRS]));
#endif
		pte_unmap(pte);
	} while(0);

	pr_cont("\n");
}
#else					/* CONFIG_MMU */
void show_pte(const char *lvl, struct mm_struct *mm, unsigned long addr)
{ }
#endif					/* CONFIG_MMU */

static inline bool is_write_fault(unsigned int fsr)
{
	return (fsr & FSR_WRITE) && !(fsr & FSR_CM);
}

static inline bool is_translation_fault(unsigned int fsr)
{
	int fs = fsr_fs(fsr);
#ifdef CONFIG_ARM_LPAE
	if ((fs & FS_MMU_NOLL_MASK) == FS_TRANS_NOLL)
		return true;
#else
	if (fs == FS_L1_TRANS || fs == FS_L2_TRANS)
		return true;
#endif
	return false;
}

static void die_kernel_fault(const char *msg, struct mm_struct *mm,
			     unsigned long addr, unsigned int fsr,
			     struct pt_regs *regs)
{
	bust_spinlocks(1);
	pr_alert("8<--- cut here ---\n");
	pr_alert("Unable to handle kernel %s at virtual address %08lx when %s\n",
		 msg, addr, fsr & FSR_LNX_PF ? "execute" :
		 fsr & FSR_WRITE ? "write" : "read");

	show_pte(KERN_ALERT, mm, addr);
	die("Oops", regs, fsr);
	bust_spinlocks(0);
	make_task_dead(SIGKILL);
}

/*
 * Oops.  The kernel tried to access some page that wasn't present.
 */
static void
__do_kernel_fault(struct mm_struct *mm, unsigned long addr, unsigned int fsr,
		  struct pt_regs *regs)
{
	const char *msg;
	/*
	 * Are we prepared to handle this kernel fault?
	 */
	if (fixup_exception(regs))
		return;

	/*
	 * No handler, we'll have to terminate things with extreme prejudice.
	 */
	if (addr < PAGE_SIZE) {
		msg = "NULL pointer dereference";
	} else {
		if (is_translation_fault(fsr) &&
		    kfence_handle_page_fault(addr, is_write_fault(fsr), regs))
			return;

		msg = "paging request";
	}

	die_kernel_fault(msg, mm, addr, fsr, regs);
}

/*
 * Something tried to access memory that isn't in our memory map..
 * User mode accesses just cause a SIGSEGV
 */
static void
__do_user_fault(unsigned long addr, unsigned int fsr, unsigned int sig,
		int code, struct pt_regs *regs)
{
	struct task_struct *tsk = current;

	if (addr > TASK_SIZE)
		harden_branch_predictor();

#ifdef CONFIG_DEBUG_USER
	if (((user_debug & UDBG_SEGV) && (sig == SIGSEGV)) ||
	    ((user_debug & UDBG_BUS)  && (sig == SIGBUS))) {
		pr_err("8<--- cut here ---\n");
		pr_err("%s: unhandled page fault (%d) at 0x%08lx, code 0x%03x\n",
		       tsk->comm, sig, addr, fsr);
		show_pte(KERN_ERR, tsk->mm, addr);
		show_regs(regs);
	}
#endif
#ifndef CONFIG_KUSER_HELPERS
	if ((sig == SIGSEGV) && ((addr & PAGE_MASK) == 0xffff0000))
		printk_ratelimited(KERN_DEBUG
				   "%s: CONFIG_KUSER_HELPERS disabled at 0x%08lx\n",
				   tsk->comm, addr);
#endif

	tsk->thread.address = addr;
	tsk->thread.error_code = fsr;
	tsk->thread.trap_no = 14;
	force_sig_fault(sig, code, (void __user *)addr);
}

void do_bad_area(unsigned long addr, unsigned int fsr, struct pt_regs *regs)
{
	struct task_struct *tsk = current;
	struct mm_struct *mm = tsk->active_mm;

	/*
	 * If we are in kernel mode at this point, we
	 * have no context to handle this fault with.
	 */
	if (user_mode(regs))
		__do_user_fault(addr, fsr, SIGSEGV, SEGV_MAPERR, regs);
	else
		__do_kernel_fault(mm, addr, fsr, regs);
}

#ifdef CONFIG_MMU
#define VM_FAULT_BADMAP		((__force vm_fault_t)0x010000)
#define VM_FAULT_BADACCESS	((__force vm_fault_t)0x020000)

static inline bool is_permission_fault(unsigned int fsr)
{
	int fs = fsr_fs(fsr);
#ifdef CONFIG_ARM_LPAE
	if ((fs & FS_MMU_NOLL_MASK) == FS_PERM_NOLL)
		return true;
#else
	if (fs == FS_L1_PERM || fs == FS_L2_PERM)
		return true;
#endif
	return false;
}

static int __kprobes
do_page_fault(unsigned long addr, unsigned int fsr, struct pt_regs *regs)
{
	struct mm_struct *mm = current->mm;
	struct vm_area_struct *vma;
	int sig, code;
	vm_fault_t fault;
	unsigned int flags = FAULT_FLAG_DEFAULT;
	unsigned long vm_flags = VM_ACCESS_FLAGS;

	if (kprobe_page_fault(regs, fsr))
		return 0;


	/* Enable interrupts if they were enabled in the parent context. */
	if (interrupts_enabled(regs))
		local_irq_enable();

	/*
	 * If we're in an interrupt or have no user
	 * context, we must not take the fault..
	 */
	if (faulthandler_disabled() || !mm)
		goto no_context;

	if (user_mode(regs))
		flags |= FAULT_FLAG_USER;

	if (is_write_fault(fsr)) {
		flags |= FAULT_FLAG_WRITE;
		vm_flags = VM_WRITE;
	}

	if (fsr & FSR_LNX_PF) {
		vm_flags = VM_EXEC;

		if (is_permission_fault(fsr) && !user_mode(regs))
			die_kernel_fault("execution of memory",
					 mm, addr, fsr, regs);
	}

	perf_sw_event(PERF_COUNT_SW_PAGE_FAULTS, 1, regs, addr);

	if (!(flags & FAULT_FLAG_USER))
		goto lock_mmap;

	vma = lock_vma_under_rcu(mm, addr);
	if (!vma)
		goto lock_mmap;

	if (!(vma->vm_flags & vm_flags)) {
		vma_end_read(vma);
		goto lock_mmap;
	}
	fault = handle_mm_fault(vma, addr, flags | FAULT_FLAG_VMA_LOCK, regs);
	if (!(fault & (VM_FAULT_RETRY | VM_FAULT_COMPLETED)))
		vma_end_read(vma);

	if (!(fault & VM_FAULT_RETRY)) {
		count_vm_vma_lock_event(VMA_LOCK_SUCCESS);
		goto done;
	}
	count_vm_vma_lock_event(VMA_LOCK_RETRY);
<<<<<<< HEAD
=======
	if (fault & VM_FAULT_MAJOR)
		flags |= FAULT_FLAG_TRIED;
>>>>>>> 6296562f

	/* Quick path to respond to signals */
	if (fault_signal_pending(fault, regs)) {
		if (!user_mode(regs))
			goto no_context;
		return 0;
	}
lock_mmap:

retry:
	vma = lock_mm_and_find_vma(mm, addr, regs);
	if (unlikely(!vma)) {
		fault = VM_FAULT_BADMAP;
		goto bad_area;
	}

	/*
	 * ok, we have a good vm_area for this memory access, check the
	 * permissions on the VMA allow for the fault which occurred.
	 */
	if (!(vma->vm_flags & vm_flags))
		fault = VM_FAULT_BADACCESS;
	else
		fault = handle_mm_fault(vma, addr & PAGE_MASK, flags, regs);

	/* If we need to retry but a fatal signal is pending, handle the
	 * signal first. We do not need to release the mmap_lock because
	 * it would already be released in __lock_page_or_retry in
	 * mm/filemap.c. */
	if (fault_signal_pending(fault, regs)) {
		if (!user_mode(regs))
			goto no_context;
		return 0;
	}

	/* The fault is fully completed (including releasing mmap lock) */
	if (fault & VM_FAULT_COMPLETED)
		return 0;

	if (!(fault & VM_FAULT_ERROR)) {
		if (fault & VM_FAULT_RETRY) {
			flags |= FAULT_FLAG_TRIED;
			goto retry;
		}
	}

	mmap_read_unlock(mm);
done:

	/*
	 * Handle the "normal" case first - VM_FAULT_MAJOR
	 */
	if (likely(!(fault & (VM_FAULT_ERROR | VM_FAULT_BADMAP | VM_FAULT_BADACCESS))))
		return 0;

bad_area:
	/*
	 * If we are in kernel mode at this point, we
	 * have no context to handle this fault with.
	 */
	if (!user_mode(regs))
		goto no_context;

	if (fault & VM_FAULT_OOM) {
		/*
		 * We ran out of memory, call the OOM killer, and return to
		 * userspace (which will retry the fault, or kill us if we
		 * got oom-killed)
		 */
		pagefault_out_of_memory();
		return 0;
	}

	if (fault & VM_FAULT_SIGBUS) {
		/*
		 * We had some memory, but were unable to
		 * successfully fix up this page fault.
		 */
		sig = SIGBUS;
		code = BUS_ADRERR;
	} else {
		/*
		 * Something tried to access memory that
		 * isn't in our memory map..
		 */
		sig = SIGSEGV;
		code = fault == VM_FAULT_BADACCESS ?
			SEGV_ACCERR : SEGV_MAPERR;
	}

	__do_user_fault(addr, fsr, sig, code, regs);
	return 0;

no_context:
	__do_kernel_fault(mm, addr, fsr, regs);
	return 0;
}
#else					/* CONFIG_MMU */
static int
do_page_fault(unsigned long addr, unsigned int fsr, struct pt_regs *regs)
{
	return 0;
}
#endif					/* CONFIG_MMU */

/*
 * First Level Translation Fault Handler
 *
 * We enter here because the first level page table doesn't contain
 * a valid entry for the address.
 *
 * If the address is in kernel space (>= TASK_SIZE), then we are
 * probably faulting in the vmalloc() area.
 *
 * If the init_task's first level page tables contains the relevant
 * entry, we copy the it to this task.  If not, we send the process
 * a signal, fixup the exception, or oops the kernel.
 *
 * NOTE! We MUST NOT take any locks for this case. We may be in an
 * interrupt or a critical region, and should only copy the information
 * from the master page table, nothing more.
 */
#ifdef CONFIG_MMU
static int __kprobes
do_translation_fault(unsigned long addr, unsigned int fsr,
		     struct pt_regs *regs)
{
	unsigned int index;
	pgd_t *pgd, *pgd_k;
	p4d_t *p4d, *p4d_k;
	pud_t *pud, *pud_k;
	pmd_t *pmd, *pmd_k;

	if (addr < TASK_SIZE)
		return do_page_fault(addr, fsr, regs);

	if (user_mode(regs))
		goto bad_area;

	index = pgd_index(addr);

	pgd = cpu_get_pgd() + index;
	pgd_k = init_mm.pgd + index;

	p4d = p4d_offset(pgd, addr);
	p4d_k = p4d_offset(pgd_k, addr);

	if (p4d_none(*p4d_k))
		goto bad_area;
	if (!p4d_present(*p4d))
		set_p4d(p4d, *p4d_k);

	pud = pud_offset(p4d, addr);
	pud_k = pud_offset(p4d_k, addr);

	if (pud_none(*pud_k))
		goto bad_area;
	if (!pud_present(*pud))
		set_pud(pud, *pud_k);

	pmd = pmd_offset(pud, addr);
	pmd_k = pmd_offset(pud_k, addr);

#ifdef CONFIG_ARM_LPAE
	/*
	 * Only one hardware entry per PMD with LPAE.
	 */
	index = 0;
#else
	/*
	 * On ARM one Linux PGD entry contains two hardware entries (see page
	 * tables layout in pgtable.h). We normally guarantee that we always
	 * fill both L1 entries. But create_mapping() doesn't follow the rule.
	 * It can create inidividual L1 entries, so here we have to call
	 * pmd_none() check for the entry really corresponded to address, not
	 * for the first of pair.
	 */
	index = (addr >> SECTION_SHIFT) & 1;
#endif
	if (pmd_none(pmd_k[index]))
		goto bad_area;

	copy_pmd(pmd, pmd_k);
	return 0;

bad_area:
	do_bad_area(addr, fsr, regs);
	return 0;
}
#else					/* CONFIG_MMU */
static int
do_translation_fault(unsigned long addr, unsigned int fsr,
		     struct pt_regs *regs)
{
	return 0;
}
#endif					/* CONFIG_MMU */

/*
 * Some section permission faults need to be handled gracefully.
 * They can happen due to a __{get,put}_user during an oops.
 */
#ifndef CONFIG_ARM_LPAE
static int
do_sect_fault(unsigned long addr, unsigned int fsr, struct pt_regs *regs)
{
	do_bad_area(addr, fsr, regs);
	return 0;
}
#endif /* CONFIG_ARM_LPAE */

/*
 * This abort handler always returns "fault".
 */
static int
do_bad(unsigned long addr, unsigned int fsr, struct pt_regs *regs)
{
	return 1;
}

struct fsr_info {
	int	(*fn)(unsigned long addr, unsigned int fsr, struct pt_regs *regs);
	int	sig;
	int	code;
	const char *name;
};

/* FSR definition */
#ifdef CONFIG_ARM_LPAE
#include "fsr-3level.c"
#else
#include "fsr-2level.c"
#endif

void __init
hook_fault_code(int nr, int (*fn)(unsigned long, unsigned int, struct pt_regs *),
		int sig, int code, const char *name)
{
	if (nr < 0 || nr >= ARRAY_SIZE(fsr_info))
		BUG();

	fsr_info[nr].fn   = fn;
	fsr_info[nr].sig  = sig;
	fsr_info[nr].code = code;
	fsr_info[nr].name = name;
}

/*
 * Dispatch a data abort to the relevant handler.
 */
asmlinkage void
do_DataAbort(unsigned long addr, unsigned int fsr, struct pt_regs *regs)
{
	const struct fsr_info *inf = fsr_info + fsr_fs(fsr);

	if (!inf->fn(addr, fsr & ~FSR_LNX_PF, regs))
		return;

	pr_alert("8<--- cut here ---\n");
	pr_alert("Unhandled fault: %s (0x%03x) at 0x%08lx\n",
		inf->name, fsr, addr);
	show_pte(KERN_ALERT, current->mm, addr);

	arm_notify_die("", regs, inf->sig, inf->code, (void __user *)addr,
		       fsr, 0);
}

void __init
hook_ifault_code(int nr, int (*fn)(unsigned long, unsigned int, struct pt_regs *),
		 int sig, int code, const char *name)
{
	if (nr < 0 || nr >= ARRAY_SIZE(ifsr_info))
		BUG();

	ifsr_info[nr].fn   = fn;
	ifsr_info[nr].sig  = sig;
	ifsr_info[nr].code = code;
	ifsr_info[nr].name = name;
}

asmlinkage void
do_PrefetchAbort(unsigned long addr, unsigned int ifsr, struct pt_regs *regs)
{
	const struct fsr_info *inf = ifsr_info + fsr_fs(ifsr);

	if (!inf->fn(addr, ifsr | FSR_LNX_PF, regs))
		return;

	pr_alert("Unhandled prefetch abort: %s (0x%03x) at 0x%08lx\n",
		inf->name, ifsr, addr);

	arm_notify_die("", regs, inf->sig, inf->code, (void __user *)addr,
		       ifsr, 0);
}

/*
 * Abort handler to be used only during first unmasking of asynchronous aborts
 * on the boot CPU. This makes sure that the machine will not die if the
 * firmware/bootloader left an imprecise abort pending for us to trip over.
 */
static int __init early_abort_handler(unsigned long addr, unsigned int fsr,
				      struct pt_regs *regs)
{
	pr_warn("Hit pending asynchronous external abort (FSR=0x%08x) during "
		"first unmask, this is most likely caused by a "
		"firmware/bootloader bug.\n", fsr);

	return 0;
}

void __init early_abt_enable(void)
{
	fsr_info[FSR_FS_AEA].fn = early_abort_handler;
	local_abt_enable();
	fsr_info[FSR_FS_AEA].fn = do_bad;
}

#ifndef CONFIG_ARM_LPAE
static int __init exceptions_init(void)
{
	if (cpu_architecture() >= CPU_ARCH_ARMv6) {
		hook_fault_code(4, do_translation_fault, SIGSEGV, SEGV_MAPERR,
				"I-cache maintenance fault");
	}

	if (cpu_architecture() >= CPU_ARCH_ARMv7) {
		/*
		 * TODO: Access flag faults introduced in ARMv6K.
		 * Runtime check for 'K' extension is needed
		 */
		hook_fault_code(3, do_bad, SIGSEGV, SEGV_MAPERR,
				"section access flag fault");
		hook_fault_code(6, do_bad, SIGSEGV, SEGV_MAPERR,
				"section access flag fault");
	}

	return 0;
}

arch_initcall(exceptions_init);
#endif<|MERGE_RESOLUTION|>--- conflicted
+++ resolved
@@ -298,11 +298,8 @@
 		goto done;
 	}
 	count_vm_vma_lock_event(VMA_LOCK_RETRY);
-<<<<<<< HEAD
-=======
 	if (fault & VM_FAULT_MAJOR)
 		flags |= FAULT_FLAG_TRIED;
->>>>>>> 6296562f
 
 	/* Quick path to respond to signals */
 	if (fault_signal_pending(fault, regs)) {
