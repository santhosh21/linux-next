--- conflicted
+++ resolved
@@ -3,8 +3,4 @@
 
 const char __initconst *const blacklist_hashes[] = {
 #include "blacklist_hash_list"
-<<<<<<< HEAD
-	, NULL
-=======
->>>>>>> 7365df19
 };