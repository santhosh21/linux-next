--- conflicted
+++ resolved
@@ -2610,11 +2610,7 @@
 	return new_page;
 }
 
-<<<<<<< HEAD
-void rmap_walk_ksm(struct folio *folio, const struct rmap_walk_control *rwc)
-=======
 void rmap_walk_ksm(struct folio *folio, struct rmap_walk_control *rwc)
->>>>>>> 88084a3d
 {
 	struct stable_node *stable_node;
 	struct rmap_item *rmap_item;
