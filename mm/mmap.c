// SPDX-License-Identifier: GPL-2.0-only
/*
 * mm/mmap.c
 *
 * Written by obz.
 *
 * Address space accounting code	<alan@lxorguk.ukuu.org.uk>
 */

#define pr_fmt(fmt) KBUILD_MODNAME ": " fmt

#include <linux/kernel.h>
#include <linux/slab.h>
#include <linux/backing-dev.h>
#include <linux/mm.h>
#include <linux/mm_inline.h>
#include <linux/shm.h>
#include <linux/mman.h>
#include <linux/pagemap.h>
#include <linux/swap.h>
#include <linux/syscalls.h>
#include <linux/capability.h>
#include <linux/init.h>
#include <linux/file.h>
#include <linux/fs.h>
#include <linux/personality.h>
#include <linux/security.h>
#include <linux/hugetlb.h>
#include <linux/shmem_fs.h>
#include <linux/profile.h>
#include <linux/export.h>
#include <linux/mount.h>
#include <linux/mempolicy.h>
#include <linux/rmap.h>
#include <linux/mmu_notifier.h>
#include <linux/mmdebug.h>
#include <linux/perf_event.h>
#include <linux/audit.h>
#include <linux/khugepaged.h>
#include <linux/uprobes.h>
#include <linux/notifier.h>
#include <linux/memory.h>
#include <linux/printk.h>
#include <linux/userfaultfd_k.h>
#include <linux/moduleparam.h>
#include <linux/pkeys.h>
#include <linux/oom.h>
#include <linux/sched/mm.h>
#include <linux/ksm.h>

#include <linux/uaccess.h>
#include <asm/cacheflush.h>
#include <asm/tlb.h>
#include <asm/mmu_context.h>

#define CREATE_TRACE_POINTS
#include <trace/events/mmap.h>

#include "internal.h"

#ifndef arch_mmap_check
#define arch_mmap_check(addr, len, flags)	(0)
#endif

#ifdef CONFIG_HAVE_ARCH_MMAP_RND_BITS
const int mmap_rnd_bits_min = CONFIG_ARCH_MMAP_RND_BITS_MIN;
int mmap_rnd_bits_max __ro_after_init = CONFIG_ARCH_MMAP_RND_BITS_MAX;
int mmap_rnd_bits __read_mostly = CONFIG_ARCH_MMAP_RND_BITS;
#endif
#ifdef CONFIG_HAVE_ARCH_MMAP_RND_COMPAT_BITS
const int mmap_rnd_compat_bits_min = CONFIG_ARCH_MMAP_RND_COMPAT_BITS_MIN;
const int mmap_rnd_compat_bits_max = CONFIG_ARCH_MMAP_RND_COMPAT_BITS_MAX;
int mmap_rnd_compat_bits __read_mostly = CONFIG_ARCH_MMAP_RND_COMPAT_BITS;
#endif

static bool ignore_rlimit_data;
core_param(ignore_rlimit_data, ignore_rlimit_data, bool, 0644);

static void unmap_region(struct mm_struct *mm, struct ma_state *mas,
		struct vm_area_struct *vma, struct vm_area_struct *prev,
		struct vm_area_struct *next, unsigned long start,
		unsigned long end, unsigned long tree_end, bool mm_wr_locked);

static pgprot_t vm_pgprot_modify(pgprot_t oldprot, unsigned long vm_flags)
{
	return pgprot_modify(oldprot, vm_get_page_prot(vm_flags));
}

/* Update vma->vm_page_prot to reflect vma->vm_flags. */
void vma_set_page_prot(struct vm_area_struct *vma)
{
	unsigned long vm_flags = vma->vm_flags;
	pgprot_t vm_page_prot;

	vm_page_prot = vm_pgprot_modify(vma->vm_page_prot, vm_flags);
	if (vma_wants_writenotify(vma, vm_page_prot)) {
		vm_flags &= ~VM_SHARED;
		vm_page_prot = vm_pgprot_modify(vm_page_prot, vm_flags);
	}
	/* remove_protection_ptes reads vma->vm_page_prot without mmap_lock */
	WRITE_ONCE(vma->vm_page_prot, vm_page_prot);
}

/*
 * Requires inode->i_mapping->i_mmap_rwsem
 */
static void __remove_shared_vm_struct(struct vm_area_struct *vma,
				      struct address_space *mapping)
{
	if (vma_is_shared_maywrite(vma))
		mapping_unmap_writable(mapping);

	flush_dcache_mmap_lock(mapping);
	vma_interval_tree_remove(vma, &mapping->i_mmap);
	flush_dcache_mmap_unlock(mapping);
}

/*
 * Unlink a file-based vm structure from its interval tree, to hide
 * vma from rmap and vmtruncate before freeing its page tables.
 */
void unlink_file_vma(struct vm_area_struct *vma)
{
	struct file *file = vma->vm_file;

	if (file) {
		struct address_space *mapping = file->f_mapping;
		i_mmap_lock_write(mapping);
		__remove_shared_vm_struct(vma, mapping);
		i_mmap_unlock_write(mapping);
	}
}

/*
 * Close a vm structure and free it.
 */
static void remove_vma(struct vm_area_struct *vma, bool unreachable)
{
	might_sleep();
	if (vma->vm_ops && vma->vm_ops->close)
		vma->vm_ops->close(vma);
	if (vma->vm_file)
		fput(vma->vm_file);
	mpol_put(vma_policy(vma));
	if (unreachable)
		__vm_area_free(vma);
	else
		vm_area_free(vma);
}

static inline struct vm_area_struct *vma_prev_limit(struct vma_iterator *vmi,
						    unsigned long min)
{
	return mas_prev(&vmi->mas, min);
}

/*
 * check_brk_limits() - Use platform specific check of range & verify mlock
 * limits.
 * @addr: The address to check
 * @len: The size of increase.
 *
 * Return: 0 on success.
 */
static int check_brk_limits(unsigned long addr, unsigned long len)
{
	unsigned long mapped_addr;

	mapped_addr = get_unmapped_area(NULL, addr, len, 0, MAP_FIXED);
	if (IS_ERR_VALUE(mapped_addr))
		return mapped_addr;

	return mlock_future_ok(current->mm, current->mm->def_flags, len)
		? 0 : -EAGAIN;
}
static int do_brk_flags(struct vma_iterator *vmi, struct vm_area_struct *brkvma,
		unsigned long addr, unsigned long request, unsigned long flags);
SYSCALL_DEFINE1(brk, unsigned long, brk)
{
	unsigned long newbrk, oldbrk, origbrk;
	struct mm_struct *mm = current->mm;
	struct vm_area_struct *brkvma, *next = NULL;
	unsigned long min_brk;
	bool populate = false;
	LIST_HEAD(uf);
	struct vma_iterator vmi;

	if (mmap_write_lock_killable(mm))
		return -EINTR;

	origbrk = mm->brk;

#ifdef CONFIG_COMPAT_BRK
	/*
	 * CONFIG_COMPAT_BRK can still be overridden by setting
	 * randomize_va_space to 2, which will still cause mm->start_brk
	 * to be arbitrarily shifted
	 */
	if (current->brk_randomized)
		min_brk = mm->start_brk;
	else
		min_brk = mm->end_data;
#else
	min_brk = mm->start_brk;
#endif
	if (brk < min_brk)
		goto out;

	/*
	 * Check against rlimit here. If this check is done later after the test
	 * of oldbrk with newbrk then it can escape the test and let the data
	 * segment grow beyond its set limit the in case where the limit is
	 * not page aligned -Ram Gupta
	 */
	if (check_data_rlimit(rlimit(RLIMIT_DATA), brk, mm->start_brk,
			      mm->end_data, mm->start_data))
		goto out;

	newbrk = PAGE_ALIGN(brk);
	oldbrk = PAGE_ALIGN(mm->brk);
	if (oldbrk == newbrk) {
		mm->brk = brk;
		goto success;
	}

	/* Always allow shrinking brk. */
	if (brk <= mm->brk) {
		/* Search one past newbrk */
		vma_iter_init(&vmi, mm, newbrk);
		brkvma = vma_find(&vmi, oldbrk);
		if (!brkvma || brkvma->vm_start >= oldbrk)
			goto out; /* mapping intersects with an existing non-brk vma. */
		/*
		 * mm->brk must be protected by write mmap_lock.
		 * do_vma_munmap() will drop the lock on success,  so update it
		 * before calling do_vma_munmap().
		 */
		mm->brk = brk;
		if (do_vma_munmap(&vmi, brkvma, newbrk, oldbrk, &uf, true))
			goto out;

		goto success_unlocked;
	}

	if (check_brk_limits(oldbrk, newbrk - oldbrk))
		goto out;

	/*
	 * Only check if the next VMA is within the stack_guard_gap of the
	 * expansion area
	 */
	vma_iter_init(&vmi, mm, oldbrk);
	next = vma_find(&vmi, newbrk + PAGE_SIZE + stack_guard_gap);
	if (next && newbrk + PAGE_SIZE > vm_start_gap(next))
		goto out;

	brkvma = vma_prev_limit(&vmi, mm->start_brk);
	/* Ok, looks good - let it rip. */
	if (do_brk_flags(&vmi, brkvma, oldbrk, newbrk - oldbrk, 0) < 0)
		goto out;

	mm->brk = brk;
	if (mm->def_flags & VM_LOCKED)
		populate = true;

success:
	mmap_write_unlock(mm);
success_unlocked:
	userfaultfd_unmap_complete(mm, &uf);
	if (populate)
		mm_populate(oldbrk, newbrk - oldbrk);
	return brk;

out:
	mm->brk = origbrk;
	mmap_write_unlock(mm);
	return origbrk;
}

#if defined(CONFIG_DEBUG_VM_MAPLE_TREE)
static void validate_mm(struct mm_struct *mm)
{
	int bug = 0;
	int i = 0;
	struct vm_area_struct *vma;
	VMA_ITERATOR(vmi, mm, 0);

	mt_validate(&mm->mm_mt);
	for_each_vma(vmi, vma) {
#ifdef CONFIG_DEBUG_VM_RB
		struct anon_vma *anon_vma = vma->anon_vma;
		struct anon_vma_chain *avc;
#endif
		unsigned long vmi_start, vmi_end;
		bool warn = 0;

		vmi_start = vma_iter_addr(&vmi);
		vmi_end = vma_iter_end(&vmi);
		if (VM_WARN_ON_ONCE_MM(vma->vm_end != vmi_end, mm))
			warn = 1;

		if (VM_WARN_ON_ONCE_MM(vma->vm_start != vmi_start, mm))
			warn = 1;

		if (warn) {
			pr_emerg("issue in %s\n", current->comm);
			dump_stack();
			dump_vma(vma);
			pr_emerg("tree range: %px start %lx end %lx\n", vma,
				 vmi_start, vmi_end - 1);
			vma_iter_dump_tree(&vmi);
		}

#ifdef CONFIG_DEBUG_VM_RB
		if (anon_vma) {
			anon_vma_lock_read(anon_vma);
			list_for_each_entry(avc, &vma->anon_vma_chain, same_vma)
				anon_vma_interval_tree_verify(avc);
			anon_vma_unlock_read(anon_vma);
		}
#endif
		i++;
	}
	if (i != mm->map_count) {
		pr_emerg("map_count %d vma iterator %d\n", mm->map_count, i);
		bug = 1;
	}
	VM_BUG_ON_MM(bug, mm);
}

#else /* !CONFIG_DEBUG_VM_MAPLE_TREE */
#define validate_mm(mm) do { } while (0)
#endif /* CONFIG_DEBUG_VM_MAPLE_TREE */

/*
 * vma has some anon_vma assigned, and is already inserted on that
 * anon_vma's interval trees.
 *
 * Before updating the vma's vm_start / vm_end / vm_pgoff fields, the
 * vma must be removed from the anon_vma's interval trees using
 * anon_vma_interval_tree_pre_update_vma().
 *
 * After the update, the vma will be reinserted using
 * anon_vma_interval_tree_post_update_vma().
 *
 * The entire update must be protected by exclusive mmap_lock and by
 * the root anon_vma's mutex.
 */
static inline void
anon_vma_interval_tree_pre_update_vma(struct vm_area_struct *vma)
{
	struct anon_vma_chain *avc;

	list_for_each_entry(avc, &vma->anon_vma_chain, same_vma)
		anon_vma_interval_tree_remove(avc, &avc->anon_vma->rb_root);
}

static inline void
anon_vma_interval_tree_post_update_vma(struct vm_area_struct *vma)
{
	struct anon_vma_chain *avc;

	list_for_each_entry(avc, &vma->anon_vma_chain, same_vma)
		anon_vma_interval_tree_insert(avc, &avc->anon_vma->rb_root);
}

static unsigned long count_vma_pages_range(struct mm_struct *mm,
		unsigned long addr, unsigned long end)
{
	VMA_ITERATOR(vmi, mm, addr);
	struct vm_area_struct *vma;
	unsigned long nr_pages = 0;

	for_each_vma_range(vmi, vma, end) {
		unsigned long vm_start = max(addr, vma->vm_start);
		unsigned long vm_end = min(end, vma->vm_end);

		nr_pages += PHYS_PFN(vm_end - vm_start);
	}

	return nr_pages;
}

static void __vma_link_file(struct vm_area_struct *vma,
			    struct address_space *mapping)
{
	if (vma_is_shared_maywrite(vma))
		mapping_allow_writable(mapping);

	flush_dcache_mmap_lock(mapping);
	vma_interval_tree_insert(vma, &mapping->i_mmap);
	flush_dcache_mmap_unlock(mapping);
}

static void vma_link_file(struct vm_area_struct *vma)
{
	struct file *file = vma->vm_file;
	struct address_space *mapping;

	if (file) {
		mapping = file->f_mapping;
		i_mmap_lock_write(mapping);
		__vma_link_file(vma, mapping);
		i_mmap_unlock_write(mapping);
	}
}

static int vma_link(struct mm_struct *mm, struct vm_area_struct *vma)
{
	VMA_ITERATOR(vmi, mm, 0);

	vma_iter_config(&vmi, vma->vm_start, vma->vm_end);
	if (vma_iter_prealloc(&vmi, vma))
		return -ENOMEM;

	vma_start_write(vma);
	vma_iter_store(&vmi, vma);
	vma_link_file(vma);
	mm->map_count++;
	validate_mm(mm);
	return 0;
}

/*
 * init_multi_vma_prep() - Initializer for struct vma_prepare
 * @vp: The vma_prepare struct
 * @vma: The vma that will be altered once locked
 * @next: The next vma if it is to be adjusted
 * @remove: The first vma to be removed
 * @remove2: The second vma to be removed
 */
static inline void init_multi_vma_prep(struct vma_prepare *vp,
		struct vm_area_struct *vma, struct vm_area_struct *next,
		struct vm_area_struct *remove, struct vm_area_struct *remove2)
{
	memset(vp, 0, sizeof(struct vma_prepare));
	vp->vma = vma;
	vp->anon_vma = vma->anon_vma;
	vp->remove = remove;
	vp->remove2 = remove2;
	vp->adj_next = next;
	if (!vp->anon_vma && next)
		vp->anon_vma = next->anon_vma;

	vp->file = vma->vm_file;
	if (vp->file)
		vp->mapping = vma->vm_file->f_mapping;

}

/*
 * init_vma_prep() - Initializer wrapper for vma_prepare struct
 * @vp: The vma_prepare struct
 * @vma: The vma that will be altered once locked
 */
static inline void init_vma_prep(struct vma_prepare *vp,
				 struct vm_area_struct *vma)
{
	init_multi_vma_prep(vp, vma, NULL, NULL, NULL);
}


/*
 * vma_prepare() - Helper function for handling locking VMAs prior to altering
 * @vp: The initialized vma_prepare struct
 */
static inline void vma_prepare(struct vma_prepare *vp)
{
	if (vp->file) {
		uprobe_munmap(vp->vma, vp->vma->vm_start, vp->vma->vm_end);

		if (vp->adj_next)
			uprobe_munmap(vp->adj_next, vp->adj_next->vm_start,
				      vp->adj_next->vm_end);

		i_mmap_lock_write(vp->mapping);
		if (vp->insert && vp->insert->vm_file) {
			/*
			 * Put into interval tree now, so instantiated pages
			 * are visible to arm/parisc __flush_dcache_page
			 * throughout; but we cannot insert into address
			 * space until vma start or end is updated.
			 */
			__vma_link_file(vp->insert,
					vp->insert->vm_file->f_mapping);
		}
	}

	if (vp->anon_vma) {
		anon_vma_lock_write(vp->anon_vma);
		anon_vma_interval_tree_pre_update_vma(vp->vma);
		if (vp->adj_next)
			anon_vma_interval_tree_pre_update_vma(vp->adj_next);
	}

	if (vp->file) {
		flush_dcache_mmap_lock(vp->mapping);
		vma_interval_tree_remove(vp->vma, &vp->mapping->i_mmap);
		if (vp->adj_next)
			vma_interval_tree_remove(vp->adj_next,
						 &vp->mapping->i_mmap);
	}

}

/*
 * vma_complete- Helper function for handling the unlocking after altering VMAs,
 * or for inserting a VMA.
 *
 * @vp: The vma_prepare struct
 * @vmi: The vma iterator
 * @mm: The mm_struct
 */
static inline void vma_complete(struct vma_prepare *vp,
				struct vma_iterator *vmi, struct mm_struct *mm)
{
	if (vp->file) {
		if (vp->adj_next)
			vma_interval_tree_insert(vp->adj_next,
						 &vp->mapping->i_mmap);
		vma_interval_tree_insert(vp->vma, &vp->mapping->i_mmap);
		flush_dcache_mmap_unlock(vp->mapping);
	}

	if (vp->remove && vp->file) {
		__remove_shared_vm_struct(vp->remove, vp->mapping);
		if (vp->remove2)
			__remove_shared_vm_struct(vp->remove2, vp->mapping);
	} else if (vp->insert) {
		/*
		 * split_vma has split insert from vma, and needs
		 * us to insert it before dropping the locks
		 * (it may either follow vma or precede it).
		 */
		vma_iter_store(vmi, vp->insert);
		mm->map_count++;
	}

	if (vp->anon_vma) {
		anon_vma_interval_tree_post_update_vma(vp->vma);
		if (vp->adj_next)
			anon_vma_interval_tree_post_update_vma(vp->adj_next);
		anon_vma_unlock_write(vp->anon_vma);
	}

	if (vp->file) {
		i_mmap_unlock_write(vp->mapping);
		uprobe_mmap(vp->vma);

		if (vp->adj_next)
			uprobe_mmap(vp->adj_next);
	}

	if (vp->remove) {
again:
		vma_mark_detached(vp->remove, true);
		if (vp->file) {
			uprobe_munmap(vp->remove, vp->remove->vm_start,
				      vp->remove->vm_end);
			fput(vp->file);
		}
		if (vp->remove->anon_vma)
			anon_vma_merge(vp->vma, vp->remove);
		mm->map_count--;
		mpol_put(vma_policy(vp->remove));
		if (!vp->remove2)
			WARN_ON_ONCE(vp->vma->vm_end < vp->remove->vm_end);
		vm_area_free(vp->remove);

		/*
		 * In mprotect's case 6 (see comments on vma_merge),
		 * we are removing both mid and next vmas
		 */
		if (vp->remove2) {
			vp->remove = vp->remove2;
			vp->remove2 = NULL;
			goto again;
		}
	}
	if (vp->insert && vp->file)
		uprobe_mmap(vp->insert);
	validate_mm(mm);
}

/*
 * dup_anon_vma() - Helper function to duplicate anon_vma
 * @dst: The destination VMA
 * @src: The source VMA
 * @dup: Pointer to the destination VMA when successful.
 *
 * Returns: 0 on success.
 */
static inline int dup_anon_vma(struct vm_area_struct *dst,
		struct vm_area_struct *src, struct vm_area_struct **dup)
{
	/*
	 * Easily overlooked: when mprotect shifts the boundary, make sure the
	 * expanding vma has anon_vma set if the shrinking vma had, to cover any
	 * anon pages imported.
	 */
	if (src->anon_vma && !dst->anon_vma) {
		int ret;

		vma_assert_write_locked(dst);
		dst->anon_vma = src->anon_vma;
		ret = anon_vma_clone(dst, src);
		if (ret)
			return ret;

		*dup = dst;
	}

	return 0;
}

/*
 * vma_expand - Expand an existing VMA
 *
 * @vmi: The vma iterator
 * @vma: The vma to expand
 * @start: The start of the vma
 * @end: The exclusive end of the vma
 * @pgoff: The page offset of vma
 * @next: The current of next vma.
 *
 * Expand @vma to @start and @end.  Can expand off the start and end.  Will
 * expand over @next if it's different from @vma and @end == @next->vm_end.
 * Checking if the @vma can expand and merge with @next needs to be handled by
 * the caller.
 *
 * Returns: 0 on success
 */
int vma_expand(struct vma_iterator *vmi, struct vm_area_struct *vma,
	       unsigned long start, unsigned long end, pgoff_t pgoff,
	       struct vm_area_struct *next)
{
	struct vm_area_struct *anon_dup = NULL;
	bool remove_next = false;
	struct vma_prepare vp;

	vma_start_write(vma);
	if (next && (vma != next) && (end == next->vm_end)) {
		int ret;

		remove_next = true;
		vma_start_write(next);
		ret = dup_anon_vma(vma, next, &anon_dup);
		if (ret)
			return ret;
	}

	init_multi_vma_prep(&vp, vma, NULL, remove_next ? next : NULL, NULL);
	/* Not merging but overwriting any part of next is not handled. */
	VM_WARN_ON(next && !vp.remove &&
		  next != vma && end > next->vm_start);
	/* Only handles expanding */
	VM_WARN_ON(vma->vm_start < start || vma->vm_end > end);

	/* Note: vma iterator must be pointing to 'start' */
	vma_iter_config(vmi, start, end);
	if (vma_iter_prealloc(vmi, vma))
		goto nomem;

	vma_prepare(&vp);
	vma_adjust_trans_huge(vma, start, end, 0);
	vma_set_range(vma, start, end, pgoff);
	vma_iter_store(vmi, vma);

	vma_complete(&vp, vmi, vma->vm_mm);
	return 0;

nomem:
	if (anon_dup)
		unlink_anon_vmas(anon_dup);
	return -ENOMEM;
}

/*
 * vma_shrink() - Reduce an existing VMAs memory area
 * @vmi: The vma iterator
 * @vma: The VMA to modify
 * @start: The new start
 * @end: The new end
 *
 * Returns: 0 on success, -ENOMEM otherwise
 */
int vma_shrink(struct vma_iterator *vmi, struct vm_area_struct *vma,
	       unsigned long start, unsigned long end, pgoff_t pgoff)
{
	struct vma_prepare vp;

	WARN_ON((vma->vm_start != start) && (vma->vm_end != end));

	if (vma->vm_start < start)
		vma_iter_config(vmi, vma->vm_start, start);
	else
		vma_iter_config(vmi, end, vma->vm_end);

	if (vma_iter_prealloc(vmi, NULL))
		return -ENOMEM;

	vma_start_write(vma);

	init_vma_prep(&vp, vma);
	vma_prepare(&vp);
	vma_adjust_trans_huge(vma, start, end, 0);

	vma_iter_clear(vmi);
	vma_set_range(vma, start, end, pgoff);
	vma_complete(&vp, vmi, vma->vm_mm);
	return 0;
}

/*
 * If the vma has a ->close operation then the driver probably needs to release
 * per-vma resources, so we don't attempt to merge those if the caller indicates
 * the current vma may be removed as part of the merge.
 */
static inline bool is_mergeable_vma(struct vm_area_struct *vma,
		struct file *file, unsigned long vm_flags,
		struct vm_userfaultfd_ctx vm_userfaultfd_ctx,
		struct anon_vma_name *anon_name, bool may_remove_vma)
{
	/*
	 * VM_SOFTDIRTY should not prevent from VMA merging, if we
	 * match the flags but dirty bit -- the caller should mark
	 * merged VMA as dirty. If dirty bit won't be excluded from
	 * comparison, we increase pressure on the memory system forcing
	 * the kernel to generate new VMAs when old one could be
	 * extended instead.
	 */
	if ((vma->vm_flags ^ vm_flags) & ~VM_SOFTDIRTY)
		return false;
	if (vma->vm_file != file)
		return false;
	if (may_remove_vma && vma->vm_ops && vma->vm_ops->close)
		return false;
	if (!is_mergeable_vm_userfaultfd_ctx(vma, vm_userfaultfd_ctx))
		return false;
	if (!anon_vma_name_eq(anon_vma_name(vma), anon_name))
		return false;
	return true;
}

static inline bool is_mergeable_anon_vma(struct anon_vma *anon_vma1,
		 struct anon_vma *anon_vma2, struct vm_area_struct *vma)
{
	/*
	 * The list_is_singular() test is to avoid merging VMA cloned from
	 * parents. This can improve scalability caused by anon_vma lock.
	 */
	if ((!anon_vma1 || !anon_vma2) && (!vma ||
		list_is_singular(&vma->anon_vma_chain)))
		return true;
	return anon_vma1 == anon_vma2;
}

/*
 * Return true if we can merge this (vm_flags,anon_vma,file,vm_pgoff)
 * in front of (at a lower virtual address and file offset than) the vma.
 *
 * We cannot merge two vmas if they have differently assigned (non-NULL)
 * anon_vmas, nor if same anon_vma is assigned but offsets incompatible.
 *
 * We don't check here for the merged mmap wrapping around the end of pagecache
 * indices (16TB on ia32) because do_mmap() does not permit mmap's which
 * wrap, nor mmaps which cover the final page at index -1UL.
 *
 * We assume the vma may be removed as part of the merge.
 */
static bool
can_vma_merge_before(struct vm_area_struct *vma, unsigned long vm_flags,
		struct anon_vma *anon_vma, struct file *file,
		pgoff_t vm_pgoff, struct vm_userfaultfd_ctx vm_userfaultfd_ctx,
		struct anon_vma_name *anon_name)
{
	if (is_mergeable_vma(vma, file, vm_flags, vm_userfaultfd_ctx, anon_name, true) &&
	    is_mergeable_anon_vma(anon_vma, vma->anon_vma, vma)) {
		if (vma->vm_pgoff == vm_pgoff)
			return true;
	}
	return false;
}

/*
 * Return true if we can merge this (vm_flags,anon_vma,file,vm_pgoff)
 * beyond (at a higher virtual address and file offset than) the vma.
 *
 * We cannot merge two vmas if they have differently assigned (non-NULL)
 * anon_vmas, nor if same anon_vma is assigned but offsets incompatible.
 *
 * We assume that vma is not removed as part of the merge.
 */
static bool
can_vma_merge_after(struct vm_area_struct *vma, unsigned long vm_flags,
		struct anon_vma *anon_vma, struct file *file,
		pgoff_t vm_pgoff, struct vm_userfaultfd_ctx vm_userfaultfd_ctx,
		struct anon_vma_name *anon_name)
{
	if (is_mergeable_vma(vma, file, vm_flags, vm_userfaultfd_ctx, anon_name, false) &&
	    is_mergeable_anon_vma(anon_vma, vma->anon_vma, vma)) {
		pgoff_t vm_pglen;
		vm_pglen = vma_pages(vma);
		if (vma->vm_pgoff + vm_pglen == vm_pgoff)
			return true;
	}
	return false;
}

/*
 * Given a mapping request (addr,end,vm_flags,file,pgoff,anon_name),
 * figure out whether that can be merged with its predecessor or its
 * successor.  Or both (it neatly fills a hole).
 *
 * In most cases - when called for mmap, brk or mremap - [addr,end) is
 * certain not to be mapped by the time vma_merge is called; but when
 * called for mprotect, it is certain to be already mapped (either at
 * an offset within prev, or at the start of next), and the flags of
 * this area are about to be changed to vm_flags - and the no-change
 * case has already been eliminated.
 *
 * The following mprotect cases have to be considered, where **** is
 * the area passed down from mprotect_fixup, never extending beyond one
 * vma, PPPP is the previous vma, CCCC is a concurrent vma that starts
 * at the same address as **** and is of the same or larger span, and
 * NNNN the next vma after ****:
 *
 *     ****             ****                   ****
 *    PPPPPPNNNNNN    PPPPPPNNNNNN       PPPPPPCCCCCC
 *    cannot merge    might become       might become
 *                    PPNNNNNNNNNN       PPPPPPPPPPCC
 *    mmap, brk or    case 4 below       case 5 below
 *    mremap move:
 *                        ****               ****
 *                    PPPP    NNNN       PPPPCCCCNNNN
 *                    might become       might become
 *                    PPPPPPPPPPPP 1 or  PPPPPPPPPPPP 6 or
 *                    PPPPPPPPNNNN 2 or  PPPPPPPPNNNN 7 or
 *                    PPPPNNNNNNNN 3     PPPPNNNNNNNN 8
 *
 * It is important for case 8 that the vma CCCC overlapping the
 * region **** is never going to extended over NNNN. Instead NNNN must
 * be extended in region **** and CCCC must be removed. This way in
 * all cases where vma_merge succeeds, the moment vma_merge drops the
 * rmap_locks, the properties of the merged vma will be already
 * correct for the whole merged range. Some of those properties like
 * vm_page_prot/vm_flags may be accessed by rmap_walks and they must
 * be correct for the whole merged range immediately after the
 * rmap_locks are released. Otherwise if NNNN would be removed and
 * CCCC would be extended over the NNNN range, remove_migration_ptes
 * or other rmap walkers (if working on addresses beyond the "end"
 * parameter) may establish ptes with the wrong permissions of CCCC
 * instead of the right permissions of NNNN.
 *
 * In the code below:
 * PPPP is represented by *prev
 * CCCC is represented by *curr or not represented at all (NULL)
 * NNNN is represented by *next or not represented at all (NULL)
 * **** is not represented - it will be merged and the vma containing the
 *      area is returned, or the function will return NULL
 */
static struct vm_area_struct
*vma_merge(struct vma_iterator *vmi, struct vm_area_struct *prev,
	   struct vm_area_struct *src, unsigned long addr, unsigned long end,
	   unsigned long vm_flags, pgoff_t pgoff, struct mempolicy *policy,
	   struct vm_userfaultfd_ctx vm_userfaultfd_ctx,
	   struct anon_vma_name *anon_name)
{
	struct mm_struct *mm = src->vm_mm;
	struct anon_vma *anon_vma = src->anon_vma;
	struct file *file = src->vm_file;
	struct vm_area_struct *curr, *next, *res;
	struct vm_area_struct *vma, *adjust, *remove, *remove2;
	struct vm_area_struct *anon_dup = NULL;
	struct vma_prepare vp;
	pgoff_t vma_pgoff;
	int err = 0;
	bool merge_prev = false;
	bool merge_next = false;
	bool vma_expanded = false;
	unsigned long vma_start = addr;
	unsigned long vma_end = end;
	pgoff_t pglen = (end - addr) >> PAGE_SHIFT;
	long adj_start = 0;

	/*
	 * We later require that vma->vm_flags == vm_flags,
	 * so this tests vma->vm_flags & VM_SPECIAL, too.
	 */
	if (vm_flags & VM_SPECIAL)
		return NULL;

	/* Does the input range span an existing VMA? (cases 5 - 8) */
	curr = find_vma_intersection(mm, prev ? prev->vm_end : 0, end);

	if (!curr ||			/* cases 1 - 4 */
	    end == curr->vm_end)	/* cases 6 - 8, adjacent VMA */
		next = vma_lookup(mm, end);
	else
		next = NULL;		/* case 5 */

	if (prev) {
		vma_start = prev->vm_start;
		vma_pgoff = prev->vm_pgoff;

		/* Can we merge the predecessor? */
		if (addr == prev->vm_end && mpol_equal(vma_policy(prev), policy)
		    && can_vma_merge_after(prev, vm_flags, anon_vma, file,
					   pgoff, vm_userfaultfd_ctx, anon_name)) {
			merge_prev = true;
			vma_prev(vmi);
		}
	}

	/* Can we merge the successor? */
	if (next && mpol_equal(policy, vma_policy(next)) &&
	    can_vma_merge_before(next, vm_flags, anon_vma, file, pgoff+pglen,
				 vm_userfaultfd_ctx, anon_name)) {
		merge_next = true;
	}

	/* Verify some invariant that must be enforced by the caller. */
	VM_WARN_ON(prev && addr <= prev->vm_start);
	VM_WARN_ON(curr && (addr != curr->vm_start || end > curr->vm_end));
	VM_WARN_ON(addr >= end);

	if (!merge_prev && !merge_next)
		return NULL; /* Not mergeable. */

	if (merge_prev)
		vma_start_write(prev);

	res = vma = prev;
	remove = remove2 = adjust = NULL;

	/* Can we merge both the predecessor and the successor? */
	if (merge_prev && merge_next &&
	    is_mergeable_anon_vma(prev->anon_vma, next->anon_vma, NULL)) {
		vma_start_write(next);
		remove = next;				/* case 1 */
		vma_end = next->vm_end;
		err = dup_anon_vma(prev, next, &anon_dup);
		if (curr) {				/* case 6 */
			vma_start_write(curr);
			remove = curr;
			remove2 = next;
			/*
			 * Note that the dup_anon_vma below cannot overwrite err
			 * since the first caller would do nothing unless next
			 * has an anon_vma.
			 */
			if (!next->anon_vma)
				err = dup_anon_vma(prev, curr, &anon_dup);
		}
	} else if (merge_prev) {			/* case 2 */
		if (curr) {
			vma_start_write(curr);
			if (end == curr->vm_end) {	/* case 7 */
				/*
				 * can_vma_merge_after() assumed we would not be
				 * removing prev vma, so it skipped the check
				 * for vm_ops->close, but we are removing curr
				 */
				if (curr->vm_ops && curr->vm_ops->close)
					err = -EINVAL;
				remove = curr;
			} else {			/* case 5 */
				adjust = curr;
				adj_start = (end - curr->vm_start);
			}
			if (!err)
				err = dup_anon_vma(prev, curr, &anon_dup);
		}
	} else { /* merge_next */
		vma_start_write(next);
		res = next;
		if (prev && addr < prev->vm_end) {	/* case 4 */
			vma_start_write(prev);
			vma_end = addr;
			adjust = next;
			adj_start = -(prev->vm_end - addr);
			err = dup_anon_vma(next, prev, &anon_dup);
		} else {
			/*
			 * Note that cases 3 and 8 are the ONLY ones where prev
			 * is permitted to be (but is not necessarily) NULL.
			 */
			vma = next;			/* case 3 */
			vma_start = addr;
			vma_end = next->vm_end;
			vma_pgoff = next->vm_pgoff - pglen;
			if (curr) {			/* case 8 */
				vma_pgoff = curr->vm_pgoff;
				vma_start_write(curr);
				remove = curr;
				err = dup_anon_vma(next, curr, &anon_dup);
			}
		}
	}

	/* Error in anon_vma clone. */
	if (err)
		goto anon_vma_fail;

	if (vma_start < vma->vm_start || vma_end > vma->vm_end)
		vma_expanded = true;

	if (vma_expanded) {
		vma_iter_config(vmi, vma_start, vma_end);
	} else {
		vma_iter_config(vmi, adjust->vm_start + adj_start,
				adjust->vm_end);
	}

	if (vma_iter_prealloc(vmi, vma))
		goto prealloc_fail;

	init_multi_vma_prep(&vp, vma, adjust, remove, remove2);
	VM_WARN_ON(vp.anon_vma && adjust && adjust->anon_vma &&
		   vp.anon_vma != adjust->anon_vma);

	vma_prepare(&vp);
	vma_adjust_trans_huge(vma, vma_start, vma_end, adj_start);
	vma_set_range(vma, vma_start, vma_end, vma_pgoff);

	if (vma_expanded)
		vma_iter_store(vmi, vma);

	if (adj_start) {
		adjust->vm_start += adj_start;
		adjust->vm_pgoff += adj_start >> PAGE_SHIFT;
		if (adj_start < 0) {
			WARN_ON(vma_expanded);
			vma_iter_store(vmi, next);
		}
	}

	vma_complete(&vp, vmi, mm);
	khugepaged_enter_vma(res, vm_flags);
	return res;

prealloc_fail:
	if (anon_dup)
		unlink_anon_vmas(anon_dup);

anon_vma_fail:
	vma_iter_set(vmi, addr);
	vma_iter_load(vmi);
	return NULL;
}

/*
 * Rough compatibility check to quickly see if it's even worth looking
 * at sharing an anon_vma.
 *
 * They need to have the same vm_file, and the flags can only differ
 * in things that mprotect may change.
 *
 * NOTE! The fact that we share an anon_vma doesn't _have_ to mean that
 * we can merge the two vma's. For example, we refuse to merge a vma if
 * there is a vm_ops->close() function, because that indicates that the
 * driver is doing some kind of reference counting. But that doesn't
 * really matter for the anon_vma sharing case.
 */
static int anon_vma_compatible(struct vm_area_struct *a, struct vm_area_struct *b)
{
	return a->vm_end == b->vm_start &&
		mpol_equal(vma_policy(a), vma_policy(b)) &&
		a->vm_file == b->vm_file &&
		!((a->vm_flags ^ b->vm_flags) & ~(VM_ACCESS_FLAGS | VM_SOFTDIRTY)) &&
		b->vm_pgoff == a->vm_pgoff + ((b->vm_start - a->vm_start) >> PAGE_SHIFT);
}

/*
 * Do some basic sanity checking to see if we can re-use the anon_vma
 * from 'old'. The 'a'/'b' vma's are in VM order - one of them will be
 * the same as 'old', the other will be the new one that is trying
 * to share the anon_vma.
 *
 * NOTE! This runs with mmap_lock held for reading, so it is possible that
 * the anon_vma of 'old' is concurrently in the process of being set up
 * by another page fault trying to merge _that_. But that's ok: if it
 * is being set up, that automatically means that it will be a singleton
 * acceptable for merging, so we can do all of this optimistically. But
 * we do that READ_ONCE() to make sure that we never re-load the pointer.
 *
 * IOW: that the "list_is_singular()" test on the anon_vma_chain only
 * matters for the 'stable anon_vma' case (ie the thing we want to avoid
 * is to return an anon_vma that is "complex" due to having gone through
 * a fork).
 *
 * We also make sure that the two vma's are compatible (adjacent,
 * and with the same memory policies). That's all stable, even with just
 * a read lock on the mmap_lock.
 */
static struct anon_vma *reusable_anon_vma(struct vm_area_struct *old, struct vm_area_struct *a, struct vm_area_struct *b)
{
	if (anon_vma_compatible(a, b)) {
		struct anon_vma *anon_vma = READ_ONCE(old->anon_vma);

		if (anon_vma && list_is_singular(&old->anon_vma_chain))
			return anon_vma;
	}
	return NULL;
}

/*
 * find_mergeable_anon_vma is used by anon_vma_prepare, to check
 * neighbouring vmas for a suitable anon_vma, before it goes off
 * to allocate a new anon_vma.  It checks because a repetitive
 * sequence of mprotects and faults may otherwise lead to distinct
 * anon_vmas being allocated, preventing vma merge in subsequent
 * mprotect.
 */
struct anon_vma *find_mergeable_anon_vma(struct vm_area_struct *vma)
{
	struct anon_vma *anon_vma = NULL;
	struct vm_area_struct *prev, *next;
	VMA_ITERATOR(vmi, vma->vm_mm, vma->vm_end);

	/* Try next first. */
	next = vma_iter_load(&vmi);
	if (next) {
		anon_vma = reusable_anon_vma(next, vma, next);
		if (anon_vma)
			return anon_vma;
	}

	prev = vma_prev(&vmi);
	VM_BUG_ON_VMA(prev != vma, vma);
	prev = vma_prev(&vmi);
	/* Try prev next. */
	if (prev)
		anon_vma = reusable_anon_vma(prev, prev, vma);

	/*
	 * We might reach here with anon_vma == NULL if we can't find
	 * any reusable anon_vma.
	 * There's no absolute need to look only at touching neighbours:
	 * we could search further afield for "compatible" anon_vmas.
	 * But it would probably just be a waste of time searching,
	 * or lead to too many vmas hanging off the same anon_vma.
	 * We're trying to allow mprotect remerging later on,
	 * not trying to minimize memory used for anon_vmas.
	 */
	return anon_vma;
}

/*
 * If a hint addr is less than mmap_min_addr change hint to be as
 * low as possible but still greater than mmap_min_addr
 */
static inline unsigned long round_hint_to_min(unsigned long hint)
{
	hint &= PAGE_MASK;
	if (((void *)hint != NULL) &&
	    (hint < mmap_min_addr))
		return PAGE_ALIGN(mmap_min_addr);
	return hint;
}

bool mlock_future_ok(struct mm_struct *mm, unsigned long flags,
			unsigned long bytes)
{
	unsigned long locked_pages, limit_pages;

	if (!(flags & VM_LOCKED) || capable(CAP_IPC_LOCK))
		return true;

	locked_pages = bytes >> PAGE_SHIFT;
	locked_pages += mm->locked_vm;

	limit_pages = rlimit(RLIMIT_MEMLOCK);
	limit_pages >>= PAGE_SHIFT;

	return locked_pages <= limit_pages;
}

static inline u64 file_mmap_size_max(struct file *file, struct inode *inode)
{
	if (S_ISREG(inode->i_mode))
		return MAX_LFS_FILESIZE;

	if (S_ISBLK(inode->i_mode))
		return MAX_LFS_FILESIZE;

	if (S_ISSOCK(inode->i_mode))
		return MAX_LFS_FILESIZE;

	/* Special "we do even unsigned file positions" case */
	if (file->f_mode & FMODE_UNSIGNED_OFFSET)
		return 0;

	/* Yes, random drivers might want more. But I'm tired of buggy drivers */
	return ULONG_MAX;
}

static inline bool file_mmap_ok(struct file *file, struct inode *inode,
				unsigned long pgoff, unsigned long len)
{
	u64 maxsize = file_mmap_size_max(file, inode);

	if (maxsize && len > maxsize)
		return false;
	maxsize -= len;
	if (pgoff > maxsize >> PAGE_SHIFT)
		return false;
	return true;
}

/*
 * The caller must write-lock current->mm->mmap_lock.
 */
unsigned long do_mmap(struct file *file, unsigned long addr,
			unsigned long len, unsigned long prot,
			unsigned long flags, vm_flags_t vm_flags,
			unsigned long pgoff, unsigned long *populate,
			struct list_head *uf)
{
	struct mm_struct *mm = current->mm;
	int pkey = 0;

	*populate = 0;

	if (!len)
		return -EINVAL;

	/*
	 * Does the application expect PROT_READ to imply PROT_EXEC?
	 *
	 * (the exception is when the underlying filesystem is noexec
	 *  mounted, in which case we don't add PROT_EXEC.)
	 */
	if ((prot & PROT_READ) && (current->personality & READ_IMPLIES_EXEC))
		if (!(file && path_noexec(&file->f_path)))
			prot |= PROT_EXEC;

	/* force arch specific MAP_FIXED handling in get_unmapped_area */
	if (flags & MAP_FIXED_NOREPLACE)
		flags |= MAP_FIXED;

	if (!(flags & MAP_FIXED))
		addr = round_hint_to_min(addr);

	/* Careful about overflows.. */
	len = PAGE_ALIGN(len);
	if (!len)
		return -ENOMEM;

	/* offset overflow? */
	if ((pgoff + (len >> PAGE_SHIFT)) < pgoff)
		return -EOVERFLOW;

	/* Too many mappings? */
	if (mm->map_count > sysctl_max_map_count)
		return -ENOMEM;

<<<<<<< HEAD
=======
	/*
	 * addr is returned from get_unmapped_area,
	 * There are two cases:
	 * 1> MAP_FIXED == false
	 *	unallocated memory, no need to check sealing.
	 * 1> MAP_FIXED == true
	 *	sealing is checked inside mmap_region when
	 *	do_vmi_munmap is called.
	 */

>>>>>>> 2711e01a
	if (prot == PROT_EXEC) {
		pkey = execute_only_pkey(mm);
		if (pkey < 0)
			pkey = 0;
	}

	/* Do simple checking here so the lower-level routines won't have
	 * to. we assume access permissions have been handled by the open
	 * of the memory object, so we don't do any here.
	 */
	vm_flags |= calc_vm_prot_bits(prot, pkey) | calc_vm_flag_bits(flags) |
			mm->def_flags | VM_MAYREAD | VM_MAYWRITE | VM_MAYEXEC;

	/* Obtain the address to map to. we verify (or select) it and ensure
	 * that it represents a valid section of the address space.
	 */
	addr = __get_unmapped_area(file, addr, len, pgoff, flags, vm_flags);
	if (IS_ERR_VALUE(addr))
		return addr;

	if (flags & MAP_FIXED_NOREPLACE) {
		if (find_vma_intersection(mm, addr, addr + len))
			return -EEXIST;
	}

	if (flags & MAP_LOCKED)
		if (!can_do_mlock())
			return -EPERM;

	if (!mlock_future_ok(mm, vm_flags, len))
		return -EAGAIN;

	if (file) {
		struct inode *inode = file_inode(file);
		unsigned long flags_mask;

		if (!file_mmap_ok(file, inode, pgoff, len))
			return -EOVERFLOW;

		flags_mask = LEGACY_MAP_MASK | file->f_op->mmap_supported_flags;

		switch (flags & MAP_TYPE) {
		case MAP_SHARED:
			/*
			 * Force use of MAP_SHARED_VALIDATE with non-legacy
			 * flags. E.g. MAP_SYNC is dangerous to use with
			 * MAP_SHARED as you don't know which consistency model
			 * you will get. We silently ignore unsupported flags
			 * with MAP_SHARED to preserve backward compatibility.
			 */
			flags &= LEGACY_MAP_MASK;
			fallthrough;
		case MAP_SHARED_VALIDATE:
			if (flags & ~flags_mask)
				return -EOPNOTSUPP;
			if (prot & PROT_WRITE) {
				if (!(file->f_mode & FMODE_WRITE))
					return -EACCES;
				if (IS_SWAPFILE(file->f_mapping->host))
					return -ETXTBSY;
			}

			/*
			 * Make sure we don't allow writing to an append-only
			 * file..
			 */
			if (IS_APPEND(inode) && (file->f_mode & FMODE_WRITE))
				return -EACCES;

			vm_flags |= VM_SHARED | VM_MAYSHARE;
			if (!(file->f_mode & FMODE_WRITE))
				vm_flags &= ~(VM_MAYWRITE | VM_SHARED);
			fallthrough;
		case MAP_PRIVATE:
			if (!(file->f_mode & FMODE_READ))
				return -EACCES;
			if (path_noexec(&file->f_path)) {
				if (vm_flags & VM_EXEC)
					return -EPERM;
				vm_flags &= ~VM_MAYEXEC;
			}

			if (!file->f_op->mmap)
				return -ENODEV;
			if (vm_flags & (VM_GROWSDOWN|VM_GROWSUP))
				return -EINVAL;
			break;

		default:
			return -EINVAL;
		}
	} else {
		switch (flags & MAP_TYPE) {
		case MAP_SHARED:
			if (vm_flags & (VM_GROWSDOWN|VM_GROWSUP))
				return -EINVAL;
			/*
			 * Ignore pgoff.
			 */
			pgoff = 0;
			vm_flags |= VM_SHARED | VM_MAYSHARE;
			break;
		case MAP_PRIVATE:
			/*
			 * Set pgoff according to addr for anon_vma.
			 */
			pgoff = addr >> PAGE_SHIFT;
			break;
		default:
			return -EINVAL;
		}
	}

	/*
	 * Set 'VM_NORESERVE' if we should not account for the
	 * memory use of this mapping.
	 */
	if (flags & MAP_NORESERVE) {
		/* We honor MAP_NORESERVE if allowed to overcommit */
		if (sysctl_overcommit_memory != OVERCOMMIT_NEVER)
			vm_flags |= VM_NORESERVE;

		/* hugetlb applies strict overcommit unless MAP_NORESERVE */
		if (file && is_file_hugepages(file))
			vm_flags |= VM_NORESERVE;
	}

	addr = mmap_region(file, addr, len, vm_flags, pgoff, uf);
	if (!IS_ERR_VALUE(addr) &&
	    ((vm_flags & VM_LOCKED) ||
	     (flags & (MAP_POPULATE | MAP_NONBLOCK)) == MAP_POPULATE))
		*populate = len;
	return addr;
}

unsigned long ksys_mmap_pgoff(unsigned long addr, unsigned long len,
			      unsigned long prot, unsigned long flags,
			      unsigned long fd, unsigned long pgoff)
{
	struct file *file = NULL;
	unsigned long retval;

	if (!(flags & MAP_ANONYMOUS)) {
		audit_mmap_fd(fd, flags);
		file = fget(fd);
		if (!file)
			return -EBADF;
		if (is_file_hugepages(file)) {
			len = ALIGN(len, huge_page_size(hstate_file(file)));
		} else if (unlikely(flags & MAP_HUGETLB)) {
			retval = -EINVAL;
			goto out_fput;
		}
	} else if (flags & MAP_HUGETLB) {
		struct hstate *hs;

		hs = hstate_sizelog((flags >> MAP_HUGE_SHIFT) & MAP_HUGE_MASK);
		if (!hs)
			return -EINVAL;

		len = ALIGN(len, huge_page_size(hs));
		/*
		 * VM_NORESERVE is used because the reservations will be
		 * taken when vm_ops->mmap() is called
		 */
		file = hugetlb_file_setup(HUGETLB_ANON_FILE, len,
				VM_NORESERVE,
				HUGETLB_ANONHUGE_INODE,
				(flags >> MAP_HUGE_SHIFT) & MAP_HUGE_MASK);
		if (IS_ERR(file))
			return PTR_ERR(file);
	}

	retval = vm_mmap_pgoff(file, addr, len, prot, flags, pgoff);
out_fput:
	if (file)
		fput(file);
	return retval;
}

SYSCALL_DEFINE6(mmap_pgoff, unsigned long, addr, unsigned long, len,
		unsigned long, prot, unsigned long, flags,
		unsigned long, fd, unsigned long, pgoff)
{
	return ksys_mmap_pgoff(addr, len, prot, flags, fd, pgoff);
}

#ifdef __ARCH_WANT_SYS_OLD_MMAP
struct mmap_arg_struct {
	unsigned long addr;
	unsigned long len;
	unsigned long prot;
	unsigned long flags;
	unsigned long fd;
	unsigned long offset;
};

SYSCALL_DEFINE1(old_mmap, struct mmap_arg_struct __user *, arg)
{
	struct mmap_arg_struct a;

	if (copy_from_user(&a, arg, sizeof(a)))
		return -EFAULT;
	if (offset_in_page(a.offset))
		return -EINVAL;

	return ksys_mmap_pgoff(a.addr, a.len, a.prot, a.flags, a.fd,
			       a.offset >> PAGE_SHIFT);
}
#endif /* __ARCH_WANT_SYS_OLD_MMAP */

static bool vm_ops_needs_writenotify(const struct vm_operations_struct *vm_ops)
{
	return vm_ops && (vm_ops->page_mkwrite || vm_ops->pfn_mkwrite);
}

static bool vma_is_shared_writable(struct vm_area_struct *vma)
{
	return (vma->vm_flags & (VM_WRITE | VM_SHARED)) ==
		(VM_WRITE | VM_SHARED);
}

static bool vma_fs_can_writeback(struct vm_area_struct *vma)
{
	/* No managed pages to writeback. */
	if (vma->vm_flags & VM_PFNMAP)
		return false;

	return vma->vm_file && vma->vm_file->f_mapping &&
		mapping_can_writeback(vma->vm_file->f_mapping);
}

/*
 * Does this VMA require the underlying folios to have their dirty state
 * tracked?
 */
bool vma_needs_dirty_tracking(struct vm_area_struct *vma)
{
	/* Only shared, writable VMAs require dirty tracking. */
	if (!vma_is_shared_writable(vma))
		return false;

	/* Does the filesystem need to be notified? */
	if (vm_ops_needs_writenotify(vma->vm_ops))
		return true;

	/*
	 * Even if the filesystem doesn't indicate a need for writenotify, if it
	 * can writeback, dirty tracking is still required.
	 */
	return vma_fs_can_writeback(vma);
}

/*
 * Some shared mappings will want the pages marked read-only
 * to track write events. If so, we'll downgrade vm_page_prot
 * to the private version (using protection_map[] without the
 * VM_SHARED bit).
 */
bool vma_wants_writenotify(struct vm_area_struct *vma, pgprot_t vm_page_prot)
{
	/* If it was private or non-writable, the write bit is already clear */
	if (!vma_is_shared_writable(vma))
		return false;

	/* The backer wishes to know when pages are first written to? */
	if (vm_ops_needs_writenotify(vma->vm_ops))
		return true;

	/* The open routine did something to the protections that pgprot_modify
	 * won't preserve? */
	if (pgprot_val(vm_page_prot) !=
	    pgprot_val(vm_pgprot_modify(vm_page_prot, vma->vm_flags)))
		return false;

	/*
	 * Do we need to track softdirty? hugetlb does not support softdirty
	 * tracking yet.
	 */
	if (vma_soft_dirty_enabled(vma) && !is_vm_hugetlb_page(vma))
		return true;

	/* Do we need write faults for uffd-wp tracking? */
	if (userfaultfd_wp(vma))
		return true;

	/* Can the mapping track the dirty pages? */
	return vma_fs_can_writeback(vma);
}

/*
 * We account for memory if it's a private writeable mapping,
 * not hugepages and VM_NORESERVE wasn't set.
 */
static inline bool accountable_mapping(struct file *file, vm_flags_t vm_flags)
{
	/*
	 * hugetlb has its own accounting separate from the core VM
	 * VM_HUGETLB may not be set yet so we cannot check for that flag.
	 */
	if (file && is_file_hugepages(file))
		return false;

	return (vm_flags & (VM_NORESERVE | VM_SHARED | VM_WRITE)) == VM_WRITE;
}

/**
 * unmapped_area() - Find an area between the low_limit and the high_limit with
 * the correct alignment and offset, all from @info. Note: current->mm is used
 * for the search.
 *
 * @info: The unmapped area information including the range [low_limit -
 * high_limit), the alignment offset and mask.
 *
 * Return: A memory address or -ENOMEM.
 */
static unsigned long unmapped_area(struct vm_unmapped_area_info *info)
{
	unsigned long length, gap;
	unsigned long low_limit, high_limit;
	struct vm_area_struct *tmp;
	VMA_ITERATOR(vmi, current->mm, 0);

	/* Adjust search length to account for worst case alignment overhead */
	length = info->length + info->align_mask + info->start_gap;
	if (length < info->length)
		return -ENOMEM;

	low_limit = info->low_limit;
	if (low_limit < mmap_min_addr)
		low_limit = mmap_min_addr;
	high_limit = info->high_limit;
retry:
	if (vma_iter_area_lowest(&vmi, low_limit, high_limit, length))
		return -ENOMEM;

	/*
	 * Adjust for the gap first so it doesn't interfere with the
	 * later alignment. The first step is the minimum needed to
	 * fulill the start gap, the next steps is the minimum to align
	 * that. It is the minimum needed to fulill both.
	 */
	gap = vma_iter_addr(&vmi) + info->start_gap;
	gap += (info->align_offset - gap) & info->align_mask;
	tmp = vma_next(&vmi);
	if (tmp && (tmp->vm_flags & VM_STARTGAP_FLAGS)) { /* Avoid prev check if possible */
		if (vm_start_gap(tmp) < gap + length - 1) {
			low_limit = tmp->vm_end;
			vma_iter_reset(&vmi);
			goto retry;
		}
	} else {
		tmp = vma_prev(&vmi);
		if (tmp && vm_end_gap(tmp) > gap) {
			low_limit = vm_end_gap(tmp);
			vma_iter_reset(&vmi);
			goto retry;
		}
	}

	return gap;
}

/**
 * unmapped_area_topdown() - Find an area between the low_limit and the
 * high_limit with the correct alignment and offset at the highest available
 * address, all from @info. Note: current->mm is used for the search.
 *
 * @info: The unmapped area information including the range [low_limit -
 * high_limit), the alignment offset and mask.
 *
 * Return: A memory address or -ENOMEM.
 */
static unsigned long unmapped_area_topdown(struct vm_unmapped_area_info *info)
{
	unsigned long length, gap, gap_end;
	unsigned long low_limit, high_limit;
	struct vm_area_struct *tmp;
	VMA_ITERATOR(vmi, current->mm, 0);

	/* Adjust search length to account for worst case alignment overhead */
	length = info->length + info->align_mask + info->start_gap;
	if (length < info->length)
		return -ENOMEM;

	low_limit = info->low_limit;
	if (low_limit < mmap_min_addr)
		low_limit = mmap_min_addr;
	high_limit = info->high_limit;
retry:
	if (vma_iter_area_highest(&vmi, low_limit, high_limit, length))
		return -ENOMEM;

	gap = vma_iter_end(&vmi) - info->length;
	gap -= (gap - info->align_offset) & info->align_mask;
	gap_end = vma_iter_end(&vmi);
	tmp = vma_next(&vmi);
	if (tmp && (tmp->vm_flags & VM_STARTGAP_FLAGS)) { /* Avoid prev check if possible */
		if (vm_start_gap(tmp) < gap_end) {
			high_limit = vm_start_gap(tmp);
			vma_iter_reset(&vmi);
			goto retry;
		}
	} else {
		tmp = vma_prev(&vmi);
		if (tmp && vm_end_gap(tmp) > gap) {
			high_limit = tmp->vm_start;
			vma_iter_reset(&vmi);
			goto retry;
		}
	}

	return gap;
}

/*
 * Search for an unmapped address range.
 *
 * We are looking for a range that:
 * - does not intersect with any VMA;
 * - is contained within the [low_limit, high_limit) interval;
 * - is at least the desired size.
 * - satisfies (begin_addr & align_mask) == (align_offset & align_mask)
 */
unsigned long vm_unmapped_area(struct vm_unmapped_area_info *info)
{
	unsigned long addr;

	if (info->flags & VM_UNMAPPED_AREA_TOPDOWN)
		addr = unmapped_area_topdown(info);
	else
		addr = unmapped_area(info);

	trace_vm_unmapped_area(addr, info);
	return addr;
}

/* Get an address range which is currently unmapped.
 * For shmat() with addr=0.
 *
 * Ugly calling convention alert:
 * Return value with the low bits set means error value,
 * ie
 *	if (ret & ~PAGE_MASK)
 *		error = ret;
 *
 * This function "knows" that -ENOMEM has the bits set.
 */
unsigned long
generic_get_unmapped_area(struct file *filp, unsigned long addr,
			  unsigned long len, unsigned long pgoff,
			  unsigned long flags)
{
	struct mm_struct *mm = current->mm;
	struct vm_area_struct *vma, *prev;
	struct vm_unmapped_area_info info = {};
	const unsigned long mmap_end = arch_get_mmap_end(addr, len, flags);

	if (len > mmap_end - mmap_min_addr)
		return -ENOMEM;

	if (flags & MAP_FIXED)
		return addr;

	if (addr) {
		addr = PAGE_ALIGN(addr);
		vma = find_vma_prev(mm, addr, &prev);
		if (mmap_end - len >= addr && addr >= mmap_min_addr &&
		    (!vma || addr + len <= vm_start_gap(vma)) &&
		    (!prev || addr >= vm_end_gap(prev)))
			return addr;
	}

	info.length = len;
	info.low_limit = mm->mmap_base;
	info.high_limit = mmap_end;
	return vm_unmapped_area(&info);
}

#ifndef HAVE_ARCH_UNMAPPED_AREA
unsigned long
arch_get_unmapped_area(struct file *filp, unsigned long addr,
		       unsigned long len, unsigned long pgoff,
		       unsigned long flags)
{
	return generic_get_unmapped_area(filp, addr, len, pgoff, flags);
}
#endif

/*
 * This mmap-allocator allocates new areas top-down from below the
 * stack's low limit (the base):
 */
unsigned long
generic_get_unmapped_area_topdown(struct file *filp, unsigned long addr,
				  unsigned long len, unsigned long pgoff,
				  unsigned long flags)
{
	struct vm_area_struct *vma, *prev;
	struct mm_struct *mm = current->mm;
	struct vm_unmapped_area_info info = {};
	const unsigned long mmap_end = arch_get_mmap_end(addr, len, flags);

	/* requested length too big for entire address space */
	if (len > mmap_end - mmap_min_addr)
		return -ENOMEM;

	if (flags & MAP_FIXED)
		return addr;

	/* requesting a specific address */
	if (addr) {
		addr = PAGE_ALIGN(addr);
		vma = find_vma_prev(mm, addr, &prev);
		if (mmap_end - len >= addr && addr >= mmap_min_addr &&
				(!vma || addr + len <= vm_start_gap(vma)) &&
				(!prev || addr >= vm_end_gap(prev)))
			return addr;
	}

	info.flags = VM_UNMAPPED_AREA_TOPDOWN;
	info.length = len;
	info.low_limit = PAGE_SIZE;
	info.high_limit = arch_get_mmap_base(addr, mm->mmap_base);
	addr = vm_unmapped_area(&info);

	/*
	 * A failed mmap() very likely causes application failure,
	 * so fall back to the bottom-up function here. This scenario
	 * can happen with large stack limits and large mmap()
	 * allocations.
	 */
	if (offset_in_page(addr)) {
		VM_BUG_ON(addr != -ENOMEM);
		info.flags = 0;
		info.low_limit = TASK_UNMAPPED_BASE;
		info.high_limit = mmap_end;
		addr = vm_unmapped_area(&info);
	}

	return addr;
}

#ifndef HAVE_ARCH_UNMAPPED_AREA_TOPDOWN
unsigned long
arch_get_unmapped_area_topdown(struct file *filp, unsigned long addr,
			       unsigned long len, unsigned long pgoff,
			       unsigned long flags)
{
	return generic_get_unmapped_area_topdown(filp, addr, len, pgoff, flags);
}
#endif

#ifndef HAVE_ARCH_UNMAPPED_AREA_VMFLAGS
unsigned long
arch_get_unmapped_area_vmflags(struct file *filp, unsigned long addr, unsigned long len,
			       unsigned long pgoff, unsigned long flags, vm_flags_t vm_flags)
{
	return arch_get_unmapped_area(filp, addr, len, pgoff, flags);
}

unsigned long
arch_get_unmapped_area_topdown_vmflags(struct file *filp, unsigned long addr,
				       unsigned long len, unsigned long pgoff,
				       unsigned long flags, vm_flags_t vm_flags)
{
	return arch_get_unmapped_area_topdown(filp, addr, len, pgoff, flags);
}
#endif

unsigned long mm_get_unmapped_area_vmflags(struct mm_struct *mm, struct file *filp,
					   unsigned long addr, unsigned long len,
					   unsigned long pgoff, unsigned long flags,
					   vm_flags_t vm_flags)
{
	if (test_bit(MMF_TOPDOWN, &mm->flags))
		return arch_get_unmapped_area_topdown_vmflags(filp, addr, len, pgoff,
							      flags, vm_flags);
	return arch_get_unmapped_area_vmflags(filp, addr, len, pgoff, flags, vm_flags);
}

unsigned long
__get_unmapped_area(struct file *file, unsigned long addr, unsigned long len,
		unsigned long pgoff, unsigned long flags, vm_flags_t vm_flags)
{
	unsigned long (*get_area)(struct file *, unsigned long,
				  unsigned long, unsigned long, unsigned long)
				  = NULL;

	unsigned long error = arch_mmap_check(addr, len, flags);
	if (error)
		return error;

	/* Careful about overflows.. */
	if (len > TASK_SIZE)
		return -ENOMEM;

	if (file) {
		if (file->f_op->get_unmapped_area)
			get_area = file->f_op->get_unmapped_area;
	} else if (flags & MAP_SHARED) {
		/*
		 * mmap_region() will call shmem_zero_setup() to create a file,
		 * so use shmem's get_unmapped_area in case it can be huge.
		 */
		get_area = shmem_get_unmapped_area;
	}

	/* Always treat pgoff as zero for anonymous memory. */
	if (!file)
		pgoff = 0;

	if (get_area) {
		addr = get_area(file, addr, len, pgoff, flags);
	} else if (IS_ENABLED(CONFIG_TRANSPARENT_HUGEPAGE)) {
		/* Ensures that larger anonymous mappings are THP aligned. */
		addr = thp_get_unmapped_area_vmflags(file, addr, len,
						     pgoff, flags, vm_flags);
	} else {
		addr = mm_get_unmapped_area_vmflags(current->mm, file, addr, len,
						    pgoff, flags, vm_flags);
	}
	if (IS_ERR_VALUE(addr))
		return addr;

	if (addr > TASK_SIZE - len)
		return -ENOMEM;
	if (offset_in_page(addr))
		return -EINVAL;

	error = security_mmap_addr(addr);
	return error ? error : addr;
}

unsigned long
mm_get_unmapped_area(struct mm_struct *mm, struct file *file,
		     unsigned long addr, unsigned long len,
		     unsigned long pgoff, unsigned long flags)
{
	if (test_bit(MMF_TOPDOWN, &mm->flags))
		return arch_get_unmapped_area_topdown(file, addr, len, pgoff, flags);
	return arch_get_unmapped_area(file, addr, len, pgoff, flags);
}
EXPORT_SYMBOL(mm_get_unmapped_area);

/**
 * find_vma_intersection() - Look up the first VMA which intersects the interval
 * @mm: The process address space.
 * @start_addr: The inclusive start user address.
 * @end_addr: The exclusive end user address.
 *
 * Returns: The first VMA within the provided range, %NULL otherwise.  Assumes
 * start_addr < end_addr.
 */
struct vm_area_struct *find_vma_intersection(struct mm_struct *mm,
					     unsigned long start_addr,
					     unsigned long end_addr)
{
	unsigned long index = start_addr;

	mmap_assert_locked(mm);
	return mt_find(&mm->mm_mt, &index, end_addr - 1);
}
EXPORT_SYMBOL(find_vma_intersection);

/**
 * find_vma() - Find the VMA for a given address, or the next VMA.
 * @mm: The mm_struct to check
 * @addr: The address
 *
 * Returns: The VMA associated with addr, or the next VMA.
 * May return %NULL in the case of no VMA at addr or above.
 */
struct vm_area_struct *find_vma(struct mm_struct *mm, unsigned long addr)
{
	unsigned long index = addr;

	mmap_assert_locked(mm);
	return mt_find(&mm->mm_mt, &index, ULONG_MAX);
}
EXPORT_SYMBOL(find_vma);

/**
 * find_vma_prev() - Find the VMA for a given address, or the next vma and
 * set %pprev to the previous VMA, if any.
 * @mm: The mm_struct to check
 * @addr: The address
 * @pprev: The pointer to set to the previous VMA
 *
 * Note that RCU lock is missing here since the external mmap_lock() is used
 * instead.
 *
 * Returns: The VMA associated with @addr, or the next vma.
 * May return %NULL in the case of no vma at addr or above.
 */
struct vm_area_struct *
find_vma_prev(struct mm_struct *mm, unsigned long addr,
			struct vm_area_struct **pprev)
{
	struct vm_area_struct *vma;
	VMA_ITERATOR(vmi, mm, addr);

	vma = vma_iter_load(&vmi);
	*pprev = vma_prev(&vmi);
	if (!vma)
		vma = vma_next(&vmi);
	return vma;
}

/*
 * Verify that the stack growth is acceptable and
 * update accounting. This is shared with both the
 * grow-up and grow-down cases.
 */
static int acct_stack_growth(struct vm_area_struct *vma,
			     unsigned long size, unsigned long grow)
{
	struct mm_struct *mm = vma->vm_mm;
	unsigned long new_start;

	/* address space limit tests */
	if (!may_expand_vm(mm, vma->vm_flags, grow))
		return -ENOMEM;

	/* Stack limit test */
	if (size > rlimit(RLIMIT_STACK))
		return -ENOMEM;

	/* mlock limit tests */
	if (!mlock_future_ok(mm, vma->vm_flags, grow << PAGE_SHIFT))
		return -ENOMEM;

	/* Check to ensure the stack will not grow into a hugetlb-only region */
	new_start = (vma->vm_flags & VM_GROWSUP) ? vma->vm_start :
			vma->vm_end - size;
	if (is_hugepage_only_range(vma->vm_mm, new_start, size))
		return -EFAULT;

	/*
	 * Overcommit..  This must be the final test, as it will
	 * update security statistics.
	 */
	if (security_vm_enough_memory_mm(mm, grow))
		return -ENOMEM;

	return 0;
}

#if defined(CONFIG_STACK_GROWSUP)
/*
 * PA-RISC uses this for its stack.
 * vma is the last one with address > vma->vm_end.  Have to extend vma.
 */
static int expand_upwards(struct vm_area_struct *vma, unsigned long address)
{
	struct mm_struct *mm = vma->vm_mm;
	struct vm_area_struct *next;
	unsigned long gap_addr;
	int error = 0;
	VMA_ITERATOR(vmi, mm, vma->vm_start);

	if (!(vma->vm_flags & VM_GROWSUP))
		return -EFAULT;

	/* Guard against exceeding limits of the address space. */
	address &= PAGE_MASK;
	if (address >= (TASK_SIZE & PAGE_MASK))
		return -ENOMEM;
	address += PAGE_SIZE;

	/* Enforce stack_guard_gap */
	gap_addr = address + stack_guard_gap;

	/* Guard against overflow */
	if (gap_addr < address || gap_addr > TASK_SIZE)
		gap_addr = TASK_SIZE;

	next = find_vma_intersection(mm, vma->vm_end, gap_addr);
	if (next && vma_is_accessible(next)) {
		if (!(next->vm_flags & VM_GROWSUP))
			return -ENOMEM;
		/* Check that both stack segments have the same anon_vma? */
	}

	if (next)
		vma_iter_prev_range_limit(&vmi, address);

	vma_iter_config(&vmi, vma->vm_start, address);
	if (vma_iter_prealloc(&vmi, vma))
		return -ENOMEM;

	/* We must make sure the anon_vma is allocated. */
	if (unlikely(anon_vma_prepare(vma))) {
		vma_iter_free(&vmi);
		return -ENOMEM;
	}

	/* Lock the VMA before expanding to prevent concurrent page faults */
	vma_start_write(vma);
	/*
	 * vma->vm_start/vm_end cannot change under us because the caller
	 * is required to hold the mmap_lock in read mode.  We need the
	 * anon_vma lock to serialize against concurrent expand_stacks.
	 */
	anon_vma_lock_write(vma->anon_vma);

	/* Somebody else might have raced and expanded it already */
	if (address > vma->vm_end) {
		unsigned long size, grow;

		size = address - vma->vm_start;
		grow = (address - vma->vm_end) >> PAGE_SHIFT;

		error = -ENOMEM;
		if (vma->vm_pgoff + (size >> PAGE_SHIFT) >= vma->vm_pgoff) {
			error = acct_stack_growth(vma, size, grow);
			if (!error) {
				/*
				 * We only hold a shared mmap_lock lock here, so
				 * we need to protect against concurrent vma
				 * expansions.  anon_vma_lock_write() doesn't
				 * help here, as we don't guarantee that all
				 * growable vmas in a mm share the same root
				 * anon vma.  So, we reuse mm->page_table_lock
				 * to guard against concurrent vma expansions.
				 */
				spin_lock(&mm->page_table_lock);
				if (vma->vm_flags & VM_LOCKED)
					mm->locked_vm += grow;
				vm_stat_account(mm, vma->vm_flags, grow);
				anon_vma_interval_tree_pre_update_vma(vma);
				vma->vm_end = address;
				/* Overwrite old entry in mtree. */
				vma_iter_store(&vmi, vma);
				anon_vma_interval_tree_post_update_vma(vma);
				spin_unlock(&mm->page_table_lock);

				perf_event_mmap(vma);
			}
		}
	}
	anon_vma_unlock_write(vma->anon_vma);
	vma_iter_free(&vmi);
	validate_mm(mm);
	return error;
}
#endif /* CONFIG_STACK_GROWSUP */

/*
 * vma is the first one with address < vma->vm_start.  Have to extend vma.
 * mmap_lock held for writing.
 */
int expand_downwards(struct vm_area_struct *vma, unsigned long address)
{
	struct mm_struct *mm = vma->vm_mm;
	struct vm_area_struct *prev;
	int error = 0;
	VMA_ITERATOR(vmi, mm, vma->vm_start);

	if (!(vma->vm_flags & VM_GROWSDOWN))
		return -EFAULT;

	address &= PAGE_MASK;
	if (address < mmap_min_addr || address < FIRST_USER_ADDRESS)
		return -EPERM;

	/* Enforce stack_guard_gap */
	prev = vma_prev(&vmi);
	/* Check that both stack segments have the same anon_vma? */
	if (prev) {
		if (!(prev->vm_flags & VM_GROWSDOWN) &&
		    vma_is_accessible(prev) &&
		    (address - prev->vm_end < stack_guard_gap))
			return -ENOMEM;
	}

	if (prev)
		vma_iter_next_range_limit(&vmi, vma->vm_start);

	vma_iter_config(&vmi, address, vma->vm_end);
	if (vma_iter_prealloc(&vmi, vma))
		return -ENOMEM;

	/* We must make sure the anon_vma is allocated. */
	if (unlikely(anon_vma_prepare(vma))) {
		vma_iter_free(&vmi);
		return -ENOMEM;
	}

	/* Lock the VMA before expanding to prevent concurrent page faults */
	vma_start_write(vma);
	/*
	 * vma->vm_start/vm_end cannot change under us because the caller
	 * is required to hold the mmap_lock in read mode.  We need the
	 * anon_vma lock to serialize against concurrent expand_stacks.
	 */
	anon_vma_lock_write(vma->anon_vma);

	/* Somebody else might have raced and expanded it already */
	if (address < vma->vm_start) {
		unsigned long size, grow;

		size = vma->vm_end - address;
		grow = (vma->vm_start - address) >> PAGE_SHIFT;

		error = -ENOMEM;
		if (grow <= vma->vm_pgoff) {
			error = acct_stack_growth(vma, size, grow);
			if (!error) {
				/*
				 * We only hold a shared mmap_lock lock here, so
				 * we need to protect against concurrent vma
				 * expansions.  anon_vma_lock_write() doesn't
				 * help here, as we don't guarantee that all
				 * growable vmas in a mm share the same root
				 * anon vma.  So, we reuse mm->page_table_lock
				 * to guard against concurrent vma expansions.
				 */
				spin_lock(&mm->page_table_lock);
				if (vma->vm_flags & VM_LOCKED)
					mm->locked_vm += grow;
				vm_stat_account(mm, vma->vm_flags, grow);
				anon_vma_interval_tree_pre_update_vma(vma);
				vma->vm_start = address;
				vma->vm_pgoff -= grow;
				/* Overwrite old entry in mtree. */
				vma_iter_store(&vmi, vma);
				anon_vma_interval_tree_post_update_vma(vma);
				spin_unlock(&mm->page_table_lock);

				perf_event_mmap(vma);
			}
		}
	}
	anon_vma_unlock_write(vma->anon_vma);
	vma_iter_free(&vmi);
	validate_mm(mm);
	return error;
}

/* enforced gap between the expanding stack and other mappings. */
unsigned long stack_guard_gap = 256UL<<PAGE_SHIFT;

static int __init cmdline_parse_stack_guard_gap(char *p)
{
	unsigned long val;
	char *endptr;

	val = simple_strtoul(p, &endptr, 10);
	if (!*endptr)
		stack_guard_gap = val << PAGE_SHIFT;

	return 1;
}
__setup("stack_guard_gap=", cmdline_parse_stack_guard_gap);

#ifdef CONFIG_STACK_GROWSUP
int expand_stack_locked(struct vm_area_struct *vma, unsigned long address)
{
	return expand_upwards(vma, address);
}

struct vm_area_struct *find_extend_vma_locked(struct mm_struct *mm, unsigned long addr)
{
	struct vm_area_struct *vma, *prev;

	addr &= PAGE_MASK;
	vma = find_vma_prev(mm, addr, &prev);
	if (vma && (vma->vm_start <= addr))
		return vma;
	if (!prev)
		return NULL;
	if (expand_stack_locked(prev, addr))
		return NULL;
	if (prev->vm_flags & VM_LOCKED)
		populate_vma_page_range(prev, addr, prev->vm_end, NULL);
	return prev;
}
#else
int expand_stack_locked(struct vm_area_struct *vma, unsigned long address)
{
	return expand_downwards(vma, address);
}

struct vm_area_struct *find_extend_vma_locked(struct mm_struct *mm, unsigned long addr)
{
	struct vm_area_struct *vma;
	unsigned long start;

	addr &= PAGE_MASK;
	vma = find_vma(mm, addr);
	if (!vma)
		return NULL;
	if (vma->vm_start <= addr)
		return vma;
	start = vma->vm_start;
	if (expand_stack_locked(vma, addr))
		return NULL;
	if (vma->vm_flags & VM_LOCKED)
		populate_vma_page_range(vma, addr, start, NULL);
	return vma;
}
#endif

#if defined(CONFIG_STACK_GROWSUP)

#define vma_expand_up(vma,addr) expand_upwards(vma, addr)
#define vma_expand_down(vma, addr) (-EFAULT)

#else

#define vma_expand_up(vma,addr) (-EFAULT)
#define vma_expand_down(vma, addr) expand_downwards(vma, addr)

#endif

/*
 * expand_stack(): legacy interface for page faulting. Don't use unless
 * you have to.
 *
 * This is called with the mm locked for reading, drops the lock, takes
 * the lock for writing, tries to look up a vma again, expands it if
 * necessary, and downgrades the lock to reading again.
 *
 * If no vma is found or it can't be expanded, it returns NULL and has
 * dropped the lock.
 */
struct vm_area_struct *expand_stack(struct mm_struct *mm, unsigned long addr)
{
	struct vm_area_struct *vma, *prev;

	mmap_read_unlock(mm);
	if (mmap_write_lock_killable(mm))
		return NULL;

	vma = find_vma_prev(mm, addr, &prev);
	if (vma && vma->vm_start <= addr)
		goto success;

	if (prev && !vma_expand_up(prev, addr)) {
		vma = prev;
		goto success;
	}

	if (vma && !vma_expand_down(vma, addr))
		goto success;

	mmap_write_unlock(mm);
	return NULL;

success:
	mmap_write_downgrade(mm);
	return vma;
}

/*
 * Ok - we have the memory areas we should free on a maple tree so release them,
 * and do the vma updates.
 *
 * Called with the mm semaphore held.
 */
static inline void remove_mt(struct mm_struct *mm, struct ma_state *mas)
{
	unsigned long nr_accounted = 0;
	struct vm_area_struct *vma;

	/* Update high watermark before we lower total_vm */
	update_hiwater_vm(mm);
	mas_for_each(mas, vma, ULONG_MAX) {
		long nrpages = vma_pages(vma);

		if (vma->vm_flags & VM_ACCOUNT)
			nr_accounted += nrpages;
		vm_stat_account(mm, vma->vm_flags, -nrpages);
		remove_vma(vma, false);
	}
	vm_unacct_memory(nr_accounted);
}

/*
 * Get rid of page table information in the indicated region.
 *
 * Called with the mm semaphore held.
 */
static void unmap_region(struct mm_struct *mm, struct ma_state *mas,
		struct vm_area_struct *vma, struct vm_area_struct *prev,
		struct vm_area_struct *next, unsigned long start,
		unsigned long end, unsigned long tree_end, bool mm_wr_locked)
{
	struct mmu_gather tlb;
	unsigned long mt_start = mas->index;

	lru_add_drain();
	tlb_gather_mmu(&tlb, mm);
	update_hiwater_rss(mm);
	unmap_vmas(&tlb, mas, vma, start, end, tree_end, mm_wr_locked);
	mas_set(mas, mt_start);
	free_pgtables(&tlb, mas, vma, prev ? prev->vm_end : FIRST_USER_ADDRESS,
				 next ? next->vm_start : USER_PGTABLES_CEILING,
				 mm_wr_locked);
	tlb_finish_mmu(&tlb);
}

/*
 * __split_vma() bypasses sysctl_max_map_count checking.  We use this where it
 * has already been checked or doesn't make sense to fail.
 * VMA Iterator will point to the end VMA.
 */
static int __split_vma(struct vma_iterator *vmi, struct vm_area_struct *vma,
		       unsigned long addr, int new_below)
{
	struct vma_prepare vp;
	struct vm_area_struct *new;
	int err;

	WARN_ON(vma->vm_start >= addr);
	WARN_ON(vma->vm_end <= addr);

	if (vma->vm_ops && vma->vm_ops->may_split) {
		err = vma->vm_ops->may_split(vma, addr);
		if (err)
			return err;
	}

	new = vm_area_dup(vma);
	if (!new)
		return -ENOMEM;

	if (new_below) {
		new->vm_end = addr;
	} else {
		new->vm_start = addr;
		new->vm_pgoff += ((addr - vma->vm_start) >> PAGE_SHIFT);
	}

	err = -ENOMEM;
	vma_iter_config(vmi, new->vm_start, new->vm_end);
	if (vma_iter_prealloc(vmi, new))
		goto out_free_vma;

	err = vma_dup_policy(vma, new);
	if (err)
		goto out_free_vmi;

	err = anon_vma_clone(new, vma);
	if (err)
		goto out_free_mpol;

	if (new->vm_file)
		get_file(new->vm_file);

	if (new->vm_ops && new->vm_ops->open)
		new->vm_ops->open(new);

	vma_start_write(vma);
	vma_start_write(new);

	init_vma_prep(&vp, vma);
	vp.insert = new;
	vma_prepare(&vp);
	vma_adjust_trans_huge(vma, vma->vm_start, addr, 0);

	if (new_below) {
		vma->vm_start = addr;
		vma->vm_pgoff += (addr - new->vm_start) >> PAGE_SHIFT;
	} else {
		vma->vm_end = addr;
	}

	/* vma_complete stores the new vma */
	vma_complete(&vp, vmi, vma->vm_mm);

	/* Success. */
	if (new_below)
		vma_next(vmi);
	return 0;

out_free_mpol:
	mpol_put(vma_policy(new));
out_free_vmi:
	vma_iter_free(vmi);
out_free_vma:
	vm_area_free(new);
	return err;
}

/*
 * Split a vma into two pieces at address 'addr', a new vma is allocated
 * either for the first part or the tail.
 */
static int split_vma(struct vma_iterator *vmi, struct vm_area_struct *vma,
		     unsigned long addr, int new_below)
{
	if (vma->vm_mm->map_count >= sysctl_max_map_count)
		return -ENOMEM;

	return __split_vma(vmi, vma, addr, new_below);
}

/*
 * We are about to modify one or multiple of a VMA's flags, policy, userfaultfd
 * context and anonymous VMA name within the range [start, end).
 *
 * As a result, we might be able to merge the newly modified VMA range with an
 * adjacent VMA with identical properties.
 *
 * If no merge is possible and the range does not span the entirety of the VMA,
 * we then need to split the VMA to accommodate the change.
 *
 * The function returns either the merged VMA, the original VMA if a split was
 * required instead, or an error if the split failed.
 */
struct vm_area_struct *vma_modify(struct vma_iterator *vmi,
				  struct vm_area_struct *prev,
				  struct vm_area_struct *vma,
				  unsigned long start, unsigned long end,
				  unsigned long vm_flags,
				  struct mempolicy *policy,
				  struct vm_userfaultfd_ctx uffd_ctx,
				  struct anon_vma_name *anon_name)
{
	pgoff_t pgoff = vma->vm_pgoff + ((start - vma->vm_start) >> PAGE_SHIFT);
	struct vm_area_struct *merged;

	merged = vma_merge(vmi, prev, vma, start, end, vm_flags,
			   pgoff, policy, uffd_ctx, anon_name);
	if (merged)
		return merged;

	if (vma->vm_start < start) {
		int err = split_vma(vmi, vma, start, 1);

		if (err)
			return ERR_PTR(err);
	}

	if (vma->vm_end > end) {
		int err = split_vma(vmi, vma, end, 0);

		if (err)
			return ERR_PTR(err);
	}

	return vma;
}

/*
 * Attempt to merge a newly mapped VMA with those adjacent to it. The caller
 * must ensure that [start, end) does not overlap any existing VMA.
 */
static struct vm_area_struct
*vma_merge_new_vma(struct vma_iterator *vmi, struct vm_area_struct *prev,
		   struct vm_area_struct *vma, unsigned long start,
		   unsigned long end, pgoff_t pgoff)
{
	return vma_merge(vmi, prev, vma, start, end, vma->vm_flags, pgoff,
			 vma_policy(vma), vma->vm_userfaultfd_ctx, anon_vma_name(vma));
}

/*
 * Expand vma by delta bytes, potentially merging with an immediately adjacent
 * VMA with identical properties.
 */
struct vm_area_struct *vma_merge_extend(struct vma_iterator *vmi,
					struct vm_area_struct *vma,
					unsigned long delta)
{
	pgoff_t pgoff = vma->vm_pgoff + vma_pages(vma);

	/* vma is specified as prev, so case 1 or 2 will apply. */
	return vma_merge(vmi, vma, vma, vma->vm_end, vma->vm_end + delta,
			 vma->vm_flags, pgoff, vma_policy(vma),
			 vma->vm_userfaultfd_ctx, anon_vma_name(vma));
}

/*
 * do_vmi_align_munmap() - munmap the aligned region from @start to @end.
 * @vmi: The vma iterator
 * @vma: The starting vm_area_struct
 * @mm: The mm_struct
 * @start: The aligned start address to munmap.
 * @end: The aligned end address to munmap.
 * @uf: The userfaultfd list_head
 * @unlock: Set to true to drop the mmap_lock.  unlocking only happens on
 * success.
 *
 * Return: 0 on success and drops the lock if so directed, error and leaves the
 * lock held otherwise.
 */
static int
do_vmi_align_munmap(struct vma_iterator *vmi, struct vm_area_struct *vma,
		    struct mm_struct *mm, unsigned long start,
		    unsigned long end, struct list_head *uf, bool unlock)
{
	struct vm_area_struct *prev, *next = NULL;
	struct maple_tree mt_detach;
	int count = 0;
	int error = -ENOMEM;
	unsigned long locked_vm = 0;
	MA_STATE(mas_detach, &mt_detach, 0, 0);
	mt_init_flags(&mt_detach, vmi->mas.tree->ma_flags & MT_FLAGS_LOCK_MASK);
	mt_on_stack(mt_detach);

	/*
	 * If we need to split any vma, do it now to save pain later.
	 *
	 * Note: mremap's move_vma VM_ACCOUNT handling assumes a partially
	 * unmapped vm_area_struct will remain in use: so lower split_vma
	 * places tmp vma above, and higher split_vma places tmp vma below.
	 */

	/* Does it split the first one? */
	if (start > vma->vm_start) {

		/*
		 * Make sure that map_count on return from munmap() will
		 * not exceed its limit; but let map_count go just above
		 * its limit temporarily, to help free resources as expected.
		 */
		if (end < vma->vm_end && mm->map_count >= sysctl_max_map_count)
			goto map_count_exceeded;

		error = __split_vma(vmi, vma, start, 1);
		if (error)
			goto start_split_failed;
	}

	/*
	 * Detach a range of VMAs from the mm. Using next as a temp variable as
	 * it is always overwritten.
	 */
	next = vma;
	do {
		/* Does it split the end? */
		if (next->vm_end > end) {
			error = __split_vma(vmi, next, end, 0);
			if (error)
				goto end_split_failed;
		}
		vma_start_write(next);
		mas_set(&mas_detach, count);
		error = mas_store_gfp(&mas_detach, next, GFP_KERNEL);
		if (error)
			goto munmap_gather_failed;
		vma_mark_detached(next, true);
		if (next->vm_flags & VM_LOCKED)
			locked_vm += vma_pages(next);

		count++;
		if (unlikely(uf)) {
			/*
			 * If userfaultfd_unmap_prep returns an error the vmas
			 * will remain split, but userland will get a
			 * highly unexpected error anyway. This is no
			 * different than the case where the first of the two
			 * __split_vma fails, but we don't undo the first
			 * split, despite we could. This is unlikely enough
			 * failure that it's not worth optimizing it for.
			 */
			error = userfaultfd_unmap_prep(next, start, end, uf);

			if (error)
				goto userfaultfd_error;
		}
#ifdef CONFIG_DEBUG_VM_MAPLE_TREE
		BUG_ON(next->vm_start < start);
		BUG_ON(next->vm_start > end);
#endif
	} for_each_vma_range(*vmi, next, end);

#if defined(CONFIG_DEBUG_VM_MAPLE_TREE)
	/* Make sure no VMAs are about to be lost. */
	{
		MA_STATE(test, &mt_detach, 0, 0);
		struct vm_area_struct *vma_mas, *vma_test;
		int test_count = 0;

		vma_iter_set(vmi, start);
		rcu_read_lock();
		vma_test = mas_find(&test, count - 1);
		for_each_vma_range(*vmi, vma_mas, end) {
			BUG_ON(vma_mas != vma_test);
			test_count++;
			vma_test = mas_next(&test, count - 1);
		}
		rcu_read_unlock();
		BUG_ON(count != test_count);
	}
#endif

	while (vma_iter_addr(vmi) > start)
		vma_iter_prev_range(vmi);

	error = vma_iter_clear_gfp(vmi, start, end, GFP_KERNEL);
	if (error)
		goto clear_tree_failed;

	/* Point of no return */
	mm->locked_vm -= locked_vm;
	mm->map_count -= count;
	if (unlock)
		mmap_write_downgrade(mm);

	prev = vma_iter_prev_range(vmi);
	next = vma_next(vmi);
	if (next)
		vma_iter_prev_range(vmi);

	/*
	 * We can free page tables without write-locking mmap_lock because VMAs
	 * were isolated before we downgraded mmap_lock.
	 */
	mas_set(&mas_detach, 1);
	unmap_region(mm, &mas_detach, vma, prev, next, start, end, count,
		     !unlock);
	/* Statistics and freeing VMAs */
	mas_set(&mas_detach, 0);
	remove_mt(mm, &mas_detach);
	validate_mm(mm);
	if (unlock)
		mmap_read_unlock(mm);

	__mt_destroy(&mt_detach);
	return 0;

clear_tree_failed:
userfaultfd_error:
munmap_gather_failed:
end_split_failed:
	mas_set(&mas_detach, 0);
	mas_for_each(&mas_detach, next, end)
		vma_mark_detached(next, false);

	__mt_destroy(&mt_detach);
start_split_failed:
map_count_exceeded:
	validate_mm(mm);
	return error;
}

/*
 * do_vmi_munmap() - munmap a given range.
 * @vmi: The vma iterator
 * @mm: The mm_struct
 * @start: The start address to munmap
 * @len: The length of the range to munmap
 * @uf: The userfaultfd list_head
 * @unlock: set to true if the user wants to drop the mmap_lock on success
 *
 * This function takes a @mas that is either pointing to the previous VMA or set
 * to MA_START and sets it up to remove the mapping(s).  The @len will be
 * aligned and any arch_unmap work will be preformed.
 *
 * Return: 0 on success and drops the lock if so directed, error and leaves the
 * lock held otherwise.
 */
int do_vmi_munmap(struct vma_iterator *vmi, struct mm_struct *mm,
		  unsigned long start, size_t len, struct list_head *uf,
		  bool unlock)
{
	unsigned long end;
	struct vm_area_struct *vma;

	if ((offset_in_page(start)) || start > TASK_SIZE || len > TASK_SIZE-start)
		return -EINVAL;

	end = start + PAGE_ALIGN(len);
	if (end == start)
		return -EINVAL;

	/*
	 * Check if memory is sealed before arch_unmap.
	 * Prevent unmapping a sealed VMA.
	 * can_modify_mm assumes we have acquired the lock on MM.
	 */
	if (unlikely(!can_modify_mm(mm, start, end)))
		return -EPERM;

	 /* arch_unmap() might do unmaps itself.  */
	arch_unmap(mm, start, end);

	/* Find the first overlapping VMA */
	vma = vma_find(vmi, end);
	if (!vma) {
		if (unlock)
			mmap_write_unlock(mm);
		return 0;
	}

	return do_vmi_align_munmap(vmi, vma, mm, start, end, uf, unlock);
}

/* do_munmap() - Wrapper function for non-maple tree aware do_munmap() calls.
 * @mm: The mm_struct
 * @start: The start address to munmap
 * @len: The length to be munmapped.
 * @uf: The userfaultfd list_head
 *
 * Return: 0 on success, error otherwise.
 */
int do_munmap(struct mm_struct *mm, unsigned long start, size_t len,
	      struct list_head *uf)
{
	VMA_ITERATOR(vmi, mm, start);

	return do_vmi_munmap(&vmi, mm, start, len, uf, false);
}

unsigned long mmap_region(struct file *file, unsigned long addr,
		unsigned long len, vm_flags_t vm_flags, unsigned long pgoff,
		struct list_head *uf)
{
	struct mm_struct *mm = current->mm;
	struct vm_area_struct *vma = NULL;
	struct vm_area_struct *next, *prev, *merge;
	pgoff_t pglen = len >> PAGE_SHIFT;
	unsigned long charged = 0;
	unsigned long end = addr + len;
	unsigned long merge_start = addr, merge_end = end;
	bool writable_file_mapping = false;
	pgoff_t vm_pgoff;
	int error;
	VMA_ITERATOR(vmi, mm, addr);

	/* Check against address space limit. */
	if (!may_expand_vm(mm, vm_flags, len >> PAGE_SHIFT)) {
		unsigned long nr_pages;

		/*
		 * MAP_FIXED may remove pages of mappings that intersects with
		 * requested mapping. Account for the pages it would unmap.
		 */
		nr_pages = count_vma_pages_range(mm, addr, end);

		if (!may_expand_vm(mm, vm_flags,
					(len >> PAGE_SHIFT) - nr_pages))
			return -ENOMEM;
	}

	/* Unmap any existing mapping in the area */
	error = do_vmi_munmap(&vmi, mm, addr, len, uf, false);
	if (error == -EPERM)
		return error;
	else if (error)
		return -ENOMEM;

	/*
	 * Private writable mapping: check memory availability
	 */
	if (accountable_mapping(file, vm_flags)) {
		charged = len >> PAGE_SHIFT;
		if (security_vm_enough_memory_mm(mm, charged))
			return -ENOMEM;
		vm_flags |= VM_ACCOUNT;
	}

	next = vma_next(&vmi);
	prev = vma_prev(&vmi);
	if (vm_flags & VM_SPECIAL) {
		if (prev)
			vma_iter_next_range(&vmi);
		goto cannot_expand;
	}

	/* Attempt to expand an old mapping */
	/* Check next */
	if (next && next->vm_start == end && !vma_policy(next) &&
	    can_vma_merge_before(next, vm_flags, NULL, file, pgoff+pglen,
				 NULL_VM_UFFD_CTX, NULL)) {
		merge_end = next->vm_end;
		vma = next;
		vm_pgoff = next->vm_pgoff - pglen;
	}

	/* Check prev */
	if (prev && prev->vm_end == addr && !vma_policy(prev) &&
	    (vma ? can_vma_merge_after(prev, vm_flags, vma->anon_vma, file,
				       pgoff, vma->vm_userfaultfd_ctx, NULL) :
		   can_vma_merge_after(prev, vm_flags, NULL, file, pgoff,
				       NULL_VM_UFFD_CTX, NULL))) {
		merge_start = prev->vm_start;
		vma = prev;
		vm_pgoff = prev->vm_pgoff;
	} else if (prev) {
		vma_iter_next_range(&vmi);
	}

	/* Actually expand, if possible */
	if (vma &&
	    !vma_expand(&vmi, vma, merge_start, merge_end, vm_pgoff, next)) {
		khugepaged_enter_vma(vma, vm_flags);
		goto expanded;
	}

	if (vma == prev)
		vma_iter_set(&vmi, addr);
cannot_expand:

	/*
	 * Determine the object being mapped and call the appropriate
	 * specific mapper. the address has already been validated, but
	 * not unmapped, but the maps are removed from the list.
	 */
	vma = vm_area_alloc(mm);
	if (!vma) {
		error = -ENOMEM;
		goto unacct_error;
	}

	vma_iter_config(&vmi, addr, end);
	vma_set_range(vma, addr, end, pgoff);
	vm_flags_init(vma, vm_flags);
	vma->vm_page_prot = vm_get_page_prot(vm_flags);

	if (file) {
		vma->vm_file = get_file(file);
		error = call_mmap(file, vma);
		if (error)
			goto unmap_and_free_vma;

		if (vma_is_shared_maywrite(vma)) {
			error = mapping_map_writable(file->f_mapping);
			if (error)
				goto close_and_free_vma;

			writable_file_mapping = true;
		}

		/*
		 * Expansion is handled above, merging is handled below.
		 * Drivers should not alter the address of the VMA.
		 */
		error = -EINVAL;
		if (WARN_ON((addr != vma->vm_start)))
			goto close_and_free_vma;

		vma_iter_config(&vmi, addr, end);
		/*
		 * If vm_flags changed after call_mmap(), we should try merge
		 * vma again as we may succeed this time.
		 */
		if (unlikely(vm_flags != vma->vm_flags && prev)) {
			merge = vma_merge_new_vma(&vmi, prev, vma,
						  vma->vm_start, vma->vm_end,
						  vma->vm_pgoff);
			if (merge) {
				/*
				 * ->mmap() can change vma->vm_file and fput
				 * the original file. So fput the vma->vm_file
				 * here or we would add an extra fput for file
				 * and cause general protection fault
				 * ultimately.
				 */
				fput(vma->vm_file);
				vm_area_free(vma);
				vma = merge;
				/* Update vm_flags to pick up the change. */
				vm_flags = vma->vm_flags;
				goto unmap_writable;
			}
		}

		vm_flags = vma->vm_flags;
	} else if (vm_flags & VM_SHARED) {
		error = shmem_zero_setup(vma);
		if (error)
			goto free_vma;
	} else {
		vma_set_anonymous(vma);
	}

	if (map_deny_write_exec(vma, vma->vm_flags)) {
		error = -EACCES;
		goto close_and_free_vma;
	}

	/* Allow architectures to sanity-check the vm_flags */
	error = -EINVAL;
	if (!arch_validate_flags(vma->vm_flags))
		goto close_and_free_vma;

	error = -ENOMEM;
	if (vma_iter_prealloc(&vmi, vma))
		goto close_and_free_vma;

	/* Lock the VMA since it is modified after insertion into VMA tree */
	vma_start_write(vma);
	vma_iter_store(&vmi, vma);
	mm->map_count++;
	vma_link_file(vma);

	/*
	 * vma_merge() calls khugepaged_enter_vma() either, the below
	 * call covers the non-merge case.
	 */
	khugepaged_enter_vma(vma, vma->vm_flags);

	/* Once vma denies write, undo our temporary denial count */
unmap_writable:
	if (writable_file_mapping)
		mapping_unmap_writable(file->f_mapping);
	file = vma->vm_file;
	ksm_add_vma(vma);
expanded:
	perf_event_mmap(vma);

	vm_stat_account(mm, vm_flags, len >> PAGE_SHIFT);
	if (vm_flags & VM_LOCKED) {
		if ((vm_flags & VM_SPECIAL) || vma_is_dax(vma) ||
					is_vm_hugetlb_page(vma) ||
					vma == get_gate_vma(current->mm))
			vm_flags_clear(vma, VM_LOCKED_MASK);
		else
			mm->locked_vm += (len >> PAGE_SHIFT);
	}

	if (file)
		uprobe_mmap(vma);

	/*
	 * New (or expanded) vma always get soft dirty status.
	 * Otherwise user-space soft-dirty page tracker won't
	 * be able to distinguish situation when vma area unmapped,
	 * then new mapped in-place (which must be aimed as
	 * a completely new data area).
	 */
	vm_flags_set(vma, VM_SOFTDIRTY);

	vma_set_page_prot(vma);

	validate_mm(mm);
	return addr;

close_and_free_vma:
	if (file && vma->vm_ops && vma->vm_ops->close)
		vma->vm_ops->close(vma);

	if (file || vma->vm_file) {
unmap_and_free_vma:
		fput(vma->vm_file);
		vma->vm_file = NULL;

		vma_iter_set(&vmi, vma->vm_end);
		/* Undo any partial mapping done by a device driver. */
		unmap_region(mm, &vmi.mas, vma, prev, next, vma->vm_start,
			     vma->vm_end, vma->vm_end, true);
	}
	if (writable_file_mapping)
		mapping_unmap_writable(file->f_mapping);
free_vma:
	vm_area_free(vma);
unacct_error:
	if (charged)
		vm_unacct_memory(charged);
	validate_mm(mm);
	return error;
}

static int __vm_munmap(unsigned long start, size_t len, bool unlock)
{
	int ret;
	struct mm_struct *mm = current->mm;
	LIST_HEAD(uf);
	VMA_ITERATOR(vmi, mm, start);

	if (mmap_write_lock_killable(mm))
		return -EINTR;

	ret = do_vmi_munmap(&vmi, mm, start, len, &uf, unlock);
	if (ret || !unlock)
		mmap_write_unlock(mm);

	userfaultfd_unmap_complete(mm, &uf);
	return ret;
}

int vm_munmap(unsigned long start, size_t len)
{
	return __vm_munmap(start, len, false);
}
EXPORT_SYMBOL(vm_munmap);

SYSCALL_DEFINE2(munmap, unsigned long, addr, size_t, len)
{
	addr = untagged_addr(addr);
	return __vm_munmap(addr, len, true);
}


/*
 * Emulation of deprecated remap_file_pages() syscall.
 */
SYSCALL_DEFINE5(remap_file_pages, unsigned long, start, unsigned long, size,
		unsigned long, prot, unsigned long, pgoff, unsigned long, flags)
{

	struct mm_struct *mm = current->mm;
	struct vm_area_struct *vma;
	unsigned long populate = 0;
	unsigned long ret = -EINVAL;
	struct file *file;

	pr_warn_once("%s (%d) uses deprecated remap_file_pages() syscall. See Documentation/mm/remap_file_pages.rst.\n",
		     current->comm, current->pid);

	if (prot)
		return ret;
	start = start & PAGE_MASK;
	size = size & PAGE_MASK;

	if (start + size <= start)
		return ret;

	/* Does pgoff wrap? */
	if (pgoff + (size >> PAGE_SHIFT) < pgoff)
		return ret;

	if (mmap_write_lock_killable(mm))
		return -EINTR;

	vma = vma_lookup(mm, start);

	if (!vma || !(vma->vm_flags & VM_SHARED))
		goto out;

	if (start + size > vma->vm_end) {
		VMA_ITERATOR(vmi, mm, vma->vm_end);
		struct vm_area_struct *next, *prev = vma;

		for_each_vma_range(vmi, next, start + size) {
			/* hole between vmas ? */
			if (next->vm_start != prev->vm_end)
				goto out;

			if (next->vm_file != vma->vm_file)
				goto out;

			if (next->vm_flags != vma->vm_flags)
				goto out;

			if (start + size <= next->vm_end)
				break;

			prev = next;
		}

		if (!next)
			goto out;
	}

	prot |= vma->vm_flags & VM_READ ? PROT_READ : 0;
	prot |= vma->vm_flags & VM_WRITE ? PROT_WRITE : 0;
	prot |= vma->vm_flags & VM_EXEC ? PROT_EXEC : 0;

	flags &= MAP_NONBLOCK;
	flags |= MAP_SHARED | MAP_FIXED | MAP_POPULATE;
	if (vma->vm_flags & VM_LOCKED)
		flags |= MAP_LOCKED;

	file = get_file(vma->vm_file);
	ret = do_mmap(vma->vm_file, start, size,
			prot, flags, 0, pgoff, &populate, NULL);
	fput(file);
out:
	mmap_write_unlock(mm);
	if (populate)
		mm_populate(ret, populate);
	if (!IS_ERR_VALUE(ret))
		ret = 0;
	return ret;
}

/*
 * do_vma_munmap() - Unmap a full or partial vma.
 * @vmi: The vma iterator pointing at the vma
 * @vma: The first vma to be munmapped
 * @start: the start of the address to unmap
 * @end: The end of the address to unmap
 * @uf: The userfaultfd list_head
 * @unlock: Drop the lock on success
 *
 * unmaps a VMA mapping when the vma iterator is already in position.
 * Does not handle alignment.
 *
 * Return: 0 on success drops the lock of so directed, error on failure and will
 * still hold the lock.
 */
int do_vma_munmap(struct vma_iterator *vmi, struct vm_area_struct *vma,
		unsigned long start, unsigned long end, struct list_head *uf,
		bool unlock)
{
	struct mm_struct *mm = vma->vm_mm;

	/*
	 * Check if memory is sealed before arch_unmap.
	 * Prevent unmapping a sealed VMA.
	 * can_modify_mm assumes we have acquired the lock on MM.
	 */
	if (unlikely(!can_modify_mm(mm, start, end)))
		return -EPERM;

	arch_unmap(mm, start, end);
	return do_vmi_align_munmap(vmi, vma, mm, start, end, uf, unlock);
}

/*
 * do_brk_flags() - Increase the brk vma if the flags match.
 * @vmi: The vma iterator
 * @addr: The start address
 * @len: The length of the increase
 * @vma: The vma,
 * @flags: The VMA Flags
 *
 * Extend the brk VMA from addr to addr + len.  If the VMA is NULL or the flags
 * do not match then create a new anonymous VMA.  Eventually we may be able to
 * do some brk-specific accounting here.
 */
static int do_brk_flags(struct vma_iterator *vmi, struct vm_area_struct *vma,
		unsigned long addr, unsigned long len, unsigned long flags)
{
	struct mm_struct *mm = current->mm;
	struct vma_prepare vp;

	/*
	 * Check against address space limits by the changed size
	 * Note: This happens *after* clearing old mappings in some code paths.
	 */
	flags |= VM_DATA_DEFAULT_FLAGS | VM_ACCOUNT | mm->def_flags;
	if (!may_expand_vm(mm, flags, len >> PAGE_SHIFT))
		return -ENOMEM;

	if (mm->map_count > sysctl_max_map_count)
		return -ENOMEM;

	if (security_vm_enough_memory_mm(mm, len >> PAGE_SHIFT))
		return -ENOMEM;

	/*
	 * Expand the existing vma if possible; Note that singular lists do not
	 * occur after forking, so the expand will only happen on new VMAs.
	 */
	if (vma && vma->vm_end == addr && !vma_policy(vma) &&
	    can_vma_merge_after(vma, flags, NULL, NULL,
				addr >> PAGE_SHIFT, NULL_VM_UFFD_CTX, NULL)) {
		vma_iter_config(vmi, vma->vm_start, addr + len);
		if (vma_iter_prealloc(vmi, vma))
			goto unacct_fail;

		vma_start_write(vma);

		init_vma_prep(&vp, vma);
		vma_prepare(&vp);
		vma_adjust_trans_huge(vma, vma->vm_start, addr + len, 0);
		vma->vm_end = addr + len;
		vm_flags_set(vma, VM_SOFTDIRTY);
		vma_iter_store(vmi, vma);

		vma_complete(&vp, vmi, mm);
		khugepaged_enter_vma(vma, flags);
		goto out;
	}

	if (vma)
		vma_iter_next_range(vmi);
	/* create a vma struct for an anonymous mapping */
	vma = vm_area_alloc(mm);
	if (!vma)
		goto unacct_fail;

	vma_set_anonymous(vma);
	vma_set_range(vma, addr, addr + len, addr >> PAGE_SHIFT);
	vm_flags_init(vma, flags);
	vma->vm_page_prot = vm_get_page_prot(flags);
	vma_start_write(vma);
	if (vma_iter_store_gfp(vmi, vma, GFP_KERNEL))
		goto mas_store_fail;

	mm->map_count++;
	validate_mm(mm);
	ksm_add_vma(vma);
out:
	perf_event_mmap(vma);
	mm->total_vm += len >> PAGE_SHIFT;
	mm->data_vm += len >> PAGE_SHIFT;
	if (flags & VM_LOCKED)
		mm->locked_vm += (len >> PAGE_SHIFT);
	vm_flags_set(vma, VM_SOFTDIRTY);
	return 0;

mas_store_fail:
	vm_area_free(vma);
unacct_fail:
	vm_unacct_memory(len >> PAGE_SHIFT);
	return -ENOMEM;
}

int vm_brk_flags(unsigned long addr, unsigned long request, unsigned long flags)
{
	struct mm_struct *mm = current->mm;
	struct vm_area_struct *vma = NULL;
	unsigned long len;
	int ret;
	bool populate;
	LIST_HEAD(uf);
	VMA_ITERATOR(vmi, mm, addr);

	len = PAGE_ALIGN(request);
	if (len < request)
		return -ENOMEM;
	if (!len)
		return 0;

	/* Until we need other flags, refuse anything except VM_EXEC. */
	if ((flags & (~VM_EXEC)) != 0)
		return -EINVAL;

	if (mmap_write_lock_killable(mm))
		return -EINTR;

	ret = check_brk_limits(addr, len);
	if (ret)
		goto limits_failed;

	ret = do_vmi_munmap(&vmi, mm, addr, len, &uf, 0);
	if (ret)
		goto munmap_failed;

	vma = vma_prev(&vmi);
	ret = do_brk_flags(&vmi, vma, addr, len, flags);
	populate = ((mm->def_flags & VM_LOCKED) != 0);
	mmap_write_unlock(mm);
	userfaultfd_unmap_complete(mm, &uf);
	if (populate && !ret)
		mm_populate(addr, len);
	return ret;

munmap_failed:
limits_failed:
	mmap_write_unlock(mm);
	return ret;
}
EXPORT_SYMBOL(vm_brk_flags);

/* Release all mmaps. */
void exit_mmap(struct mm_struct *mm)
{
	struct mmu_gather tlb;
	struct vm_area_struct *vma;
	unsigned long nr_accounted = 0;
	VMA_ITERATOR(vmi, mm, 0);
	int count = 0;

	/* mm's last user has gone, and its about to be pulled down */
	mmu_notifier_release(mm);

	mmap_read_lock(mm);
	arch_exit_mmap(mm);

	vma = vma_next(&vmi);
	if (!vma || unlikely(xa_is_zero(vma))) {
		/* Can happen if dup_mmap() received an OOM */
		mmap_read_unlock(mm);
		mmap_write_lock(mm);
		goto destroy;
	}

	lru_add_drain();
	flush_cache_mm(mm);
	tlb_gather_mmu_fullmm(&tlb, mm);
	/* update_hiwater_rss(mm) here? but nobody should be looking */
	/* Use ULONG_MAX here to ensure all VMAs in the mm are unmapped */
	unmap_vmas(&tlb, &vmi.mas, vma, 0, ULONG_MAX, ULONG_MAX, false);
	mmap_read_unlock(mm);

	/*
	 * Set MMF_OOM_SKIP to hide this task from the oom killer/reaper
	 * because the memory has been already freed.
	 */
	set_bit(MMF_OOM_SKIP, &mm->flags);
	mmap_write_lock(mm);
	mt_clear_in_rcu(&mm->mm_mt);
	vma_iter_set(&vmi, vma->vm_end);
	free_pgtables(&tlb, &vmi.mas, vma, FIRST_USER_ADDRESS,
		      USER_PGTABLES_CEILING, true);
	tlb_finish_mmu(&tlb);

	/*
	 * Walk the list again, actually closing and freeing it, with preemption
	 * enabled, without holding any MM locks besides the unreachable
	 * mmap_write_lock.
	 */
	vma_iter_set(&vmi, vma->vm_end);
	do {
		if (vma->vm_flags & VM_ACCOUNT)
			nr_accounted += vma_pages(vma);
		remove_vma(vma, true);
		count++;
		cond_resched();
		vma = vma_next(&vmi);
	} while (vma && likely(!xa_is_zero(vma)));

	BUG_ON(count != mm->map_count);

	trace_exit_mmap(mm);
destroy:
	__mt_destroy(&mm->mm_mt);
	mmap_write_unlock(mm);
	vm_unacct_memory(nr_accounted);
}

/* Insert vm structure into process list sorted by address
 * and into the inode's i_mmap tree.  If vm_file is non-NULL
 * then i_mmap_rwsem is taken here.
 */
int insert_vm_struct(struct mm_struct *mm, struct vm_area_struct *vma)
{
	unsigned long charged = vma_pages(vma);


	if (find_vma_intersection(mm, vma->vm_start, vma->vm_end))
		return -ENOMEM;

	if ((vma->vm_flags & VM_ACCOUNT) &&
	     security_vm_enough_memory_mm(mm, charged))
		return -ENOMEM;

	/*
	 * The vm_pgoff of a purely anonymous vma should be irrelevant
	 * until its first write fault, when page's anon_vma and index
	 * are set.  But now set the vm_pgoff it will almost certainly
	 * end up with (unless mremap moves it elsewhere before that
	 * first wfault), so /proc/pid/maps tells a consistent story.
	 *
	 * By setting it to reflect the virtual start address of the
	 * vma, merges and splits can happen in a seamless way, just
	 * using the existing file pgoff checks and manipulations.
	 * Similarly in do_mmap and in do_brk_flags.
	 */
	if (vma_is_anonymous(vma)) {
		BUG_ON(vma->anon_vma);
		vma->vm_pgoff = vma->vm_start >> PAGE_SHIFT;
	}

	if (vma_link(mm, vma)) {
		if (vma->vm_flags & VM_ACCOUNT)
			vm_unacct_memory(charged);
		return -ENOMEM;
	}

	return 0;
}

/*
 * Copy the vma structure to a new location in the same mm,
 * prior to moving page table entries, to effect an mremap move.
 */
struct vm_area_struct *copy_vma(struct vm_area_struct **vmap,
	unsigned long addr, unsigned long len, pgoff_t pgoff,
	bool *need_rmap_locks)
{
	struct vm_area_struct *vma = *vmap;
	unsigned long vma_start = vma->vm_start;
	struct mm_struct *mm = vma->vm_mm;
	struct vm_area_struct *new_vma, *prev;
	bool faulted_in_anon_vma = true;
	VMA_ITERATOR(vmi, mm, addr);

	/*
	 * If anonymous vma has not yet been faulted, update new pgoff
	 * to match new location, to increase its chance of merging.
	 */
	if (unlikely(vma_is_anonymous(vma) && !vma->anon_vma)) {
		pgoff = addr >> PAGE_SHIFT;
		faulted_in_anon_vma = false;
	}

	new_vma = find_vma_prev(mm, addr, &prev);
	if (new_vma && new_vma->vm_start < addr + len)
		return NULL;	/* should never get here */

	new_vma = vma_merge_new_vma(&vmi, prev, vma, addr, addr + len, pgoff);
	if (new_vma) {
		/*
		 * Source vma may have been merged into new_vma
		 */
		if (unlikely(vma_start >= new_vma->vm_start &&
			     vma_start < new_vma->vm_end)) {
			/*
			 * The only way we can get a vma_merge with
			 * self during an mremap is if the vma hasn't
			 * been faulted in yet and we were allowed to
			 * reset the dst vma->vm_pgoff to the
			 * destination address of the mremap to allow
			 * the merge to happen. mremap must change the
			 * vm_pgoff linearity between src and dst vmas
			 * (in turn preventing a vma_merge) to be
			 * safe. It is only safe to keep the vm_pgoff
			 * linear if there are no pages mapped yet.
			 */
			VM_BUG_ON_VMA(faulted_in_anon_vma, new_vma);
			*vmap = vma = new_vma;
		}
		*need_rmap_locks = (new_vma->vm_pgoff <= vma->vm_pgoff);
	} else {
		new_vma = vm_area_dup(vma);
		if (!new_vma)
			goto out;
		vma_set_range(new_vma, addr, addr + len, pgoff);
		if (vma_dup_policy(vma, new_vma))
			goto out_free_vma;
		if (anon_vma_clone(new_vma, vma))
			goto out_free_mempol;
		if (new_vma->vm_file)
			get_file(new_vma->vm_file);
		if (new_vma->vm_ops && new_vma->vm_ops->open)
			new_vma->vm_ops->open(new_vma);
		if (vma_link(mm, new_vma))
			goto out_vma_link;
		*need_rmap_locks = false;
	}
	return new_vma;

out_vma_link:
	if (new_vma->vm_ops && new_vma->vm_ops->close)
		new_vma->vm_ops->close(new_vma);

	if (new_vma->vm_file)
		fput(new_vma->vm_file);

	unlink_anon_vmas(new_vma);
out_free_mempol:
	mpol_put(vma_policy(new_vma));
out_free_vma:
	vm_area_free(new_vma);
out:
	return NULL;
}

/*
 * Return true if the calling process may expand its vm space by the passed
 * number of pages
 */
bool may_expand_vm(struct mm_struct *mm, vm_flags_t flags, unsigned long npages)
{
	if (mm->total_vm + npages > rlimit(RLIMIT_AS) >> PAGE_SHIFT)
		return false;

	if (is_data_mapping(flags) &&
	    mm->data_vm + npages > rlimit(RLIMIT_DATA) >> PAGE_SHIFT) {
		/* Workaround for Valgrind */
		if (rlimit(RLIMIT_DATA) == 0 &&
		    mm->data_vm + npages <= rlimit_max(RLIMIT_DATA) >> PAGE_SHIFT)
			return true;

		pr_warn_once("%s (%d): VmData %lu exceed data ulimit %lu. Update limits%s.\n",
			     current->comm, current->pid,
			     (mm->data_vm + npages) << PAGE_SHIFT,
			     rlimit(RLIMIT_DATA),
			     ignore_rlimit_data ? "" : " or use boot option ignore_rlimit_data");

		if (!ignore_rlimit_data)
			return false;
	}

	return true;
}

void vm_stat_account(struct mm_struct *mm, vm_flags_t flags, long npages)
{
	WRITE_ONCE(mm->total_vm, READ_ONCE(mm->total_vm)+npages);

	if (is_exec_mapping(flags))
		mm->exec_vm += npages;
	else if (is_stack_mapping(flags))
		mm->stack_vm += npages;
	else if (is_data_mapping(flags))
		mm->data_vm += npages;
}

static vm_fault_t special_mapping_fault(struct vm_fault *vmf);

/*
 * Having a close hook prevents vma merging regardless of flags.
 */
static void special_mapping_close(struct vm_area_struct *vma)
{
}

static const char *special_mapping_name(struct vm_area_struct *vma)
{
	return ((struct vm_special_mapping *)vma->vm_private_data)->name;
}

static int special_mapping_mremap(struct vm_area_struct *new_vma)
{
	struct vm_special_mapping *sm = new_vma->vm_private_data;

	if (WARN_ON_ONCE(current->mm != new_vma->vm_mm))
		return -EFAULT;

	if (sm->mremap)
		return sm->mremap(sm, new_vma);

	return 0;
}

static int special_mapping_split(struct vm_area_struct *vma, unsigned long addr)
{
	/*
	 * Forbid splitting special mappings - kernel has expectations over
	 * the number of pages in mapping. Together with VM_DONTEXPAND
	 * the size of vma should stay the same over the special mapping's
	 * lifetime.
	 */
	return -EINVAL;
}

static const struct vm_operations_struct special_mapping_vmops = {
	.close = special_mapping_close,
	.fault = special_mapping_fault,
	.mremap = special_mapping_mremap,
	.name = special_mapping_name,
	/* vDSO code relies that VVAR can't be accessed remotely */
	.access = NULL,
	.may_split = special_mapping_split,
};

static const struct vm_operations_struct legacy_special_mapping_vmops = {
	.close = special_mapping_close,
	.fault = special_mapping_fault,
};

static vm_fault_t special_mapping_fault(struct vm_fault *vmf)
{
	struct vm_area_struct *vma = vmf->vma;
	pgoff_t pgoff;
	struct page **pages;

	if (vma->vm_ops == &legacy_special_mapping_vmops) {
		pages = vma->vm_private_data;
	} else {
		struct vm_special_mapping *sm = vma->vm_private_data;

		if (sm->fault)
			return sm->fault(sm, vmf->vma, vmf);

		pages = sm->pages;
	}

	for (pgoff = vmf->pgoff; pgoff && *pages; ++pages)
		pgoff--;

	if (*pages) {
		struct page *page = *pages;
		get_page(page);
		vmf->page = page;
		return 0;
	}

	return VM_FAULT_SIGBUS;
}

static struct vm_area_struct *__install_special_mapping(
	struct mm_struct *mm,
	unsigned long addr, unsigned long len,
	unsigned long vm_flags, void *priv,
	const struct vm_operations_struct *ops)
{
	int ret;
	struct vm_area_struct *vma;

	vma = vm_area_alloc(mm);
	if (unlikely(vma == NULL))
		return ERR_PTR(-ENOMEM);

	vma_set_range(vma, addr, addr + len, 0);
	vm_flags_init(vma, (vm_flags | mm->def_flags |
		      VM_DONTEXPAND | VM_SOFTDIRTY) & ~VM_LOCKED_MASK);
	vma->vm_page_prot = vm_get_page_prot(vma->vm_flags);

	vma->vm_ops = ops;
	vma->vm_private_data = priv;

	ret = insert_vm_struct(mm, vma);
	if (ret)
		goto out;

	vm_stat_account(mm, vma->vm_flags, len >> PAGE_SHIFT);

	perf_event_mmap(vma);

	return vma;

out:
	vm_area_free(vma);
	return ERR_PTR(ret);
}

bool vma_is_special_mapping(const struct vm_area_struct *vma,
	const struct vm_special_mapping *sm)
{
	return vma->vm_private_data == sm &&
		(vma->vm_ops == &special_mapping_vmops ||
		 vma->vm_ops == &legacy_special_mapping_vmops);
}

/*
 * Called with mm->mmap_lock held for writing.
 * Insert a new vma covering the given region, with the given flags.
 * Its pages are supplied by the given array of struct page *.
 * The array can be shorter than len >> PAGE_SHIFT if it's null-terminated.
 * The region past the last page supplied will always produce SIGBUS.
 * The array pointer and the pages it points to are assumed to stay alive
 * for as long as this mapping might exist.
 */
struct vm_area_struct *_install_special_mapping(
	struct mm_struct *mm,
	unsigned long addr, unsigned long len,
	unsigned long vm_flags, const struct vm_special_mapping *spec)
{
	return __install_special_mapping(mm, addr, len, vm_flags, (void *)spec,
					&special_mapping_vmops);
}

int install_special_mapping(struct mm_struct *mm,
			    unsigned long addr, unsigned long len,
			    unsigned long vm_flags, struct page **pages)
{
	struct vm_area_struct *vma = __install_special_mapping(
		mm, addr, len, vm_flags, (void *)pages,
		&legacy_special_mapping_vmops);

	return PTR_ERR_OR_ZERO(vma);
}

static DEFINE_MUTEX(mm_all_locks_mutex);

static void vm_lock_anon_vma(struct mm_struct *mm, struct anon_vma *anon_vma)
{
	if (!test_bit(0, (unsigned long *) &anon_vma->root->rb_root.rb_root.rb_node)) {
		/*
		 * The LSB of head.next can't change from under us
		 * because we hold the mm_all_locks_mutex.
		 */
		down_write_nest_lock(&anon_vma->root->rwsem, &mm->mmap_lock);
		/*
		 * We can safely modify head.next after taking the
		 * anon_vma->root->rwsem. If some other vma in this mm shares
		 * the same anon_vma we won't take it again.
		 *
		 * No need of atomic instructions here, head.next
		 * can't change from under us thanks to the
		 * anon_vma->root->rwsem.
		 */
		if (__test_and_set_bit(0, (unsigned long *)
				       &anon_vma->root->rb_root.rb_root.rb_node))
			BUG();
	}
}

static void vm_lock_mapping(struct mm_struct *mm, struct address_space *mapping)
{
	if (!test_bit(AS_MM_ALL_LOCKS, &mapping->flags)) {
		/*
		 * AS_MM_ALL_LOCKS can't change from under us because
		 * we hold the mm_all_locks_mutex.
		 *
		 * Operations on ->flags have to be atomic because
		 * even if AS_MM_ALL_LOCKS is stable thanks to the
		 * mm_all_locks_mutex, there may be other cpus
		 * changing other bitflags in parallel to us.
		 */
		if (test_and_set_bit(AS_MM_ALL_LOCKS, &mapping->flags))
			BUG();
		down_write_nest_lock(&mapping->i_mmap_rwsem, &mm->mmap_lock);
	}
}

/*
 * This operation locks against the VM for all pte/vma/mm related
 * operations that could ever happen on a certain mm. This includes
 * vmtruncate, try_to_unmap, and all page faults.
 *
 * The caller must take the mmap_lock in write mode before calling
 * mm_take_all_locks(). The caller isn't allowed to release the
 * mmap_lock until mm_drop_all_locks() returns.
 *
 * mmap_lock in write mode is required in order to block all operations
 * that could modify pagetables and free pages without need of
 * altering the vma layout. It's also needed in write mode to avoid new
 * anon_vmas to be associated with existing vmas.
 *
 * A single task can't take more than one mm_take_all_locks() in a row
 * or it would deadlock.
 *
 * The LSB in anon_vma->rb_root.rb_node and the AS_MM_ALL_LOCKS bitflag in
 * mapping->flags avoid to take the same lock twice, if more than one
 * vma in this mm is backed by the same anon_vma or address_space.
 *
 * We take locks in following order, accordingly to comment at beginning
 * of mm/rmap.c:
 *   - all hugetlbfs_i_mmap_rwsem_key locks (aka mapping->i_mmap_rwsem for
 *     hugetlb mapping);
 *   - all vmas marked locked
 *   - all i_mmap_rwsem locks;
 *   - all anon_vma->rwseml
 *
 * We can take all locks within these types randomly because the VM code
 * doesn't nest them and we protected from parallel mm_take_all_locks() by
 * mm_all_locks_mutex.
 *
 * mm_take_all_locks() and mm_drop_all_locks are expensive operations
 * that may have to take thousand of locks.
 *
 * mm_take_all_locks() can fail if it's interrupted by signals.
 */
int mm_take_all_locks(struct mm_struct *mm)
{
	struct vm_area_struct *vma;
	struct anon_vma_chain *avc;
	VMA_ITERATOR(vmi, mm, 0);

	mmap_assert_write_locked(mm);

	mutex_lock(&mm_all_locks_mutex);

	/*
	 * vma_start_write() does not have a complement in mm_drop_all_locks()
	 * because vma_start_write() is always asymmetrical; it marks a VMA as
	 * being written to until mmap_write_unlock() or mmap_write_downgrade()
	 * is reached.
	 */
	for_each_vma(vmi, vma) {
		if (signal_pending(current))
			goto out_unlock;
		vma_start_write(vma);
	}

	vma_iter_init(&vmi, mm, 0);
	for_each_vma(vmi, vma) {
		if (signal_pending(current))
			goto out_unlock;
		if (vma->vm_file && vma->vm_file->f_mapping &&
				is_vm_hugetlb_page(vma))
			vm_lock_mapping(mm, vma->vm_file->f_mapping);
	}

	vma_iter_init(&vmi, mm, 0);
	for_each_vma(vmi, vma) {
		if (signal_pending(current))
			goto out_unlock;
		if (vma->vm_file && vma->vm_file->f_mapping &&
				!is_vm_hugetlb_page(vma))
			vm_lock_mapping(mm, vma->vm_file->f_mapping);
	}

	vma_iter_init(&vmi, mm, 0);
	for_each_vma(vmi, vma) {
		if (signal_pending(current))
			goto out_unlock;
		if (vma->anon_vma)
			list_for_each_entry(avc, &vma->anon_vma_chain, same_vma)
				vm_lock_anon_vma(mm, avc->anon_vma);
	}

	return 0;

out_unlock:
	mm_drop_all_locks(mm);
	return -EINTR;
}

static void vm_unlock_anon_vma(struct anon_vma *anon_vma)
{
	if (test_bit(0, (unsigned long *) &anon_vma->root->rb_root.rb_root.rb_node)) {
		/*
		 * The LSB of head.next can't change to 0 from under
		 * us because we hold the mm_all_locks_mutex.
		 *
		 * We must however clear the bitflag before unlocking
		 * the vma so the users using the anon_vma->rb_root will
		 * never see our bitflag.
		 *
		 * No need of atomic instructions here, head.next
		 * can't change from under us until we release the
		 * anon_vma->root->rwsem.
		 */
		if (!__test_and_clear_bit(0, (unsigned long *)
					  &anon_vma->root->rb_root.rb_root.rb_node))
			BUG();
		anon_vma_unlock_write(anon_vma);
	}
}

static void vm_unlock_mapping(struct address_space *mapping)
{
	if (test_bit(AS_MM_ALL_LOCKS, &mapping->flags)) {
		/*
		 * AS_MM_ALL_LOCKS can't change to 0 from under us
		 * because we hold the mm_all_locks_mutex.
		 */
		i_mmap_unlock_write(mapping);
		if (!test_and_clear_bit(AS_MM_ALL_LOCKS,
					&mapping->flags))
			BUG();
	}
}

/*
 * The mmap_lock cannot be released by the caller until
 * mm_drop_all_locks() returns.
 */
void mm_drop_all_locks(struct mm_struct *mm)
{
	struct vm_area_struct *vma;
	struct anon_vma_chain *avc;
	VMA_ITERATOR(vmi, mm, 0);

	mmap_assert_write_locked(mm);
	BUG_ON(!mutex_is_locked(&mm_all_locks_mutex));

	for_each_vma(vmi, vma) {
		if (vma->anon_vma)
			list_for_each_entry(avc, &vma->anon_vma_chain, same_vma)
				vm_unlock_anon_vma(avc->anon_vma);
		if (vma->vm_file && vma->vm_file->f_mapping)
			vm_unlock_mapping(vma->vm_file->f_mapping);
	}

	mutex_unlock(&mm_all_locks_mutex);
}

/*
 * initialise the percpu counter for VM
 */
void __init mmap_init(void)
{
	int ret;

	ret = percpu_counter_init(&vm_committed_as, 0, GFP_KERNEL);
	VM_BUG_ON(ret);
}

/*
 * Initialise sysctl_user_reserve_kbytes.
 *
 * This is intended to prevent a user from starting a single memory hogging
 * process, such that they cannot recover (kill the hog) in OVERCOMMIT_NEVER
 * mode.
 *
 * The default value is min(3% of free memory, 128MB)
 * 128MB is enough to recover with sshd/login, bash, and top/kill.
 */
static int init_user_reserve(void)
{
	unsigned long free_kbytes;

	free_kbytes = K(global_zone_page_state(NR_FREE_PAGES));

	sysctl_user_reserve_kbytes = min(free_kbytes / 32, SZ_128K);
	return 0;
}
subsys_initcall(init_user_reserve);

/*
 * Initialise sysctl_admin_reserve_kbytes.
 *
 * The purpose of sysctl_admin_reserve_kbytes is to allow the sys admin
 * to log in and kill a memory hogging process.
 *
 * Systems with more than 256MB will reserve 8MB, enough to recover
 * with sshd, bash, and top in OVERCOMMIT_GUESS. Smaller systems will
 * only reserve 3% of free pages by default.
 */
static int init_admin_reserve(void)
{
	unsigned long free_kbytes;

	free_kbytes = K(global_zone_page_state(NR_FREE_PAGES));

	sysctl_admin_reserve_kbytes = min(free_kbytes / 32, SZ_8K);
	return 0;
}
subsys_initcall(init_admin_reserve);

/*
 * Reinititalise user and admin reserves if memory is added or removed.
 *
 * The default user reserve max is 128MB, and the default max for the
 * admin reserve is 8MB. These are usually, but not always, enough to
 * enable recovery from a memory hogging process using login/sshd, a shell,
 * and tools like top. It may make sense to increase or even disable the
 * reserve depending on the existence of swap or variations in the recovery
 * tools. So, the admin may have changed them.
 *
 * If memory is added and the reserves have been eliminated or increased above
 * the default max, then we'll trust the admin.
 *
 * If memory is removed and there isn't enough free memory, then we
 * need to reset the reserves.
 *
 * Otherwise keep the reserve set by the admin.
 */
static int reserve_mem_notifier(struct notifier_block *nb,
			     unsigned long action, void *data)
{
	unsigned long tmp, free_kbytes;

	switch (action) {
	case MEM_ONLINE:
		/* Default max is 128MB. Leave alone if modified by operator. */
		tmp = sysctl_user_reserve_kbytes;
		if (tmp > 0 && tmp < SZ_128K)
			init_user_reserve();

		/* Default max is 8MB.  Leave alone if modified by operator. */
		tmp = sysctl_admin_reserve_kbytes;
		if (tmp > 0 && tmp < SZ_8K)
			init_admin_reserve();

		break;
	case MEM_OFFLINE:
		free_kbytes = K(global_zone_page_state(NR_FREE_PAGES));

		if (sysctl_user_reserve_kbytes > free_kbytes) {
			init_user_reserve();
			pr_info("vm.user_reserve_kbytes reset to %lu\n",
				sysctl_user_reserve_kbytes);
		}

		if (sysctl_admin_reserve_kbytes > free_kbytes) {
			init_admin_reserve();
			pr_info("vm.admin_reserve_kbytes reset to %lu\n",
				sysctl_admin_reserve_kbytes);
		}
		break;
	default:
		break;
	}
	return NOTIFY_OK;
}

static int __meminit init_reserve_notifier(void)
{
	if (hotplug_memory_notifier(reserve_mem_notifier, DEFAULT_CALLBACK_PRI))
		pr_err("Failed registering memory add/remove notifier for admin reserve\n");

	return 0;
}
subsys_initcall(init_reserve_notifier);<|MERGE_RESOLUTION|>--- conflicted
+++ resolved
@@ -1255,8 +1255,6 @@
 	if (mm->map_count > sysctl_max_map_count)
 		return -ENOMEM;
 
-<<<<<<< HEAD
-=======
 	/*
 	 * addr is returned from get_unmapped_area,
 	 * There are two cases:
@@ -1267,7 +1265,6 @@
 	 *	do_vmi_munmap is called.
 	 */
 
->>>>>>> 2711e01a
 	if (prot == PROT_EXEC) {
 		pkey = execute_only_pkey(mm);
 		if (pkey < 0)
