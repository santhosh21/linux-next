// SPDX-License-Identifier: GPL-2.0
/*
 * bpf-loader.c
 *
 * Copyright (C) 2015 Wang Nan <wangnan0@huawei.com>
 * Copyright (C) 2015 Huawei Inc.
 */

#include <linux/bpf.h>
#include <bpf/libbpf.h>
#include <bpf/bpf.h>
#include <linux/err.h>
#include <linux/kernel.h>
#include <linux/string.h>
#include <linux/zalloc.h>
#include <errno.h>
#include <stdlib.h>
#include "debug.h"
#include "evlist.h"
#include "bpf-loader.h"
#include "bpf-prologue.h"
#include "probe-event.h"
#include "probe-finder.h" // for MAX_PROBES
#include "parse-events.h"
#include "strfilter.h"
#include "util.h"
#include "llvm-utils.h"
#include "c++/clang-c.h"
#include "hashmap.h"
#include "asm/bug.h"

#include <internal/xyarray.h>

/* temporarily disable libbpf deprecation warnings */
#pragma GCC diagnostic ignored "-Wdeprecated-declarations"

static int libbpf_perf_print(enum libbpf_print_level level __attribute__((unused)),
			      const char *fmt, va_list args)
{
	return veprintf(1, verbose, pr_fmt(fmt), args);
}

struct bpf_prog_priv {
	bool is_tp;
	char *sys_name;
	char *evt_name;
	struct perf_probe_event pev;
	bool need_prologue;
	struct bpf_insn *insns_buf;
	int nr_types;
	int *type_mapping;
};

struct bpf_perf_object {
	struct list_head list;
	struct bpf_object *obj;
};

static LIST_HEAD(bpf_objects_list);
static struct hashmap *bpf_program_hash;
static struct hashmap *bpf_map_hash;

static struct bpf_perf_object *
bpf_perf_object__next(struct bpf_perf_object *prev)
{
	struct bpf_perf_object *next;

	if (!prev)
		next = list_first_entry(&bpf_objects_list,
					struct bpf_perf_object,
					list);
	else
		next = list_next_entry(prev, list);

	/* Empty list is noticed here so don't need checking on entry. */
	if (&next->list == &bpf_objects_list)
		return NULL;

	return next;
}

#define bpf_perf_object__for_each(perf_obj, tmp)	\
	for ((perf_obj) = bpf_perf_object__next(NULL),	\
	     (tmp) = bpf_perf_object__next(perf_obj);	\
	     (perf_obj) != NULL;			\
	     (perf_obj) = (tmp), (tmp) = bpf_perf_object__next(tmp))

static bool libbpf_initialized;

static int bpf_perf_object__add(struct bpf_object *obj)
{
	struct bpf_perf_object *perf_obj = zalloc(sizeof(*perf_obj));

	if (perf_obj) {
		INIT_LIST_HEAD(&perf_obj->list);
		perf_obj->obj = obj;
		list_add_tail(&perf_obj->list, &bpf_objects_list);
	}
	return perf_obj ? 0 : -ENOMEM;
}

<<<<<<< HEAD
=======
static int libbpf_init(void)
{
	if (libbpf_initialized)
		return 0;

	libbpf_set_print(libbpf_perf_print);
	libbpf_initialized = true;
	return 0;
}

>>>>>>> 88084a3d
struct bpf_object *
bpf__prepare_load_buffer(void *obj_buf, size_t obj_buf_sz, const char *name)
{
	LIBBPF_OPTS(bpf_object_open_opts, opts, .object_name = name);
	struct bpf_object *obj;
	int err;

	err = libbpf_init();
	if (err)
		return ERR_PTR(err);

	obj = bpf_object__open_mem(obj_buf, obj_buf_sz, &opts);
	if (IS_ERR_OR_NULL(obj)) {
		pr_debug("bpf: failed to load buffer\n");
		return ERR_PTR(-EINVAL);
	}

	if (bpf_perf_object__add(obj)) {
		bpf_object__close(obj);
		return ERR_PTR(-ENOMEM);
	}

	return obj;
}

static void bpf_perf_object__close(struct bpf_perf_object *perf_obj)
{
	list_del(&perf_obj->list);
	bpf_object__close(perf_obj->obj);
	free(perf_obj);
}

struct bpf_object *bpf__prepare_load(const char *filename, bool source)
{
	LIBBPF_OPTS(bpf_object_open_opts, opts, .object_name = filename);
	struct bpf_object *obj;
	int err;

	err = libbpf_init();
	if (err)
		return ERR_PTR(err);

	if (source) {
		void *obj_buf;
		size_t obj_buf_sz;

		perf_clang__init();
		err = perf_clang__compile_bpf(filename, &obj_buf, &obj_buf_sz);
		perf_clang__cleanup();
		if (err) {
			pr_debug("bpf: builtin compilation failed: %d, try external compiler\n", err);
			err = llvm__compile_bpf(filename, &obj_buf, &obj_buf_sz);
			if (err)
				return ERR_PTR(-BPF_LOADER_ERRNO__COMPILE);
		} else
			pr_debug("bpf: successful builtin compilation\n");
		obj = bpf_object__open_mem(obj_buf, obj_buf_sz, &opts);

		if (!IS_ERR_OR_NULL(obj) && llvm_param.dump_obj)
			llvm__dump_obj(filename, obj_buf, obj_buf_sz);

		free(obj_buf);
	} else {
		obj = bpf_object__open(filename);
	}

	if (IS_ERR_OR_NULL(obj)) {
		pr_debug("bpf: failed to load %s\n", filename);
		return obj;
	}

	if (bpf_perf_object__add(obj)) {
		bpf_object__close(obj);
		return ERR_PTR(-BPF_LOADER_ERRNO__COMPILE);
	}

	return obj;
}

static void
clear_prog_priv(const struct bpf_program *prog __maybe_unused,
		void *_priv)
{
	struct bpf_prog_priv *priv = _priv;

	cleanup_perf_probe_events(&priv->pev, 1);
	zfree(&priv->insns_buf);
	zfree(&priv->type_mapping);
	zfree(&priv->sys_name);
	zfree(&priv->evt_name);
	free(priv);
}

static void bpf_program_hash_free(void)
{
	struct hashmap_entry *cur;
	size_t bkt;

	if (IS_ERR_OR_NULL(bpf_program_hash))
		return;

	hashmap__for_each_entry(bpf_program_hash, cur, bkt)
		clear_prog_priv(cur->key, cur->value);

	hashmap__free(bpf_program_hash);
	bpf_program_hash = NULL;
}

static void bpf_map_hash_free(void);

void bpf__clear(void)
{
	struct bpf_perf_object *perf_obj, *tmp;

	bpf_perf_object__for_each(perf_obj, tmp) {
		bpf__unprobe(perf_obj->obj);
		bpf_perf_object__close(perf_obj);
	}

	bpf_program_hash_free();
	bpf_map_hash_free();
}

static size_t ptr_hash(const void *__key, void *ctx __maybe_unused)
{
	return (size_t) __key;
}

static bool ptr_equal(const void *key1, const void *key2,
			  void *ctx __maybe_unused)
{
	return key1 == key2;
}

static void *program_priv(const struct bpf_program *prog)
{
	void *priv;

	if (IS_ERR_OR_NULL(bpf_program_hash))
		return NULL;
	if (!hashmap__find(bpf_program_hash, prog, &priv))
		return NULL;
	return priv;
}

static int program_set_priv(struct bpf_program *prog, void *priv)
{
	void *old_priv;

	/*
	 * Should not happen, we warn about it in the
	 * caller function - config_bpf_program
	 */
	if (IS_ERR(bpf_program_hash))
		return PTR_ERR(bpf_program_hash);

	if (!bpf_program_hash) {
		bpf_program_hash = hashmap__new(ptr_hash, ptr_equal, NULL);
		if (IS_ERR(bpf_program_hash))
			return PTR_ERR(bpf_program_hash);
	}

	old_priv = program_priv(prog);
	if (old_priv) {
		clear_prog_priv(prog, old_priv);
		return hashmap__set(bpf_program_hash, prog, priv, NULL, NULL);
	}
	return hashmap__add(bpf_program_hash, prog, priv);
}

static int
prog_config__exec(const char *value, struct perf_probe_event *pev)
{
	pev->uprobes = true;
	pev->target = strdup(value);
	if (!pev->target)
		return -ENOMEM;
	return 0;
}

static int
prog_config__module(const char *value, struct perf_probe_event *pev)
{
	pev->uprobes = false;
	pev->target = strdup(value);
	if (!pev->target)
		return -ENOMEM;
	return 0;
}

static int
prog_config__bool(const char *value, bool *pbool, bool invert)
{
	int err;
	bool bool_value;

	if (!pbool)
		return -EINVAL;

	err = strtobool(value, &bool_value);
	if (err)
		return err;

	*pbool = invert ? !bool_value : bool_value;
	return 0;
}

static int
prog_config__inlines(const char *value,
		     struct perf_probe_event *pev __maybe_unused)
{
	return prog_config__bool(value, &probe_conf.no_inlines, true);
}

static int
prog_config__force(const char *value,
		   struct perf_probe_event *pev __maybe_unused)
{
	return prog_config__bool(value, &probe_conf.force_add, false);
}

static struct {
	const char *key;
	const char *usage;
	const char *desc;
	int (*func)(const char *, struct perf_probe_event *);
} bpf_prog_config_terms[] = {
	{
		.key	= "exec",
		.usage	= "exec=<full path of file>",
		.desc	= "Set uprobe target",
		.func	= prog_config__exec,
	},
	{
		.key	= "module",
		.usage	= "module=<module name>    ",
		.desc	= "Set kprobe module",
		.func	= prog_config__module,
	},
	{
		.key	= "inlines",
		.usage	= "inlines=[yes|no]        ",
		.desc	= "Probe at inline symbol",
		.func	= prog_config__inlines,
	},
	{
		.key	= "force",
		.usage	= "force=[yes|no]          ",
		.desc	= "Forcibly add events with existing name",
		.func	= prog_config__force,
	},
};

static int
do_prog_config(const char *key, const char *value,
	       struct perf_probe_event *pev)
{
	unsigned int i;

	pr_debug("config bpf program: %s=%s\n", key, value);
	for (i = 0; i < ARRAY_SIZE(bpf_prog_config_terms); i++)
		if (strcmp(key, bpf_prog_config_terms[i].key) == 0)
			return bpf_prog_config_terms[i].func(value, pev);

	pr_debug("BPF: ERROR: invalid program config option: %s=%s\n",
		 key, value);

	pr_debug("\nHint: Valid options are:\n");
	for (i = 0; i < ARRAY_SIZE(bpf_prog_config_terms); i++)
		pr_debug("\t%s:\t%s\n", bpf_prog_config_terms[i].usage,
			 bpf_prog_config_terms[i].desc);
	pr_debug("\n");

	return -BPF_LOADER_ERRNO__PROGCONF_TERM;
}

static const char *
parse_prog_config_kvpair(const char *config_str, struct perf_probe_event *pev)
{
	char *text = strdup(config_str);
	char *sep, *line;
	const char *main_str = NULL;
	int err = 0;

	if (!text) {
		pr_debug("Not enough memory: dup config_str failed\n");
		return ERR_PTR(-ENOMEM);
	}

	line = text;
	while ((sep = strchr(line, ';'))) {
		char *equ;

		*sep = '\0';
		equ = strchr(line, '=');
		if (!equ) {
			pr_warning("WARNING: invalid config in BPF object: %s\n",
				   line);
			pr_warning("\tShould be 'key=value'.\n");
			goto nextline;
		}
		*equ = '\0';

		err = do_prog_config(line, equ + 1, pev);
		if (err)
			break;
nextline:
		line = sep + 1;
	}

	if (!err)
		main_str = config_str + (line - text);
	free(text);

	return err ? ERR_PTR(err) : main_str;
}

static int
parse_prog_config(const char *config_str, const char **p_main_str,
		  bool *is_tp, struct perf_probe_event *pev)
{
	int err;
	const char *main_str = parse_prog_config_kvpair(config_str, pev);

	if (IS_ERR(main_str))
		return PTR_ERR(main_str);

	*p_main_str = main_str;
	if (!strchr(main_str, '=')) {
		/* Is a tracepoint event? */
		const char *s = strchr(main_str, ':');

		if (!s) {
			pr_debug("bpf: '%s' is not a valid tracepoint\n",
				 config_str);
			return -BPF_LOADER_ERRNO__CONFIG;
		}

		*is_tp = true;
		return 0;
	}

	*is_tp = false;
	err = parse_perf_probe_command(main_str, pev);
	if (err < 0) {
		pr_debug("bpf: '%s' is not a valid config string\n",
			 config_str);
		/* parse failed, don't need clear pev. */
		return -BPF_LOADER_ERRNO__CONFIG;
	}
	return 0;
}

static int
config_bpf_program(struct bpf_program *prog)
{
	struct perf_probe_event *pev = NULL;
	struct bpf_prog_priv *priv = NULL;
	const char *config_str, *main_str;
	bool is_tp = false;
	int err;

	/* Initialize per-program probing setting */
	probe_conf.no_inlines = false;
	probe_conf.force_add = false;

	priv = calloc(sizeof(*priv), 1);
	if (!priv) {
		pr_debug("bpf: failed to alloc priv\n");
		return -ENOMEM;
	}
	pev = &priv->pev;

	config_str = bpf_program__section_name(prog);
	pr_debug("bpf: config program '%s'\n", config_str);
	err = parse_prog_config(config_str, &main_str, &is_tp, pev);
	if (err)
		goto errout;

	if (is_tp) {
		char *s = strchr(main_str, ':');

		priv->is_tp = true;
		priv->sys_name = strndup(main_str, s - main_str);
		priv->evt_name = strdup(s + 1);
		goto set_priv;
	}

	if (pev->group && strcmp(pev->group, PERF_BPF_PROBE_GROUP)) {
		pr_debug("bpf: '%s': group for event is set and not '%s'.\n",
			 config_str, PERF_BPF_PROBE_GROUP);
		err = -BPF_LOADER_ERRNO__GROUP;
		goto errout;
	} else if (!pev->group)
		pev->group = strdup(PERF_BPF_PROBE_GROUP);

	if (!pev->group) {
		pr_debug("bpf: strdup failed\n");
		err = -ENOMEM;
		goto errout;
	}

	if (!pev->event) {
		pr_debug("bpf: '%s': event name is missing. Section name should be 'key=value'\n",
			 config_str);
		err = -BPF_LOADER_ERRNO__EVENTNAME;
		goto errout;
	}
	pr_debug("bpf: config '%s' is ok\n", config_str);

set_priv:
	err = program_set_priv(prog, priv);
	if (err) {
		pr_debug("Failed to set priv for program '%s'\n", config_str);
		goto errout;
	}

	return 0;

errout:
	if (pev)
		clear_perf_probe_event(pev);
	free(priv);
	return err;
}

static int bpf__prepare_probe(void)
{
	static int err = 0;
	static bool initialized = false;

	/*
	 * Make err static, so if init failed the first, bpf__prepare_probe()
	 * fails each time without calling init_probe_symbol_maps multiple
	 * times.
	 */
	if (initialized)
		return err;

	initialized = true;
	err = init_probe_symbol_maps(false);
	if (err < 0)
		pr_debug("Failed to init_probe_symbol_maps\n");
	probe_conf.max_probes = MAX_PROBES;
	return err;
}

static int
preproc_gen_prologue(struct bpf_program *prog, int n,
		     struct bpf_insn *orig_insns, int orig_insns_cnt,
		     struct bpf_prog_prep_result *res)
{
	struct bpf_prog_priv *priv = program_priv(prog);
	struct probe_trace_event *tev;
	struct perf_probe_event *pev;
	struct bpf_insn *buf;
	size_t prologue_cnt = 0;
	int i, err;

	if (IS_ERR_OR_NULL(priv) || priv->is_tp)
		goto errout;

	pev = &priv->pev;

	if (n < 0 || n >= priv->nr_types)
		goto errout;

	/* Find a tev belongs to that type */
	for (i = 0; i < pev->ntevs; i++) {
		if (priv->type_mapping[i] == n)
			break;
	}

	if (i >= pev->ntevs) {
		pr_debug("Internal error: prologue type %d not found\n", n);
		return -BPF_LOADER_ERRNO__PROLOGUE;
	}

	tev = &pev->tevs[i];

	buf = priv->insns_buf;
	err = bpf__gen_prologue(tev->args, tev->nargs,
				buf, &prologue_cnt,
				BPF_MAXINSNS - orig_insns_cnt);
	if (err) {
		const char *title;

		title = bpf_program__section_name(prog);
		pr_debug("Failed to generate prologue for program %s\n",
			 title);
		return err;
	}

	memcpy(&buf[prologue_cnt], orig_insns,
	       sizeof(struct bpf_insn) * orig_insns_cnt);

	res->new_insn_ptr = buf;
	res->new_insn_cnt = prologue_cnt + orig_insns_cnt;
	res->pfd = NULL;
	return 0;

errout:
	pr_debug("Internal error in preproc_gen_prologue\n");
	return -BPF_LOADER_ERRNO__PROLOGUE;
}

/*
 * compare_tev_args is reflexive, transitive and antisymmetric.
 * I can proof it but this margin is too narrow to contain.
 */
static int compare_tev_args(const void *ptev1, const void *ptev2)
{
	int i, ret;
	const struct probe_trace_event *tev1 =
		*(const struct probe_trace_event **)ptev1;
	const struct probe_trace_event *tev2 =
		*(const struct probe_trace_event **)ptev2;

	ret = tev2->nargs - tev1->nargs;
	if (ret)
		return ret;

	for (i = 0; i < tev1->nargs; i++) {
		struct probe_trace_arg *arg1, *arg2;
		struct probe_trace_arg_ref *ref1, *ref2;

		arg1 = &tev1->args[i];
		arg2 = &tev2->args[i];

		ret = strcmp(arg1->value, arg2->value);
		if (ret)
			return ret;

		ref1 = arg1->ref;
		ref2 = arg2->ref;

		while (ref1 && ref2) {
			ret = ref2->offset - ref1->offset;
			if (ret)
				return ret;

			ref1 = ref1->next;
			ref2 = ref2->next;
		}

		if (ref1 || ref2)
			return ref2 ? 1 : -1;
	}

	return 0;
}

/*
 * Assign a type number to each tevs in a pev.
 * mapping is an array with same slots as tevs in that pev.
 * nr_types will be set to number of types.
 */
static int map_prologue(struct perf_probe_event *pev, int *mapping,
			int *nr_types)
{
	int i, type = 0;
	struct probe_trace_event **ptevs;

	size_t array_sz = sizeof(*ptevs) * pev->ntevs;

	ptevs = malloc(array_sz);
	if (!ptevs) {
		pr_debug("Not enough memory: alloc ptevs failed\n");
		return -ENOMEM;
	}

	pr_debug("In map_prologue, ntevs=%d\n", pev->ntevs);
	for (i = 0; i < pev->ntevs; i++)
		ptevs[i] = &pev->tevs[i];

	qsort(ptevs, pev->ntevs, sizeof(*ptevs),
	      compare_tev_args);

	for (i = 0; i < pev->ntevs; i++) {
		int n;

		n = ptevs[i] - pev->tevs;
		if (i == 0) {
			mapping[n] = type;
			pr_debug("mapping[%d]=%d\n", n, type);
			continue;
		}

		if (compare_tev_args(ptevs + i, ptevs + i - 1) == 0)
			mapping[n] = type;
		else
			mapping[n] = ++type;

		pr_debug("mapping[%d]=%d\n", n, mapping[n]);
	}
	free(ptevs);
	*nr_types = type + 1;

	return 0;
}

static int hook_load_preprocessor(struct bpf_program *prog)
{
	struct bpf_prog_priv *priv = program_priv(prog);
	struct perf_probe_event *pev;
	bool need_prologue = false;
	int err, i;

	if (IS_ERR_OR_NULL(priv)) {
		pr_debug("Internal error when hook preprocessor\n");
		return -BPF_LOADER_ERRNO__INTERNAL;
	}

	if (priv->is_tp) {
		priv->need_prologue = false;
		return 0;
	}

	pev = &priv->pev;
	for (i = 0; i < pev->ntevs; i++) {
		struct probe_trace_event *tev = &pev->tevs[i];

		if (tev->nargs > 0) {
			need_prologue = true;
			break;
		}
	}

	/*
	 * Since all tevs don't have argument, we don't need generate
	 * prologue.
	 */
	if (!need_prologue) {
		priv->need_prologue = false;
		return 0;
	}

	priv->need_prologue = true;
	priv->insns_buf = malloc(sizeof(struct bpf_insn) * BPF_MAXINSNS);
	if (!priv->insns_buf) {
		pr_debug("Not enough memory: alloc insns_buf failed\n");
		return -ENOMEM;
	}

	priv->type_mapping = malloc(sizeof(int) * pev->ntevs);
	if (!priv->type_mapping) {
		pr_debug("Not enough memory: alloc type_mapping failed\n");
		return -ENOMEM;
	}
	memset(priv->type_mapping, -1,
	       sizeof(int) * pev->ntevs);

	err = map_prologue(pev, priv->type_mapping, &priv->nr_types);
	if (err)
		return err;

	err = bpf_program__set_prep(prog, priv->nr_types,
				    preproc_gen_prologue);
	return err;
}

int bpf__probe(struct bpf_object *obj)
{
	int err = 0;
	struct bpf_program *prog;
	struct bpf_prog_priv *priv;
	struct perf_probe_event *pev;

	err = bpf__prepare_probe();
	if (err) {
		pr_debug("bpf__prepare_probe failed\n");
		return err;
	}

	bpf_object__for_each_program(prog, obj) {
		err = config_bpf_program(prog);
		if (err)
			goto out;

		priv = program_priv(prog);
		if (IS_ERR_OR_NULL(priv)) {
			if (!priv)
				err = -BPF_LOADER_ERRNO__INTERNAL;
			else
				err = PTR_ERR(priv);
			goto out;
		}

		if (priv->is_tp) {
			bpf_program__set_type(prog, BPF_PROG_TYPE_TRACEPOINT);
			continue;
		}

		bpf_program__set_type(prog, BPF_PROG_TYPE_KPROBE);
		pev = &priv->pev;

		err = convert_perf_probe_events(pev, 1);
		if (err < 0) {
			pr_debug("bpf_probe: failed to convert perf probe events\n");
			goto out;
		}

		err = apply_perf_probe_events(pev, 1);
		if (err < 0) {
			pr_debug("bpf_probe: failed to apply perf probe events\n");
			goto out;
		}

		/*
		 * After probing, let's consider prologue, which
		 * adds program fetcher to BPF programs.
		 *
		 * hook_load_preprocessor() hooks pre-processor
		 * to bpf_program, let it generate prologue
		 * dynamically during loading.
		 */
		err = hook_load_preprocessor(prog);
		if (err)
			goto out;
	}
out:
	return err < 0 ? err : 0;
}

#define EVENTS_WRITE_BUFSIZE  4096
int bpf__unprobe(struct bpf_object *obj)
{
	int err, ret = 0;
	struct bpf_program *prog;

	bpf_object__for_each_program(prog, obj) {
		struct bpf_prog_priv *priv = program_priv(prog);
		int i;

		if (IS_ERR_OR_NULL(priv) || priv->is_tp)
			continue;

		for (i = 0; i < priv->pev.ntevs; i++) {
			struct probe_trace_event *tev = &priv->pev.tevs[i];
			char name_buf[EVENTS_WRITE_BUFSIZE];
			struct strfilter *delfilter;

			snprintf(name_buf, EVENTS_WRITE_BUFSIZE,
				 "%s:%s", tev->group, tev->event);
			name_buf[EVENTS_WRITE_BUFSIZE - 1] = '\0';

			delfilter = strfilter__new(name_buf, NULL);
			if (!delfilter) {
				pr_debug("Failed to create filter for unprobing\n");
				ret = -ENOMEM;
				continue;
			}

			err = del_perf_probe_events(delfilter);
			strfilter__delete(delfilter);
			if (err) {
				pr_debug("Failed to delete %s\n", name_buf);
				ret = err;
				continue;
			}
		}
	}
	return ret;
}

int bpf__load(struct bpf_object *obj)
{
	int err;

	err = bpf_object__load(obj);
	if (err) {
		char bf[128];
		libbpf_strerror(err, bf, sizeof(bf));
		pr_debug("bpf: load objects failed: err=%d: (%s)\n", err, bf);
		return err;
	}
	return 0;
}

int bpf__foreach_event(struct bpf_object *obj,
		       bpf_prog_iter_callback_t func,
		       void *arg)
{
	struct bpf_program *prog;
	int err;

	bpf_object__for_each_program(prog, obj) {
		struct bpf_prog_priv *priv = program_priv(prog);
		struct probe_trace_event *tev;
		struct perf_probe_event *pev;
		int i, fd;

		if (IS_ERR_OR_NULL(priv)) {
			pr_debug("bpf: failed to get private field\n");
			return -BPF_LOADER_ERRNO__INTERNAL;
		}

		if (priv->is_tp) {
			fd = bpf_program__fd(prog);
			err = (*func)(priv->sys_name, priv->evt_name, fd, obj, arg);
			if (err) {
				pr_debug("bpf: tracepoint call back failed, stop iterate\n");
				return err;
			}
			continue;
		}

		pev = &priv->pev;
		for (i = 0; i < pev->ntevs; i++) {
			tev = &pev->tevs[i];

			if (priv->need_prologue) {
				int type = priv->type_mapping[i];

				fd = bpf_program__nth_fd(prog, type);
			} else {
				fd = bpf_program__fd(prog);
			}

			if (fd < 0) {
				pr_debug("bpf: failed to get file descriptor\n");
				return fd;
			}

			err = (*func)(tev->group, tev->event, fd, obj, arg);
			if (err) {
				pr_debug("bpf: call back failed, stop iterate\n");
				return err;
			}
		}
	}
	return 0;
}

enum bpf_map_op_type {
	BPF_MAP_OP_SET_VALUE,
	BPF_MAP_OP_SET_EVSEL,
};

enum bpf_map_key_type {
	BPF_MAP_KEY_ALL,
	BPF_MAP_KEY_RANGES,
};

struct bpf_map_op {
	struct list_head list;
	enum bpf_map_op_type op_type;
	enum bpf_map_key_type key_type;
	union {
		struct parse_events_array array;
	} k;
	union {
		u64 value;
		struct evsel *evsel;
	} v;
};

struct bpf_map_priv {
	struct list_head ops_list;
};

static void
bpf_map_op__delete(struct bpf_map_op *op)
{
	if (!list_empty(&op->list))
		list_del_init(&op->list);
	if (op->key_type == BPF_MAP_KEY_RANGES)
		parse_events__clear_array(&op->k.array);
	free(op);
}

static void
bpf_map_priv__purge(struct bpf_map_priv *priv)
{
	struct bpf_map_op *pos, *n;

	list_for_each_entry_safe(pos, n, &priv->ops_list, list) {
		list_del_init(&pos->list);
		bpf_map_op__delete(pos);
	}
}

static void
bpf_map_priv__clear(const struct bpf_map *map __maybe_unused,
		    void *_priv)
{
	struct bpf_map_priv *priv = _priv;

	bpf_map_priv__purge(priv);
	free(priv);
}

static void *map_priv(const struct bpf_map *map)
{
	void *priv;

	if (IS_ERR_OR_NULL(bpf_map_hash))
		return NULL;
	if (!hashmap__find(bpf_map_hash, map, &priv))
		return NULL;
	return priv;
}

static void bpf_map_hash_free(void)
{
	struct hashmap_entry *cur;
	size_t bkt;

	if (IS_ERR_OR_NULL(bpf_map_hash))
		return;

	hashmap__for_each_entry(bpf_map_hash, cur, bkt)
		bpf_map_priv__clear(cur->key, cur->value);

	hashmap__free(bpf_map_hash);
	bpf_map_hash = NULL;
}

static int map_set_priv(struct bpf_map *map, void *priv)
{
	void *old_priv;

	if (WARN_ON_ONCE(IS_ERR(bpf_map_hash)))
		return PTR_ERR(bpf_program_hash);

	if (!bpf_map_hash) {
		bpf_map_hash = hashmap__new(ptr_hash, ptr_equal, NULL);
		if (IS_ERR(bpf_map_hash))
			return PTR_ERR(bpf_map_hash);
	}

	old_priv = map_priv(map);
	if (old_priv) {
		bpf_map_priv__clear(map, old_priv);
		return hashmap__set(bpf_map_hash, map, priv, NULL, NULL);
	}
	return hashmap__add(bpf_map_hash, map, priv);
}

static int
bpf_map_op_setkey(struct bpf_map_op *op, struct parse_events_term *term)
{
	op->key_type = BPF_MAP_KEY_ALL;
	if (!term)
		return 0;

	if (term->array.nr_ranges) {
		size_t memsz = term->array.nr_ranges *
				sizeof(op->k.array.ranges[0]);

		op->k.array.ranges = memdup(term->array.ranges, memsz);
		if (!op->k.array.ranges) {
			pr_debug("Not enough memory to alloc indices for map\n");
			return -ENOMEM;
		}
		op->key_type = BPF_MAP_KEY_RANGES;
		op->k.array.nr_ranges = term->array.nr_ranges;
	}
	return 0;
}

static struct bpf_map_op *
bpf_map_op__new(struct parse_events_term *term)
{
	struct bpf_map_op *op;
	int err;

	op = zalloc(sizeof(*op));
	if (!op) {
		pr_debug("Failed to alloc bpf_map_op\n");
		return ERR_PTR(-ENOMEM);
	}
	INIT_LIST_HEAD(&op->list);

	err = bpf_map_op_setkey(op, term);
	if (err) {
		free(op);
		return ERR_PTR(err);
	}
	return op;
}

static struct bpf_map_op *
bpf_map_op__clone(struct bpf_map_op *op)
{
	struct bpf_map_op *newop;

	newop = memdup(op, sizeof(*op));
	if (!newop) {
		pr_debug("Failed to alloc bpf_map_op\n");
		return NULL;
	}

	INIT_LIST_HEAD(&newop->list);
	if (op->key_type == BPF_MAP_KEY_RANGES) {
		size_t memsz = op->k.array.nr_ranges *
			       sizeof(op->k.array.ranges[0]);

		newop->k.array.ranges = memdup(op->k.array.ranges, memsz);
		if (!newop->k.array.ranges) {
			pr_debug("Failed to alloc indices for map\n");
			free(newop);
			return NULL;
		}
	}

	return newop;
}

static struct bpf_map_priv *
bpf_map_priv__clone(struct bpf_map_priv *priv)
{
	struct bpf_map_priv *newpriv;
	struct bpf_map_op *pos, *newop;

	newpriv = zalloc(sizeof(*newpriv));
	if (!newpriv) {
		pr_debug("Not enough memory to alloc map private\n");
		return NULL;
	}
	INIT_LIST_HEAD(&newpriv->ops_list);

	list_for_each_entry(pos, &priv->ops_list, list) {
		newop = bpf_map_op__clone(pos);
		if (!newop) {
			bpf_map_priv__purge(newpriv);
			return NULL;
		}
		list_add_tail(&newop->list, &newpriv->ops_list);
	}

	return newpriv;
}

static int
bpf_map__add_op(struct bpf_map *map, struct bpf_map_op *op)
{
	const char *map_name = bpf_map__name(map);
	struct bpf_map_priv *priv = map_priv(map);

	if (IS_ERR(priv)) {
		pr_debug("Failed to get private from map %s\n", map_name);
		return PTR_ERR(priv);
	}

	if (!priv) {
		priv = zalloc(sizeof(*priv));
		if (!priv) {
			pr_debug("Not enough memory to alloc map private\n");
			return -ENOMEM;
		}
		INIT_LIST_HEAD(&priv->ops_list);

		if (map_set_priv(map, priv)) {
			free(priv);
			return -BPF_LOADER_ERRNO__INTERNAL;
		}
	}

	list_add_tail(&op->list, &priv->ops_list);
	return 0;
}

static struct bpf_map_op *
bpf_map__add_newop(struct bpf_map *map, struct parse_events_term *term)
{
	struct bpf_map_op *op;
	int err;

	op = bpf_map_op__new(term);
	if (IS_ERR(op))
		return op;

	err = bpf_map__add_op(map, op);
	if (err) {
		bpf_map_op__delete(op);
		return ERR_PTR(err);
	}
	return op;
}

static int
__bpf_map__config_value(struct bpf_map *map,
			struct parse_events_term *term)
{
	struct bpf_map_op *op;
	const char *map_name = bpf_map__name(map);

	if (!map) {
		pr_debug("Map '%s' is invalid\n", map_name);
		return -BPF_LOADER_ERRNO__INTERNAL;
	}

	if (bpf_map__type(map) != BPF_MAP_TYPE_ARRAY) {
		pr_debug("Map %s type is not BPF_MAP_TYPE_ARRAY\n",
			 map_name);
		return -BPF_LOADER_ERRNO__OBJCONF_MAP_TYPE;
	}
	if (bpf_map__key_size(map) < sizeof(unsigned int)) {
		pr_debug("Map %s has incorrect key size\n", map_name);
		return -BPF_LOADER_ERRNO__OBJCONF_MAP_KEYSIZE;
	}
	switch (bpf_map__value_size(map)) {
	case 1:
	case 2:
	case 4:
	case 8:
		break;
	default:
		pr_debug("Map %s has incorrect value size\n", map_name);
		return -BPF_LOADER_ERRNO__OBJCONF_MAP_VALUESIZE;
	}

	op = bpf_map__add_newop(map, term);
	if (IS_ERR(op))
		return PTR_ERR(op);
	op->op_type = BPF_MAP_OP_SET_VALUE;
	op->v.value = term->val.num;
	return 0;
}

static int
bpf_map__config_value(struct bpf_map *map,
		      struct parse_events_term *term,
		      struct evlist *evlist __maybe_unused)
{
	if (!term->err_val) {
		pr_debug("Config value not set\n");
		return -BPF_LOADER_ERRNO__OBJCONF_CONF;
	}

	if (term->type_val != PARSE_EVENTS__TERM_TYPE_NUM) {
		pr_debug("ERROR: wrong value type for 'value'\n");
		return -BPF_LOADER_ERRNO__OBJCONF_MAP_VALUE;
	}

	return __bpf_map__config_value(map, term);
}

static int
__bpf_map__config_event(struct bpf_map *map,
			struct parse_events_term *term,
			struct evlist *evlist)
{
	struct bpf_map_op *op;
	const char *map_name = bpf_map__name(map);
	struct evsel *evsel = evlist__find_evsel_by_str(evlist, term->val.str);

	if (!evsel) {
		pr_debug("Event (for '%s') '%s' doesn't exist\n",
			 map_name, term->val.str);
		return -BPF_LOADER_ERRNO__OBJCONF_MAP_NOEVT;
	}

	if (!map) {
		pr_debug("Map '%s' is invalid\n", map_name);
		return PTR_ERR(map);
	}

	/*
	 * No need to check key_size and value_size:
	 * kernel has already checked them.
	 */
	if (bpf_map__type(map) != BPF_MAP_TYPE_PERF_EVENT_ARRAY) {
		pr_debug("Map %s type is not BPF_MAP_TYPE_PERF_EVENT_ARRAY\n",
			 map_name);
		return -BPF_LOADER_ERRNO__OBJCONF_MAP_TYPE;
	}

	op = bpf_map__add_newop(map, term);
	if (IS_ERR(op))
		return PTR_ERR(op);
	op->op_type = BPF_MAP_OP_SET_EVSEL;
	op->v.evsel = evsel;
	return 0;
}

static int
bpf_map__config_event(struct bpf_map *map,
		      struct parse_events_term *term,
		      struct evlist *evlist)
{
	if (!term->err_val) {
		pr_debug("Config value not set\n");
		return -BPF_LOADER_ERRNO__OBJCONF_CONF;
	}

	if (term->type_val != PARSE_EVENTS__TERM_TYPE_STR) {
		pr_debug("ERROR: wrong value type for 'event'\n");
		return -BPF_LOADER_ERRNO__OBJCONF_MAP_VALUE;
	}

	return __bpf_map__config_event(map, term, evlist);
}

struct bpf_obj_config__map_func {
	const char *config_opt;
	int (*config_func)(struct bpf_map *, struct parse_events_term *,
			   struct evlist *);
};

struct bpf_obj_config__map_func bpf_obj_config__map_funcs[] = {
	{"value", bpf_map__config_value},
	{"event", bpf_map__config_event},
};

static int
config_map_indices_range_check(struct parse_events_term *term,
			       struct bpf_map *map,
			       const char *map_name)
{
	struct parse_events_array *array = &term->array;
	unsigned int i;

	if (!array->nr_ranges)
		return 0;
	if (!array->ranges) {
		pr_debug("ERROR: map %s: array->nr_ranges is %d but range array is NULL\n",
			 map_name, (int)array->nr_ranges);
		return -BPF_LOADER_ERRNO__INTERNAL;
	}

	if (!map) {
		pr_debug("Map '%s' is invalid\n", map_name);
		return -BPF_LOADER_ERRNO__INTERNAL;
	}

	for (i = 0; i < array->nr_ranges; i++) {
		unsigned int start = array->ranges[i].start;
		size_t length = array->ranges[i].length;
		unsigned int idx = start + length - 1;

		if (idx >= bpf_map__max_entries(map)) {
			pr_debug("ERROR: index %d too large\n", idx);
			return -BPF_LOADER_ERRNO__OBJCONF_MAP_IDX2BIG;
		}
	}
	return 0;
}

static int
bpf__obj_config_map(struct bpf_object *obj,
		    struct parse_events_term *term,
		    struct evlist *evlist,
		    int *key_scan_pos)
{
	/* key is "map:<mapname>.<config opt>" */
	char *map_name = strdup(term->config + sizeof("map:") - 1);
	struct bpf_map *map;
	int err = -BPF_LOADER_ERRNO__OBJCONF_OPT;
	char *map_opt;
	size_t i;

	if (!map_name)
		return -ENOMEM;

	map_opt = strchr(map_name, '.');
	if (!map_opt) {
		pr_debug("ERROR: Invalid map config: %s\n", map_name);
		goto out;
	}

	*map_opt++ = '\0';
	if (*map_opt == '\0') {
		pr_debug("ERROR: Invalid map option: %s\n", term->config);
		goto out;
	}

	map = bpf_object__find_map_by_name(obj, map_name);
	if (!map) {
		pr_debug("ERROR: Map %s doesn't exist\n", map_name);
		err = -BPF_LOADER_ERRNO__OBJCONF_MAP_NOTEXIST;
		goto out;
	}

	*key_scan_pos += strlen(map_opt);
	err = config_map_indices_range_check(term, map, map_name);
	if (err)
		goto out;
	*key_scan_pos -= strlen(map_opt);

	for (i = 0; i < ARRAY_SIZE(bpf_obj_config__map_funcs); i++) {
		struct bpf_obj_config__map_func *func =
				&bpf_obj_config__map_funcs[i];

		if (strcmp(map_opt, func->config_opt) == 0) {
			err = func->config_func(map, term, evlist);
			goto out;
		}
	}

	pr_debug("ERROR: Invalid map config option '%s'\n", map_opt);
	err = -BPF_LOADER_ERRNO__OBJCONF_MAP_OPT;
out:
	if (!err)
		*key_scan_pos += strlen(map_opt);

	free(map_name);
	return err;
}

int bpf__config_obj(struct bpf_object *obj,
		    struct parse_events_term *term,
		    struct evlist *evlist,
		    int *error_pos)
{
	int key_scan_pos = 0;
	int err;

	if (!obj || !term || !term->config)
		return -EINVAL;

	if (strstarts(term->config, "map:")) {
		key_scan_pos = sizeof("map:") - 1;
		err = bpf__obj_config_map(obj, term, evlist, &key_scan_pos);
		goto out;
	}
	err = -BPF_LOADER_ERRNO__OBJCONF_OPT;
out:
	if (error_pos)
		*error_pos = key_scan_pos;
	return err;

}

typedef int (*map_config_func_t)(const char *name, int map_fd,
				 const struct bpf_map *map,
				 struct bpf_map_op *op,
				 void *pkey, void *arg);

static int
foreach_key_array_all(map_config_func_t func,
		      void *arg, const char *name,
		      int map_fd, const struct bpf_map *map,
		      struct bpf_map_op *op)
{
	unsigned int i;
	int err;

	for (i = 0; i < bpf_map__max_entries(map); i++) {
		err = func(name, map_fd, map, op, &i, arg);
		if (err) {
			pr_debug("ERROR: failed to insert value to %s[%u]\n",
				 name, i);
			return err;
		}
	}
	return 0;
}

static int
foreach_key_array_ranges(map_config_func_t func, void *arg,
			 const char *name, int map_fd,
			 const struct bpf_map *map,
			 struct bpf_map_op *op)
{
	unsigned int i, j;
	int err;

	for (i = 0; i < op->k.array.nr_ranges; i++) {
		unsigned int start = op->k.array.ranges[i].start;
		size_t length = op->k.array.ranges[i].length;

		for (j = 0; j < length; j++) {
			unsigned int idx = start + j;

			err = func(name, map_fd, map, op, &idx, arg);
			if (err) {
				pr_debug("ERROR: failed to insert value to %s[%u]\n",
					 name, idx);
				return err;
			}
		}
	}
	return 0;
}

static int
bpf_map_config_foreach_key(struct bpf_map *map,
			   map_config_func_t func,
			   void *arg)
{
	int err, map_fd, type;
	struct bpf_map_op *op;
	const char *name = bpf_map__name(map);
	struct bpf_map_priv *priv = map_priv(map);

	if (IS_ERR(priv)) {
		pr_debug("ERROR: failed to get private from map %s\n", name);
		return -BPF_LOADER_ERRNO__INTERNAL;
	}
	if (!priv || list_empty(&priv->ops_list)) {
		pr_debug("INFO: nothing to config for map %s\n", name);
		return 0;
	}

	if (!map) {
		pr_debug("Map '%s' is invalid\n", name);
		return -BPF_LOADER_ERRNO__INTERNAL;
	}
	map_fd = bpf_map__fd(map);
	if (map_fd < 0) {
		pr_debug("ERROR: failed to get fd from map %s\n", name);
		return map_fd;
	}

	type = bpf_map__type(map);
	list_for_each_entry(op, &priv->ops_list, list) {
		switch (type) {
		case BPF_MAP_TYPE_ARRAY:
		case BPF_MAP_TYPE_PERF_EVENT_ARRAY:
			switch (op->key_type) {
			case BPF_MAP_KEY_ALL:
				err = foreach_key_array_all(func, arg, name,
							    map_fd, map, op);
				break;
			case BPF_MAP_KEY_RANGES:
				err = foreach_key_array_ranges(func, arg, name,
							       map_fd, map, op);
				break;
			default:
				pr_debug("ERROR: keytype for map '%s' invalid\n",
					 name);
				return -BPF_LOADER_ERRNO__INTERNAL;
			}
			if (err)
				return err;
			break;
		default:
			pr_debug("ERROR: type of '%s' incorrect\n", name);
			return -BPF_LOADER_ERRNO__OBJCONF_MAP_TYPE;
		}
	}

	return 0;
}

static int
apply_config_value_for_key(int map_fd, void *pkey,
			   size_t val_size, u64 val)
{
	int err = 0;

	switch (val_size) {
	case 1: {
		u8 _val = (u8)(val);
		err = bpf_map_update_elem(map_fd, pkey, &_val, BPF_ANY);
		break;
	}
	case 2: {
		u16 _val = (u16)(val);
		err = bpf_map_update_elem(map_fd, pkey, &_val, BPF_ANY);
		break;
	}
	case 4: {
		u32 _val = (u32)(val);
		err = bpf_map_update_elem(map_fd, pkey, &_val, BPF_ANY);
		break;
	}
	case 8: {
		err = bpf_map_update_elem(map_fd, pkey, &val, BPF_ANY);
		break;
	}
	default:
		pr_debug("ERROR: invalid value size\n");
		return -BPF_LOADER_ERRNO__OBJCONF_MAP_VALUESIZE;
	}
	if (err && errno)
		err = -errno;
	return err;
}

static int
apply_config_evsel_for_key(const char *name, int map_fd, void *pkey,
			   struct evsel *evsel)
{
	struct xyarray *xy = evsel->core.fd;
	struct perf_event_attr *attr;
	unsigned int key, events;
	bool check_pass = false;
	int *evt_fd;
	int err;

	if (!xy) {
		pr_debug("ERROR: evsel not ready for map %s\n", name);
		return -BPF_LOADER_ERRNO__INTERNAL;
	}

	if (xy->row_size / xy->entry_size != 1) {
		pr_debug("ERROR: Dimension of target event is incorrect for map %s\n",
			 name);
		return -BPF_LOADER_ERRNO__OBJCONF_MAP_EVTDIM;
	}

	attr = &evsel->core.attr;
	if (attr->inherit) {
		pr_debug("ERROR: Can't put inherit event into map %s\n", name);
		return -BPF_LOADER_ERRNO__OBJCONF_MAP_EVTINH;
	}

	if (evsel__is_bpf_output(evsel))
		check_pass = true;
	if (attr->type == PERF_TYPE_RAW)
		check_pass = true;
	if (attr->type == PERF_TYPE_HARDWARE)
		check_pass = true;
	if (!check_pass) {
		pr_debug("ERROR: Event type is wrong for map %s\n", name);
		return -BPF_LOADER_ERRNO__OBJCONF_MAP_EVTTYPE;
	}

	events = xy->entries / (xy->row_size / xy->entry_size);
	key = *((unsigned int *)pkey);
	if (key >= events) {
		pr_debug("ERROR: there is no event %d for map %s\n",
			 key, name);
		return -BPF_LOADER_ERRNO__OBJCONF_MAP_MAPSIZE;
	}
	evt_fd = xyarray__entry(xy, key, 0);
	err = bpf_map_update_elem(map_fd, pkey, evt_fd, BPF_ANY);
	if (err && errno)
		err = -errno;
	return err;
}

static int
apply_obj_config_map_for_key(const char *name, int map_fd,
			     const struct bpf_map *map,
			     struct bpf_map_op *op,
			     void *pkey, void *arg __maybe_unused)
{
	int err;

	switch (op->op_type) {
	case BPF_MAP_OP_SET_VALUE:
		err = apply_config_value_for_key(map_fd, pkey,
						 bpf_map__value_size(map),
						 op->v.value);
		break;
	case BPF_MAP_OP_SET_EVSEL:
		err = apply_config_evsel_for_key(name, map_fd, pkey,
						 op->v.evsel);
		break;
	default:
		pr_debug("ERROR: unknown value type for '%s'\n", name);
		err = -BPF_LOADER_ERRNO__INTERNAL;
	}
	return err;
}

static int
apply_obj_config_map(struct bpf_map *map)
{
	return bpf_map_config_foreach_key(map,
					  apply_obj_config_map_for_key,
					  NULL);
}

static int
apply_obj_config_object(struct bpf_object *obj)
{
	struct bpf_map *map;
	int err;

	bpf_object__for_each_map(map, obj) {
		err = apply_obj_config_map(map);
		if (err)
			return err;
	}
	return 0;
}

int bpf__apply_obj_config(void)
{
	struct bpf_perf_object *perf_obj, *tmp;
	int err;

	bpf_perf_object__for_each(perf_obj, tmp) {
		err = apply_obj_config_object(perf_obj->obj);
		if (err)
			return err;
	}

	return 0;
}

#define bpf__perf_for_each_map(map, pobj, tmp)			\
	bpf_perf_object__for_each(pobj, tmp)			\
		bpf_object__for_each_map(map, pobj->obj)

#define bpf__perf_for_each_map_named(map, pobj, pobjtmp, name)	\
	bpf__perf_for_each_map(map, pobj, pobjtmp)		\
		if (bpf_map__name(map) && (strcmp(name, bpf_map__name(map)) == 0))

struct evsel *bpf__setup_output_event(struct evlist *evlist, const char *name)
{
	struct bpf_map_priv *tmpl_priv = NULL;
	struct bpf_perf_object *perf_obj, *tmp;
	struct evsel *evsel = NULL;
	struct bpf_map *map;
	int err;
	bool need_init = false;

	bpf__perf_for_each_map_named(map, perf_obj, tmp, name) {
		struct bpf_map_priv *priv = map_priv(map);

		if (IS_ERR(priv))
			return ERR_PTR(-BPF_LOADER_ERRNO__INTERNAL);

		/*
		 * No need to check map type: type should have been
		 * verified by kernel.
		 */
		if (!need_init && !priv)
			need_init = !priv;
		if (!tmpl_priv && priv)
			tmpl_priv = priv;
	}

	if (!need_init)
		return NULL;

	if (!tmpl_priv) {
		char *event_definition = NULL;

		if (asprintf(&event_definition, "bpf-output/no-inherit=1,name=%s/", name) < 0)
			return ERR_PTR(-ENOMEM);

		err = parse_events(evlist, event_definition, NULL);
		free(event_definition);

		if (err) {
			pr_debug("ERROR: failed to create the \"%s\" bpf-output event\n", name);
			return ERR_PTR(-err);
		}

		evsel = evlist__last(evlist);
	}

	bpf__perf_for_each_map_named(map, perf_obj, tmp, name) {
		struct bpf_map_priv *priv = map_priv(map);

		if (IS_ERR(priv))
			return ERR_PTR(-BPF_LOADER_ERRNO__INTERNAL);
		if (priv)
			continue;

		if (tmpl_priv) {
			priv = bpf_map_priv__clone(tmpl_priv);
			if (!priv)
				return ERR_PTR(-ENOMEM);

			err = map_set_priv(map, priv);
			if (err) {
				bpf_map_priv__clear(map, priv);
				return ERR_PTR(err);
			}
		} else if (evsel) {
			struct bpf_map_op *op;

			op = bpf_map__add_newop(map, NULL);
			if (IS_ERR(op))
				return ERR_CAST(op);
			op->op_type = BPF_MAP_OP_SET_EVSEL;
			op->v.evsel = evsel;
		}
	}

	return evsel;
}

int bpf__setup_stdout(struct evlist *evlist)
{
	struct evsel *evsel = bpf__setup_output_event(evlist, "__bpf_stdout__");
	return PTR_ERR_OR_ZERO(evsel);
}

#define ERRNO_OFFSET(e)		((e) - __BPF_LOADER_ERRNO__START)
#define ERRCODE_OFFSET(c)	ERRNO_OFFSET(BPF_LOADER_ERRNO__##c)
#define NR_ERRNO	(__BPF_LOADER_ERRNO__END - __BPF_LOADER_ERRNO__START)

static const char *bpf_loader_strerror_table[NR_ERRNO] = {
	[ERRCODE_OFFSET(CONFIG)]	= "Invalid config string",
	[ERRCODE_OFFSET(GROUP)]		= "Invalid group name",
	[ERRCODE_OFFSET(EVENTNAME)]	= "No event name found in config string",
	[ERRCODE_OFFSET(INTERNAL)]	= "BPF loader internal error",
	[ERRCODE_OFFSET(COMPILE)]	= "Error when compiling BPF scriptlet",
	[ERRCODE_OFFSET(PROGCONF_TERM)]	= "Invalid program config term in config string",
	[ERRCODE_OFFSET(PROLOGUE)]	= "Failed to generate prologue",
	[ERRCODE_OFFSET(PROLOGUE2BIG)]	= "Prologue too big for program",
	[ERRCODE_OFFSET(PROLOGUEOOB)]	= "Offset out of bound for prologue",
	[ERRCODE_OFFSET(OBJCONF_OPT)]	= "Invalid object config option",
	[ERRCODE_OFFSET(OBJCONF_CONF)]	= "Config value not set (missing '=')",
	[ERRCODE_OFFSET(OBJCONF_MAP_OPT)]	= "Invalid object map config option",
	[ERRCODE_OFFSET(OBJCONF_MAP_NOTEXIST)]	= "Target map doesn't exist",
	[ERRCODE_OFFSET(OBJCONF_MAP_VALUE)]	= "Incorrect value type for map",
	[ERRCODE_OFFSET(OBJCONF_MAP_TYPE)]	= "Incorrect map type",
	[ERRCODE_OFFSET(OBJCONF_MAP_KEYSIZE)]	= "Incorrect map key size",
	[ERRCODE_OFFSET(OBJCONF_MAP_VALUESIZE)]	= "Incorrect map value size",
	[ERRCODE_OFFSET(OBJCONF_MAP_NOEVT)]	= "Event not found for map setting",
	[ERRCODE_OFFSET(OBJCONF_MAP_MAPSIZE)]	= "Invalid map size for event setting",
	[ERRCODE_OFFSET(OBJCONF_MAP_EVTDIM)]	= "Event dimension too large",
	[ERRCODE_OFFSET(OBJCONF_MAP_EVTINH)]	= "Doesn't support inherit event",
	[ERRCODE_OFFSET(OBJCONF_MAP_EVTTYPE)]	= "Wrong event type for map",
	[ERRCODE_OFFSET(OBJCONF_MAP_IDX2BIG)]	= "Index too large",
};

static int
bpf_loader_strerror(int err, char *buf, size_t size)
{
	char sbuf[STRERR_BUFSIZE];
	const char *msg;

	if (!buf || !size)
		return -1;

	err = err > 0 ? err : -err;

	if (err >= __LIBBPF_ERRNO__START)
		return libbpf_strerror(err, buf, size);

	if (err >= __BPF_LOADER_ERRNO__START && err < __BPF_LOADER_ERRNO__END) {
		msg = bpf_loader_strerror_table[ERRNO_OFFSET(err)];
		snprintf(buf, size, "%s", msg);
		buf[size - 1] = '\0';
		return 0;
	}

	if (err >= __BPF_LOADER_ERRNO__END)
		snprintf(buf, size, "Unknown bpf loader error %d", err);
	else
		snprintf(buf, size, "%s",
			 str_error_r(err, sbuf, sizeof(sbuf)));

	buf[size - 1] = '\0';
	return -1;
}

#define bpf__strerror_head(err, buf, size) \
	char sbuf[STRERR_BUFSIZE], *emsg;\
	if (!size)\
		return 0;\
	if (err < 0)\
		err = -err;\
	bpf_loader_strerror(err, sbuf, sizeof(sbuf));\
	emsg = sbuf;\
	switch (err) {\
	default:\
		scnprintf(buf, size, "%s", emsg);\
		break;

#define bpf__strerror_entry(val, fmt...)\
	case val: {\
		scnprintf(buf, size, fmt);\
		break;\
	}

#define bpf__strerror_end(buf, size)\
	}\
	buf[size - 1] = '\0';

int bpf__strerror_prepare_load(const char *filename, bool source,
			       int err, char *buf, size_t size)
{
	size_t n;
	int ret;

	n = snprintf(buf, size, "Failed to load %s%s: ",
			 filename, source ? " from source" : "");
	if (n >= size) {
		buf[size - 1] = '\0';
		return 0;
	}
	buf += n;
	size -= n;

	ret = bpf_loader_strerror(err, buf, size);
	buf[size - 1] = '\0';
	return ret;
}

int bpf__strerror_probe(struct bpf_object *obj __maybe_unused,
			int err, char *buf, size_t size)
{
	bpf__strerror_head(err, buf, size);
	case BPF_LOADER_ERRNO__PROGCONF_TERM: {
		scnprintf(buf, size, "%s (add -v to see detail)", emsg);
		break;
	}
	bpf__strerror_entry(EEXIST, "Probe point exist. Try 'perf probe -d \"*\"' and set 'force=yes'");
	bpf__strerror_entry(EACCES, "You need to be root");
	bpf__strerror_entry(EPERM, "You need to be root, and /proc/sys/kernel/kptr_restrict should be 0");
	bpf__strerror_entry(ENOENT, "You need to check probing points in BPF file");
	bpf__strerror_end(buf, size);
	return 0;
}

int bpf__strerror_load(struct bpf_object *obj,
		       int err, char *buf, size_t size)
{
	bpf__strerror_head(err, buf, size);
	case LIBBPF_ERRNO__KVER: {
		unsigned int obj_kver = bpf_object__kversion(obj);
		unsigned int real_kver;

		if (fetch_kernel_version(&real_kver, NULL, 0)) {
			scnprintf(buf, size, "Unable to fetch kernel version");
			break;
		}

		if (obj_kver != real_kver) {
			scnprintf(buf, size,
				  "'version' ("KVER_FMT") doesn't match running kernel ("KVER_FMT")",
				  KVER_PARAM(obj_kver),
				  KVER_PARAM(real_kver));
			break;
		}

		scnprintf(buf, size, "Failed to load program for unknown reason");
		break;
	}
	bpf__strerror_end(buf, size);
	return 0;
}

int bpf__strerror_config_obj(struct bpf_object *obj __maybe_unused,
			     struct parse_events_term *term __maybe_unused,
			     struct evlist *evlist __maybe_unused,
			     int *error_pos __maybe_unused, int err,
			     char *buf, size_t size)
{
	bpf__strerror_head(err, buf, size);
	bpf__strerror_entry(BPF_LOADER_ERRNO__OBJCONF_MAP_TYPE,
			    "Can't use this config term with this map type");
	bpf__strerror_end(buf, size);
	return 0;
}

int bpf__strerror_apply_obj_config(int err, char *buf, size_t size)
{
	bpf__strerror_head(err, buf, size);
	bpf__strerror_entry(BPF_LOADER_ERRNO__OBJCONF_MAP_EVTDIM,
			    "Cannot set event to BPF map in multi-thread tracing");
	bpf__strerror_entry(BPF_LOADER_ERRNO__OBJCONF_MAP_EVTINH,
			    "%s (Hint: use -i to turn off inherit)", emsg);
	bpf__strerror_entry(BPF_LOADER_ERRNO__OBJCONF_MAP_EVTTYPE,
			    "Can only put raw, hardware and BPF output event into a BPF map");
	bpf__strerror_end(buf, size);
	return 0;
}

int bpf__strerror_setup_output_event(struct evlist *evlist __maybe_unused,
				     int err, char *buf, size_t size)
{
	bpf__strerror_head(err, buf, size);
	bpf__strerror_end(buf, size);
	return 0;
}<|MERGE_RESOLUTION|>--- conflicted
+++ resolved
@@ -99,8 +99,6 @@
 	return perf_obj ? 0 : -ENOMEM;
 }
 
-<<<<<<< HEAD
-=======
 static int libbpf_init(void)
 {
 	if (libbpf_initialized)
@@ -111,7 +109,6 @@
 	return 0;
 }
 
->>>>>>> 88084a3d
 struct bpf_object *
 bpf__prepare_load_buffer(void *obj_buf, size_t obj_buf_sz, const char *name)
 {
