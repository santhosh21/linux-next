# SPDX-License-Identifier: (GPL-2.0-only OR BSD-2-Clause)
include ../../scripts/Makefile.include

ifeq ($(srctree),)
srctree := $(patsubst %/,%,$(dir $(CURDIR)))
srctree := $(patsubst %/,%,$(dir $(srctree)))
srctree := $(patsubst %/,%,$(dir $(srctree)))
endif

ifeq ($(V),1)
  Q =
else
  Q = @
endif

BPF_DIR = $(srctree)/tools/lib/bpf

ifneq ($(OUTPUT),)
  _OUTPUT := $(OUTPUT)
else
  _OUTPUT := $(CURDIR)/
endif
BOOTSTRAP_OUTPUT := $(_OUTPUT)bootstrap/

LIBBPF_OUTPUT := $(_OUTPUT)libbpf/
LIBBPF_DESTDIR := $(LIBBPF_OUTPUT)
LIBBPF_INCLUDE := $(LIBBPF_DESTDIR)include
LIBBPF_HDRS_DIR := $(LIBBPF_INCLUDE)/bpf
LIBBPF := $(LIBBPF_OUTPUT)libbpf.a

LIBBPF_BOOTSTRAP_OUTPUT := $(BOOTSTRAP_OUTPUT)libbpf/
LIBBPF_BOOTSTRAP_DESTDIR := $(LIBBPF_BOOTSTRAP_OUTPUT)
LIBBPF_BOOTSTRAP_INCLUDE := $(LIBBPF_BOOTSTRAP_DESTDIR)include
LIBBPF_BOOTSTRAP_HDRS_DIR := $(LIBBPF_BOOTSTRAP_INCLUDE)/bpf
LIBBPF_BOOTSTRAP := $(LIBBPF_BOOTSTRAP_OUTPUT)libbpf.a

# We need to copy hashmap.h, nlattr.h, relo_core.h and libbpf_internal.h
# which are not otherwise exported by libbpf, but still required by bpftool.
LIBBPF_INTERNAL_HDRS := $(addprefix $(LIBBPF_HDRS_DIR)/,hashmap.h nlattr.h relo_core.h libbpf_internal.h)
LIBBPF_BOOTSTRAP_INTERNAL_HDRS := $(addprefix $(LIBBPF_BOOTSTRAP_HDRS_DIR)/,hashmap.h relo_core.h libbpf_internal.h)

$(LIBBPF_OUTPUT) $(BOOTSTRAP_OUTPUT) $(LIBBPF_BOOTSTRAP_OUTPUT) $(LIBBPF_HDRS_DIR) $(LIBBPF_BOOTSTRAP_HDRS_DIR):
	$(QUIET_MKDIR)mkdir -p $@

$(LIBBPF): $(wildcard $(BPF_DIR)/*.[ch] $(BPF_DIR)/Makefile) | $(LIBBPF_OUTPUT)
	$(Q)$(MAKE) -C $(BPF_DIR) OUTPUT=$(LIBBPF_OUTPUT) \
		DESTDIR=$(LIBBPF_DESTDIR:/=) prefix= $(LIBBPF) install_headers

$(LIBBPF_INTERNAL_HDRS): $(LIBBPF_HDRS_DIR)/%.h: $(BPF_DIR)/%.h | $(LIBBPF_HDRS_DIR)
	$(call QUIET_INSTALL, $@)
	$(Q)install -m 644 -t $(LIBBPF_HDRS_DIR) $<

$(LIBBPF_BOOTSTRAP): $(wildcard $(BPF_DIR)/*.[ch] $(BPF_DIR)/Makefile) | $(LIBBPF_BOOTSTRAP_OUTPUT)
	$(Q)$(MAKE) -C $(BPF_DIR) OUTPUT=$(LIBBPF_BOOTSTRAP_OUTPUT) \
		DESTDIR=$(LIBBPF_BOOTSTRAP_DESTDIR:/=) prefix= \
		ARCH= CROSS_COMPILE= CC=$(HOSTCC) LD=$(HOSTLD) AR=$(HOSTAR) $@ install_headers

$(LIBBPF_BOOTSTRAP_INTERNAL_HDRS): $(LIBBPF_BOOTSTRAP_HDRS_DIR)/%.h: $(BPF_DIR)/%.h | $(LIBBPF_BOOTSTRAP_HDRS_DIR)
	$(call QUIET_INSTALL, $@)
	$(Q)install -m 644 -t $(LIBBPF_BOOTSTRAP_HDRS_DIR) $<

$(LIBBPF)-clean: FORCE | $(LIBBPF_OUTPUT)
	$(call QUIET_CLEAN, libbpf)
	$(Q)$(MAKE) -C $(BPF_DIR) OUTPUT=$(LIBBPF_OUTPUT) clean >/dev/null

$(LIBBPF_BOOTSTRAP)-clean: FORCE | $(LIBBPF_BOOTSTRAP_OUTPUT)
	$(call QUIET_CLEAN, libbpf-bootstrap)
	$(Q)$(MAKE) -C $(BPF_DIR) OUTPUT=$(LIBBPF_BOOTSTRAP_OUTPUT) clean >/dev/null

prefix ?= /usr/local
bash_compdir ?= /usr/share/bash-completion/completions

CFLAGS += -O2
CFLAGS += -W -Wall -Wextra -Wno-unused-parameter -Wno-missing-field-initializers
CFLAGS += $(filter-out -Wswitch-enum -Wnested-externs,$(EXTRA_WARNINGS))
CFLAGS += -DPACKAGE='"bpftool"' -D__EXPORTED_HEADERS__ \
	-I$(or $(OUTPUT),.) \
	-I$(LIBBPF_INCLUDE) \
	-I$(srctree)/kernel/bpf/ \
	-I$(srctree)/tools/include \
	-I$(srctree)/tools/include/uapi
ifneq ($(BPFTOOL_VERSION),)
CFLAGS += -DBPFTOOL_VERSION='"$(BPFTOOL_VERSION)"'
endif
ifneq ($(EXTRA_CFLAGS),)
CFLAGS += $(EXTRA_CFLAGS)
endif
ifneq ($(EXTRA_LDFLAGS),)
LDFLAGS += $(EXTRA_LDFLAGS)
endif

INSTALL ?= install
RM ?= rm -f

FEATURE_USER = .bpftool
<<<<<<< HEAD
FEATURE_TESTS = libbfd disassembler-four-args libcap clang-bpf-co-re
FEATURE_DISPLAY = libbfd disassembler-four-args libcap clang-bpf-co-re
=======
FEATURE_TESTS = libbfd libbfd-liberty libbfd-liberty-z \
	disassembler-four-args disassembler-init-styled libcap \
	clang-bpf-co-re
FEATURE_DISPLAY = libbfd libbfd-liberty libbfd-liberty-z \
	libcap clang-bpf-co-re
>>>>>>> 7365df19

check_feat := 1
NON_CHECK_FEAT_TARGETS := clean uninstall doc doc-clean doc-install doc-uninstall
ifdef MAKECMDGOALS
ifeq ($(filter-out $(NON_CHECK_FEAT_TARGETS),$(MAKECMDGOALS)),)
  check_feat := 0
endif
endif

ifeq ($(check_feat),1)
ifeq ($(FEATURES_DUMP),)
include $(srctree)/tools/build/Makefile.feature
else
include $(FEATURES_DUMP)
endif
endif

ifeq ($(feature-disassembler-four-args), 1)
CFLAGS += -DDISASM_FOUR_ARGS_SIGNATURE
endif
ifeq ($(feature-disassembler-init-styled), 1)
    CFLAGS += -DDISASM_INIT_STYLED
endif

LIBS = $(LIBBPF) -lelf -lz
LIBS_BOOTSTRAP = $(LIBBPF_BOOTSTRAP) -lelf -lz
ifeq ($(feature-libcap), 1)
CFLAGS += -DUSE_LIBCAP
LIBS += -lcap
endif

include $(wildcard $(OUTPUT)*.d)

all: $(OUTPUT)bpftool

BFD_SRCS = jit_disasm.c

SRCS = $(filter-out $(BFD_SRCS),$(wildcard *.c))

ifeq ($(feature-libbfd),1)
  LIBS += -lbfd -ldl -lopcodes
else ifeq ($(feature-libbfd-liberty),1)
  LIBS += -lbfd -ldl -lopcodes -liberty
else ifeq ($(feature-libbfd-liberty-z),1)
  LIBS += -lbfd -ldl -lopcodes -liberty -lz
endif

ifneq ($(filter -lbfd,$(LIBS)),)
CFLAGS += -DHAVE_LIBBFD_SUPPORT
SRCS += $(BFD_SRCS)
endif

HOST_CFLAGS = $(subst -I$(LIBBPF_INCLUDE),-I$(LIBBPF_BOOTSTRAP_INCLUDE),\
		$(subst $(CLANG_CROSS_FLAGS),,$(CFLAGS)))

BPFTOOL_BOOTSTRAP := $(BOOTSTRAP_OUTPUT)bpftool

BOOTSTRAP_OBJS = $(addprefix $(BOOTSTRAP_OUTPUT),main.o common.o json_writer.o gen.o btf.o xlated_dumper.o btf_dumper.o disasm.o)
$(BOOTSTRAP_OBJS): $(LIBBPF_BOOTSTRAP)

OBJS = $(patsubst %.c,$(OUTPUT)%.o,$(SRCS)) $(OUTPUT)disasm.o
$(OBJS): $(LIBBPF) $(LIBBPF_INTERNAL_HDRS)

VMLINUX_BTF_PATHS ?= $(if $(O),$(O)/vmlinux)				\
		     $(if $(KBUILD_OUTPUT),$(KBUILD_OUTPUT)/vmlinux)	\
		     ../../../vmlinux					\
		     /sys/kernel/btf/vmlinux				\
		     /boot/vmlinux-$(shell uname -r)
VMLINUX_BTF ?= $(abspath $(firstword $(wildcard $(VMLINUX_BTF_PATHS))))

bootstrap: $(BPFTOOL_BOOTSTRAP)

ifneq ($(VMLINUX_BTF)$(VMLINUX_H),)
ifeq ($(feature-clang-bpf-co-re),1)

BUILD_BPF_SKELS := 1

$(OUTPUT)vmlinux.h: $(VMLINUX_BTF) $(BPFTOOL_BOOTSTRAP)
ifeq ($(VMLINUX_H),)
	$(QUIET_GEN)$(BPFTOOL_BOOTSTRAP) btf dump file $< format c > $@
else
	$(Q)cp "$(VMLINUX_H)" $@
endif

$(OUTPUT)%.bpf.o: skeleton/%.bpf.c $(OUTPUT)vmlinux.h $(LIBBPF_BOOTSTRAP)
	$(QUIET_CLANG)$(CLANG) \
		-I$(or $(OUTPUT),.) \
		-I$(srctree)/tools/include/uapi/ \
		-I$(LIBBPF_BOOTSTRAP_INCLUDE) \
		-g -O2 -Wall -target bpf -c $< -o $@
	$(Q)$(LLVM_STRIP) -g $@

$(OUTPUT)%.skel.h: $(OUTPUT)%.bpf.o $(BPFTOOL_BOOTSTRAP)
	$(QUIET_GEN)$(BPFTOOL_BOOTSTRAP) gen skeleton $< > $@

$(OUTPUT)prog.o: $(OUTPUT)profiler.skel.h

$(OUTPUT)pids.o: $(OUTPUT)pid_iter.skel.h

endif
endif

CFLAGS += $(if $(BUILD_BPF_SKELS),,-DBPFTOOL_WITHOUT_SKELETONS)

$(BOOTSTRAP_OUTPUT)disasm.o: $(srctree)/kernel/bpf/disasm.c
	$(QUIET_CC)$(HOSTCC) $(HOST_CFLAGS) -c -MMD $< -o $@

$(OUTPUT)disasm.o: $(srctree)/kernel/bpf/disasm.c
	$(QUIET_CC)$(CC) $(CFLAGS) -c -MMD $< -o $@

$(BPFTOOL_BOOTSTRAP): $(BOOTSTRAP_OBJS) $(LIBBPF_BOOTSTRAP)
	$(QUIET_LINK)$(HOSTCC) $(HOST_CFLAGS) $(LDFLAGS) $(BOOTSTRAP_OBJS) $(LIBS_BOOTSTRAP) -o $@

$(OUTPUT)bpftool: $(OBJS) $(LIBBPF)
	$(QUIET_LINK)$(CC) $(CFLAGS) $(LDFLAGS) $(OBJS) $(LIBS) -o $@

$(BOOTSTRAP_OUTPUT)%.o: %.c $(LIBBPF_BOOTSTRAP_INTERNAL_HDRS) | $(BOOTSTRAP_OUTPUT)
	$(QUIET_CC)$(HOSTCC) $(HOST_CFLAGS) -c -MMD $< -o $@

$(OUTPUT)%.o: %.c
	$(QUIET_CC)$(CC) $(CFLAGS) -c -MMD $< -o $@

feature-detect-clean:
	$(call QUIET_CLEAN, feature-detect)
	$(Q)$(MAKE) -C $(srctree)/tools/build/feature/ clean >/dev/null

clean: $(LIBBPF)-clean $(LIBBPF_BOOTSTRAP)-clean feature-detect-clean
	$(call QUIET_CLEAN, bpftool)
	$(Q)$(RM) -- $(OUTPUT)bpftool $(OUTPUT)*.o $(OUTPUT)*.d
	$(Q)$(RM) -- $(OUTPUT)*.skel.h $(OUTPUT)vmlinux.h
	$(Q)$(RM) -r -- $(LIBBPF_OUTPUT) $(BOOTSTRAP_OUTPUT)
	$(call QUIET_CLEAN, core-gen)
	$(Q)$(RM) -- $(OUTPUT)FEATURE-DUMP.bpftool
	$(Q)$(RM) -r -- $(OUTPUT)feature/

install-bin: $(OUTPUT)bpftool
	$(call QUIET_INSTALL, bpftool)
	$(Q)$(INSTALL) -m 0755 -d $(DESTDIR)$(prefix)/sbin
	$(Q)$(INSTALL) $(OUTPUT)bpftool $(DESTDIR)$(prefix)/sbin/bpftool

install: install-bin
	$(Q)$(INSTALL) -m 0755 -d $(DESTDIR)$(bash_compdir)
	$(Q)$(INSTALL) -m 0644 bash-completion/bpftool $(DESTDIR)$(bash_compdir)

uninstall:
	$(call QUIET_UNINST, bpftool)
	$(Q)$(RM) -- $(DESTDIR)$(prefix)/sbin/bpftool
	$(Q)$(RM) -- $(DESTDIR)$(bash_compdir)/bpftool

doc:
	$(call descend,Documentation)

doc-clean:
	$(call descend,Documentation,clean)

doc-install:
	$(call descend,Documentation,install)

doc-uninstall:
	$(call descend,Documentation,uninstall)

FORCE:

.SECONDARY:
.PHONY: all FORCE bootstrap clean install-bin install uninstall
.PHONY: doc doc-clean doc-install doc-uninstall
.DEFAULT_GOAL := all<|MERGE_RESOLUTION|>--- conflicted
+++ resolved
@@ -93,16 +93,11 @@
 RM ?= rm -f
 
 FEATURE_USER = .bpftool
-<<<<<<< HEAD
-FEATURE_TESTS = libbfd disassembler-four-args libcap clang-bpf-co-re
-FEATURE_DISPLAY = libbfd disassembler-four-args libcap clang-bpf-co-re
-=======
 FEATURE_TESTS = libbfd libbfd-liberty libbfd-liberty-z \
 	disassembler-four-args disassembler-init-styled libcap \
 	clang-bpf-co-re
 FEATURE_DISPLAY = libbfd libbfd-liberty libbfd-liberty-z \
 	libcap clang-bpf-co-re
->>>>>>> 7365df19
 
 check_feat := 1
 NON_CHECK_FEAT_TARGETS := clean uninstall doc doc-clean doc-install doc-uninstall
