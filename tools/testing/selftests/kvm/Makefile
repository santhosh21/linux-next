--- conflicted
+++ resolved
@@ -273,7 +273,7 @@
 TEST_DEP_FILES += $(patsubst %.o, %.d, $(SPLIT_TEST_GEN_OBJ))
 -include $(TEST_DEP_FILES)
 
-x := $(shell mkdir -p $(sort $(OUTPUT)/$(ARCH_DIR) $(dir $(LIBKVM_C_OBJ) $(LIBKVM_S_OBJ))))
+$(shell mkdir -p $(sort $(OUTPUT)/$(ARCH_DIR) $(dir $(LIBKVM_C_OBJ) $(LIBKVM_S_OBJ))))
 
 $(filter-out $(SPLIT_TEST_GEN_PROGS), $(TEST_GEN_PROGS)) \
 $(TEST_GEN_PROGS_EXTENDED): %: %.o
@@ -293,10 +293,6 @@
 	       $(TEST_GEN_OBJ) \
 	       cscope.*
 
-<<<<<<< HEAD
-$(shell mkdir -p $(sort $(dir $(LIBKVM_C_OBJ) $(LIBKVM_S_OBJ))))
-=======
->>>>>>> d8c08313
 $(LIBKVM_C_OBJ): $(OUTPUT)/%.o: %.c $(GEN_HDRS)
 	$(CC) $(CFLAGS) $(CPPFLAGS) $(TARGET_ARCH) -c $< -o $@
 
@@ -309,13 +305,8 @@
 $(LIBKVM_STRING_OBJ): $(OUTPUT)/%.o: %.c
 	$(CC) $(CFLAGS) $(CPPFLAGS) $(TARGET_ARCH) -c -ffreestanding $< -o $@
 
-<<<<<<< HEAD
 $(shell mkdir -p $(sort $(dir $(TEST_GEN_PROGS))))
-$(SPLIT_TESTS_OBJS): $(GEN_HDRS)
-=======
-x := $(shell mkdir -p $(sort $(dir $(TEST_GEN_PROGS))))
 $(SPLIT_TEST_GEN_OBJ): $(GEN_HDRS)
->>>>>>> d8c08313
 $(TEST_GEN_PROGS): $(LIBKVM_OBJS)
 $(TEST_GEN_PROGS_EXTENDED): $(LIBKVM_OBJS)
 $(TEST_GEN_OBJ): $(GEN_HDRS)
