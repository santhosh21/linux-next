--- conflicted
+++ resolved
@@ -501,11 +501,7 @@
 	struct inode *inode = mapping->host;
 	struct exfat_inode_info *ei = EXFAT_I(inode);
 	loff_t pos = iocb->ki_pos;
-<<<<<<< HEAD
-	loff_t size = iocb->ki_pos + iov_iter_count(iter);
-=======
 	loff_t size = pos + iov_iter_count(iter);
->>>>>>> 6296562f
 	int rw = iov_iter_rw(iter);
 	ssize_t ret;
 
@@ -529,18 +525,10 @@
 	 */
 	ret = blockdev_direct_IO(iocb, inode, iter, exfat_get_block);
 	if (ret < 0) {
-<<<<<<< HEAD
-		if (rw == WRITE)
-			exfat_write_failed(mapping, size);
-
-		if (ret != -EIOCBQUEUED)
-			return ret;
-=======
 		if (rw == WRITE && ret != -EIOCBQUEUED)
 			exfat_write_failed(mapping, size);
 
 		return ret;
->>>>>>> 6296562f
 	} else
 		size = pos + ret;
 
