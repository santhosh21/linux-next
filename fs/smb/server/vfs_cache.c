// SPDX-License-Identifier: GPL-2.0-or-later
/*
 * Copyright (C) 2016 Namjae Jeon <linkinjeon@kernel.org>
 * Copyright (C) 2019 Samsung Electronics Co., Ltd.
 */

#include <linux/fs.h>
#include <linux/filelock.h>
#include <linux/slab.h>
#include <linux/vmalloc.h>

#include "glob.h"
#include "vfs_cache.h"
#include "oplock.h"
#include "vfs.h"
#include "connection.h"
#include "mgmt/tree_connect.h"
#include "mgmt/user_session.h"
#include "smb_common.h"

#define S_DEL_PENDING			1
#define S_DEL_ON_CLS			2
#define S_DEL_ON_CLS_STREAM		8

static unsigned int inode_hash_mask __read_mostly;
static unsigned int inode_hash_shift __read_mostly;
static struct hlist_head *inode_hashtable __read_mostly;
static DEFINE_RWLOCK(inode_hash_lock);

static struct ksmbd_file_table global_ft;
static atomic_long_t fd_limit;
static struct kmem_cache *filp_cache;

void ksmbd_set_fd_limit(unsigned long limit)
{
	limit = min(limit, get_max_files());
	atomic_long_set(&fd_limit, limit);
}

static bool fd_limit_depleted(void)
{
	long v = atomic_long_dec_return(&fd_limit);

	if (v >= 0)
		return false;
	atomic_long_inc(&fd_limit);
	return true;
}

static void fd_limit_close(void)
{
	atomic_long_inc(&fd_limit);
}

/*
 * INODE hash
 */

static unsigned long inode_hash(struct super_block *sb, unsigned long hashval)
{
	unsigned long tmp;

	tmp = (hashval * (unsigned long)sb) ^ (GOLDEN_RATIO_PRIME + hashval) /
		L1_CACHE_BYTES;
	tmp = tmp ^ ((tmp ^ GOLDEN_RATIO_PRIME) >> inode_hash_shift);
	return tmp & inode_hash_mask;
}

static struct ksmbd_inode *__ksmbd_inode_lookup(struct inode *inode)
{
	struct hlist_head *head = inode_hashtable +
		inode_hash(inode->i_sb, inode->i_ino);
	struct ksmbd_inode *ci = NULL, *ret_ci = NULL;

	hlist_for_each_entry(ci, head, m_hash) {
		if (ci->m_inode == inode) {
			if (atomic_inc_not_zero(&ci->m_count))
				ret_ci = ci;
			break;
		}
	}
	return ret_ci;
}

static struct ksmbd_inode *ksmbd_inode_lookup(struct ksmbd_file *fp)
{
	return __ksmbd_inode_lookup(file_inode(fp->filp));
}

static struct ksmbd_inode *ksmbd_inode_lookup_by_vfsinode(struct inode *inode)
{
	struct ksmbd_inode *ci;

	read_lock(&inode_hash_lock);
	ci = __ksmbd_inode_lookup(inode);
	read_unlock(&inode_hash_lock);
	return ci;
}

int ksmbd_query_inode_status(struct inode *inode)
{
	struct ksmbd_inode *ci;
	int ret = KSMBD_INODE_STATUS_UNKNOWN;

	read_lock(&inode_hash_lock);
	ci = __ksmbd_inode_lookup(inode);
	if (ci) {
		ret = KSMBD_INODE_STATUS_OK;
		if (ci->m_flags & (S_DEL_PENDING | S_DEL_ON_CLS))
			ret = KSMBD_INODE_STATUS_PENDING_DELETE;
		atomic_dec(&ci->m_count);
	}
	read_unlock(&inode_hash_lock);
	return ret;
}

bool ksmbd_inode_pending_delete(struct ksmbd_file *fp)
{
	return (fp->f_ci->m_flags & (S_DEL_PENDING | S_DEL_ON_CLS));
}

void ksmbd_set_inode_pending_delete(struct ksmbd_file *fp)
{
	fp->f_ci->m_flags |= S_DEL_PENDING;
}

void ksmbd_clear_inode_pending_delete(struct ksmbd_file *fp)
{
	fp->f_ci->m_flags &= ~S_DEL_PENDING;
}

void ksmbd_fd_set_delete_on_close(struct ksmbd_file *fp,
				  int file_info)
{
	if (ksmbd_stream_fd(fp)) {
		fp->f_ci->m_flags |= S_DEL_ON_CLS_STREAM;
		return;
	}

	fp->f_ci->m_flags |= S_DEL_ON_CLS;
}

static void ksmbd_inode_hash(struct ksmbd_inode *ci)
{
	struct hlist_head *b = inode_hashtable +
		inode_hash(ci->m_inode->i_sb, ci->m_inode->i_ino);

	hlist_add_head(&ci->m_hash, b);
}

static void ksmbd_inode_unhash(struct ksmbd_inode *ci)
{
	write_lock(&inode_hash_lock);
	hlist_del_init(&ci->m_hash);
	write_unlock(&inode_hash_lock);
}

static int ksmbd_inode_init(struct ksmbd_inode *ci, struct ksmbd_file *fp)
{
	ci->m_inode = file_inode(fp->filp);
	atomic_set(&ci->m_count, 1);
	atomic_set(&ci->op_count, 0);
	atomic_set(&ci->sop_count, 0);
	ci->m_flags = 0;
	ci->m_fattr = 0;
	INIT_LIST_HEAD(&ci->m_fp_list);
	INIT_LIST_HEAD(&ci->m_op_list);
	rwlock_init(&ci->m_lock);
	return 0;
}

static struct ksmbd_inode *ksmbd_inode_get(struct ksmbd_file *fp)
{
	struct ksmbd_inode *ci, *tmpci;
	int rc;

	read_lock(&inode_hash_lock);
	ci = ksmbd_inode_lookup(fp);
	read_unlock(&inode_hash_lock);
	if (ci)
		return ci;

	ci = kmalloc(sizeof(struct ksmbd_inode), GFP_KERNEL);
	if (!ci)
		return NULL;

	rc = ksmbd_inode_init(ci, fp);
	if (rc) {
		pr_err("inode initialized failed\n");
		kfree(ci);
		return NULL;
	}

	write_lock(&inode_hash_lock);
	tmpci = ksmbd_inode_lookup(fp);
	if (!tmpci) {
		ksmbd_inode_hash(ci);
	} else {
		kfree(ci);
		ci = tmpci;
	}
	write_unlock(&inode_hash_lock);
	return ci;
}

static void ksmbd_inode_free(struct ksmbd_inode *ci)
{
	ksmbd_inode_unhash(ci);
	kfree(ci);
}

static void ksmbd_inode_put(struct ksmbd_inode *ci)
{
	if (atomic_dec_and_test(&ci->m_count))
		ksmbd_inode_free(ci);
}

int __init ksmbd_inode_hash_init(void)
{
	unsigned int loop;
	unsigned long numentries = 16384;
	unsigned long bucketsize = sizeof(struct hlist_head);
	unsigned long size;

	inode_hash_shift = ilog2(numentries);
	inode_hash_mask = (1 << inode_hash_shift) - 1;

	size = bucketsize << inode_hash_shift;

	/* init master fp hash table */
	inode_hashtable = vmalloc(size);
	if (!inode_hashtable)
		return -ENOMEM;

	for (loop = 0; loop < (1U << inode_hash_shift); loop++)
		INIT_HLIST_HEAD(&inode_hashtable[loop]);
	return 0;
}

void ksmbd_release_inode_hash(void)
{
	vfree(inode_hashtable);
}

static void __ksmbd_inode_close(struct ksmbd_file *fp)
{
	struct ksmbd_inode *ci = fp->f_ci;
	int err;
	struct file *filp;

	filp = fp->filp;
	if (ksmbd_stream_fd(fp) && (ci->m_flags & S_DEL_ON_CLS_STREAM)) {
		ci->m_flags &= ~S_DEL_ON_CLS_STREAM;
		err = ksmbd_vfs_remove_xattr(file_mnt_idmap(filp),
					     &filp->f_path,
					     fp->stream.name);
		if (err)
			pr_err("remove xattr failed : %s\n",
			       fp->stream.name);
	}

	if (atomic_dec_and_test(&ci->m_count)) {
		write_lock(&ci->m_lock);
		if (ci->m_flags & (S_DEL_ON_CLS | S_DEL_PENDING)) {
			ci->m_flags &= ~(S_DEL_ON_CLS | S_DEL_PENDING);
			write_unlock(&ci->m_lock);
			ksmbd_vfs_unlink(filp);
			write_lock(&ci->m_lock);
		}
		write_unlock(&ci->m_lock);

		ksmbd_inode_free(ci);
	}
}

static void __ksmbd_remove_durable_fd(struct ksmbd_file *fp)
{
	if (!has_file_id(fp->persistent_id))
		return;

	write_lock(&global_ft.lock);
	idr_remove(global_ft.idr, fp->persistent_id);
	write_unlock(&global_ft.lock);
}

static void __ksmbd_remove_fd(struct ksmbd_file_table *ft, struct ksmbd_file *fp)
{
	if (!has_file_id(fp->volatile_id))
		return;

	write_lock(&fp->f_ci->m_lock);
	list_del_init(&fp->node);
	write_unlock(&fp->f_ci->m_lock);

	write_lock(&ft->lock);
	idr_remove(ft->idr, fp->volatile_id);
	write_unlock(&ft->lock);
}

static void __ksmbd_close_fd(struct ksmbd_file_table *ft, struct ksmbd_file *fp)
{
	struct file *filp;
	struct ksmbd_lock *smb_lock, *tmp_lock;

	fd_limit_close();
	__ksmbd_remove_durable_fd(fp);
	__ksmbd_remove_fd(ft, fp);

	close_id_del_oplock(fp);
	filp = fp->filp;

	__ksmbd_inode_close(fp);
	if (!IS_ERR_OR_NULL(filp))
		fput(filp);

	/* because the reference count of fp is 0, it is guaranteed that
	 * there are not accesses to fp->lock_list.
	 */
	list_for_each_entry_safe(smb_lock, tmp_lock, &fp->lock_list, flist) {
		spin_lock(&fp->conn->llist_lock);
		list_del(&smb_lock->clist);
		spin_unlock(&fp->conn->llist_lock);

		list_del(&smb_lock->flist);
		locks_free_lock(smb_lock->fl);
		kfree(smb_lock);
	}

	if (ksmbd_stream_fd(fp))
		kfree(fp->stream.name);
	kmem_cache_free(filp_cache, fp);
}

static struct ksmbd_file *ksmbd_fp_get(struct ksmbd_file *fp)
{
	if (fp->f_state != FP_INITED)
		return NULL;

	if (!atomic_inc_not_zero(&fp->refcount))
		return NULL;
	return fp;
}

static struct ksmbd_file *__ksmbd_lookup_fd(struct ksmbd_file_table *ft,
					    u64 id)
{
	struct ksmbd_file *fp;

	if (!has_file_id(id))
		return NULL;

	read_lock(&ft->lock);
	fp = idr_find(ft->idr, id);
	if (fp)
		fp = ksmbd_fp_get(fp);
	read_unlock(&ft->lock);
	return fp;
}

static void __put_fd_final(struct ksmbd_work *work, struct ksmbd_file *fp)
{
	__ksmbd_close_fd(&work->sess->file_table, fp);
	atomic_dec(&work->conn->stats.open_files_count);
}

static void set_close_state_blocked_works(struct ksmbd_file *fp)
{
	struct ksmbd_work *cancel_work;

	spin_lock(&fp->f_lock);
	list_for_each_entry(cancel_work, &fp->blocked_works,
				 fp_entry) {
		cancel_work->state = KSMBD_WORK_CLOSED;
		cancel_work->cancel_fn(cancel_work->cancel_argv);
	}
	spin_unlock(&fp->f_lock);
}

int ksmbd_close_fd(struct ksmbd_work *work, u64 id)
{
	struct ksmbd_file	*fp;
	struct ksmbd_file_table	*ft;

	if (!has_file_id(id))
		return 0;

	ft = &work->sess->file_table;
	write_lock(&ft->lock);
	fp = idr_find(ft->idr, id);
	if (fp) {
		set_close_state_blocked_works(fp);

		if (fp->f_state != FP_INITED)
			fp = NULL;
		else {
			fp->f_state = FP_CLOSED;
			if (!atomic_dec_and_test(&fp->refcount))
				fp = NULL;
		}
	}
	write_unlock(&ft->lock);

	if (!fp)
		return -EINVAL;

	__put_fd_final(work, fp);
	return 0;
}

void ksmbd_fd_put(struct ksmbd_work *work, struct ksmbd_file *fp)
{
	if (!fp)
		return;

	if (!atomic_dec_and_test(&fp->refcount))
		return;
	__put_fd_final(work, fp);
}

static bool __sanity_check(struct ksmbd_tree_connect *tcon, struct ksmbd_file *fp)
{
	if (!fp)
		return false;
	if (fp->tcon != tcon)
		return false;
	return true;
}

struct ksmbd_file *ksmbd_lookup_foreign_fd(struct ksmbd_work *work, u64 id)
{
	return __ksmbd_lookup_fd(&work->sess->file_table, id);
}

struct ksmbd_file *ksmbd_lookup_fd_fast(struct ksmbd_work *work, u64 id)
{
	struct ksmbd_file *fp = __ksmbd_lookup_fd(&work->sess->file_table, id);

	if (__sanity_check(work->tcon, fp))
		return fp;

	ksmbd_fd_put(work, fp);
	return NULL;
}

struct ksmbd_file *ksmbd_lookup_fd_slow(struct ksmbd_work *work, u64 id,
					u64 pid)
{
	struct ksmbd_file *fp;

	if (!has_file_id(id)) {
		id = work->compound_fid;
		pid = work->compound_pfid;
	}

	fp = __ksmbd_lookup_fd(&work->sess->file_table, id);
	if (!__sanity_check(work->tcon, fp)) {
		ksmbd_fd_put(work, fp);
		return NULL;
	}
	if (fp->persistent_id != pid) {
		ksmbd_fd_put(work, fp);
		return NULL;
	}
	return fp;
}

struct ksmbd_file *ksmbd_lookup_durable_fd(unsigned long long id)
{
	return __ksmbd_lookup_fd(&global_ft, id);
}

struct ksmbd_file *ksmbd_lookup_fd_cguid(char *cguid)
{
	struct ksmbd_file	*fp = NULL;
	unsigned int		id;

	read_lock(&global_ft.lock);
	idr_for_each_entry(global_ft.idr, fp, id) {
		if (!memcmp(fp->create_guid,
			    cguid,
			    SMB2_CREATE_GUID_SIZE)) {
			fp = ksmbd_fp_get(fp);
			break;
		}
	}
	read_unlock(&global_ft.lock);

	return fp;
}

struct ksmbd_file *ksmbd_lookup_fd_inode(struct inode *inode)
{
	struct ksmbd_file	*lfp;
	struct ksmbd_inode	*ci;

	ci = ksmbd_inode_lookup_by_vfsinode(inode);
	if (!ci)
		return NULL;

	read_lock(&ci->m_lock);
	list_for_each_entry(lfp, &ci->m_fp_list, node) {
		if (inode == file_inode(lfp->filp)) {
			atomic_dec(&ci->m_count);
			lfp = ksmbd_fp_get(lfp);
			read_unlock(&ci->m_lock);
			return lfp;
		}
	}
	atomic_dec(&ci->m_count);
	read_unlock(&ci->m_lock);
	return NULL;
}

#define OPEN_ID_TYPE_VOLATILE_ID	(0)
#define OPEN_ID_TYPE_PERSISTENT_ID	(1)

static void __open_id_set(struct ksmbd_file *fp, u64 id, int type)
{
	if (type == OPEN_ID_TYPE_VOLATILE_ID)
		fp->volatile_id = id;
	if (type == OPEN_ID_TYPE_PERSISTENT_ID)
		fp->persistent_id = id;
}

static int __open_id(struct ksmbd_file_table *ft, struct ksmbd_file *fp,
		     int type)
{
	u64			id = 0;
	int			ret;

	if (type == OPEN_ID_TYPE_VOLATILE_ID && fd_limit_depleted()) {
		__open_id_set(fp, KSMBD_NO_FID, type);
		return -EMFILE;
	}

	idr_preload(GFP_KERNEL);
	write_lock(&ft->lock);
	ret = idr_alloc_cyclic(ft->idr, fp, 0, INT_MAX - 1, GFP_NOWAIT);
	if (ret >= 0) {
		id = ret;
		ret = 0;
	} else {
		id = KSMBD_NO_FID;
		fd_limit_close();
	}

	__open_id_set(fp, id, type);
	write_unlock(&ft->lock);
	idr_preload_end();
	return ret;
}

unsigned int ksmbd_open_durable_fd(struct ksmbd_file *fp)
{
	__open_id(&global_ft, fp, OPEN_ID_TYPE_PERSISTENT_ID);
	return fp->persistent_id;
}

struct ksmbd_file *ksmbd_open_fd(struct ksmbd_work *work, struct file *filp)
{
	struct ksmbd_file *fp;
	int ret;

	fp = kmem_cache_zalloc(filp_cache, GFP_KERNEL);
	if (!fp) {
		pr_err("Failed to allocate memory\n");
		return ERR_PTR(-ENOMEM);
	}

	INIT_LIST_HEAD(&fp->blocked_works);
	INIT_LIST_HEAD(&fp->node);
	INIT_LIST_HEAD(&fp->lock_list);
	spin_lock_init(&fp->f_lock);
	atomic_set(&fp->refcount, 1);

	fp->filp		= filp;
	fp->conn		= work->conn;
	fp->tcon		= work->tcon;
	fp->volatile_id		= KSMBD_NO_FID;
	fp->persistent_id	= KSMBD_NO_FID;
	fp->f_state		= FP_NEW;
	fp->f_ci		= ksmbd_inode_get(fp);

	if (!fp->f_ci) {
		ret = -ENOMEM;
		goto err_out;
	}

	ret = __open_id(&work->sess->file_table, fp, OPEN_ID_TYPE_VOLATILE_ID);
	if (ret) {
		ksmbd_inode_put(fp->f_ci);
		goto err_out;
	}

	atomic_inc(&work->conn->stats.open_files_count);
	return fp;

err_out:
	kmem_cache_free(filp_cache, fp);
	return ERR_PTR(ret);
}

void ksmbd_update_fstate(struct ksmbd_file_table *ft, struct ksmbd_file *fp,
			 unsigned int state)
{
<<<<<<< HEAD
=======
	if (!fp)
		return;

>>>>>>> 740329d7
	write_lock(&ft->lock);
	fp->f_state = state;
	write_unlock(&ft->lock);
}

static int
__close_file_table_ids(struct ksmbd_file_table *ft,
		       struct ksmbd_tree_connect *tcon,
		       bool (*skip)(struct ksmbd_tree_connect *tcon,
				    struct ksmbd_file *fp))
{
	unsigned int			id;
	struct ksmbd_file		*fp;
	int				num = 0;

	idr_for_each_entry(ft->idr, fp, id) {
		if (skip(tcon, fp))
			continue;

		set_close_state_blocked_works(fp);

		if (!atomic_dec_and_test(&fp->refcount))
			continue;
		__ksmbd_close_fd(ft, fp);
		num++;
	}
	return num;
}

static bool tree_conn_fd_check(struct ksmbd_tree_connect *tcon,
			       struct ksmbd_file *fp)
{
	return fp->tcon != tcon;
}

static bool session_fd_check(struct ksmbd_tree_connect *tcon,
			     struct ksmbd_file *fp)
{
	return false;
}

void ksmbd_close_tree_conn_fds(struct ksmbd_work *work)
{
	int num = __close_file_table_ids(&work->sess->file_table,
					 work->tcon,
					 tree_conn_fd_check);

	atomic_sub(num, &work->conn->stats.open_files_count);
}

void ksmbd_close_session_fds(struct ksmbd_work *work)
{
	int num = __close_file_table_ids(&work->sess->file_table,
					 work->tcon,
					 session_fd_check);

	atomic_sub(num, &work->conn->stats.open_files_count);
}

int ksmbd_init_global_file_table(void)
{
	return ksmbd_init_file_table(&global_ft);
}

void ksmbd_free_global_file_table(void)
{
	struct ksmbd_file	*fp = NULL;
	unsigned int		id;

	idr_for_each_entry(global_ft.idr, fp, id) {
		__ksmbd_remove_durable_fd(fp);
		kmem_cache_free(filp_cache, fp);
	}

	ksmbd_destroy_file_table(&global_ft);
}

int ksmbd_init_file_table(struct ksmbd_file_table *ft)
{
	ft->idr = kzalloc(sizeof(struct idr), GFP_KERNEL);
	if (!ft->idr)
		return -ENOMEM;

	idr_init(ft->idr);
	rwlock_init(&ft->lock);
	return 0;
}

void ksmbd_destroy_file_table(struct ksmbd_file_table *ft)
{
	if (!ft->idr)
		return;

	__close_file_table_ids(ft, NULL, session_fd_check);
	idr_destroy(ft->idr);
	kfree(ft->idr);
	ft->idr = NULL;
}

int ksmbd_init_file_cache(void)
{
	filp_cache = kmem_cache_create("ksmbd_file_cache",
				       sizeof(struct ksmbd_file), 0,
				       SLAB_HWCACHE_ALIGN, NULL);
	if (!filp_cache)
		goto out;

	return 0;

out:
	pr_err("failed to allocate file cache\n");
	return -ENOMEM;
}

void ksmbd_exit_file_cache(void)
{
	kmem_cache_destroy(filp_cache);
}<|MERGE_RESOLUTION|>--- conflicted
+++ resolved
@@ -603,12 +603,9 @@
 void ksmbd_update_fstate(struct ksmbd_file_table *ft, struct ksmbd_file *fp,
 			 unsigned int state)
 {
-<<<<<<< HEAD
-=======
 	if (!fp)
 		return;
 
->>>>>>> 740329d7
 	write_lock(&ft->lock);
 	fp->f_state = state;
 	write_unlock(&ft->lock);
