--- conflicted
+++ resolved
@@ -57,27 +57,12 @@
 	struct dentry			*events_dir;
 	struct eventfs_attr		*entry_attrs;
 	void				*data;
-<<<<<<< HEAD
-=======
 	struct eventfs_attr		attr;
 	struct kref			kref;
->>>>>>> 6296562f
 	unsigned int			is_freed:1;
 	unsigned int			is_events:1;
 	unsigned int			nr_entries:30;
 	unsigned int			ino;
-<<<<<<< HEAD
-	/*
-	 * Union - used for deletion
-	 * @llist:	for calling dput() if needed after RCU
-	 * @rcu:	eventfs_inode to delete in RCU
-	 */
-	union {
-		struct llist_node	llist;
-		struct rcu_head		rcu;
-	};
-=======
->>>>>>> 6296562f
 };
 
 static inline struct tracefs_inode *get_tracefs(const struct inode *inode)
@@ -89,14 +74,7 @@
 struct dentry *tracefs_end_creating(struct dentry *dentry);
 struct dentry *tracefs_failed_creating(struct dentry *dentry);
 struct inode *tracefs_get_inode(struct super_block *sb);
-<<<<<<< HEAD
-struct dentry *eventfs_start_creating(const char *name, struct dentry *parent);
-struct dentry *eventfs_failed_creating(struct dentry *dentry);
-struct dentry *eventfs_end_creating(struct dentry *dentry);
-void eventfs_set_ei_status_free(struct tracefs_inode *ti, struct dentry *dentry);
-=======
 
 void eventfs_d_release(struct dentry *dentry);
->>>>>>> 6296562f
 
 #endif /* _TRACEFS_INTERNAL_H */