--- conflicted
+++ resolved
@@ -834,7 +834,7 @@
 		return -EPERM;
 
 	if (acl) {
-		int ret = posix_acl_valid(acl);
+		int ret = posix_acl_valid(inode->i_sb->s_user_ns, acl);
 		if (ret)
 			return ret;
 	}
@@ -855,15 +855,6 @@
 		acl = posix_acl_from_xattr(&init_user_ns, value, size);
 		if (IS_ERR(acl))
 			return PTR_ERR(acl);
-<<<<<<< HEAD
-=======
-
-		if (acl) {
-			ret = posix_acl_valid(inode->i_sb->s_user_ns, acl);
-			if (ret)
-				goto out;
-		}
->>>>>>> aeaa4a79
 	}
 	ret = set_posix_acl(inode, handler->flags, acl);
 	posix_acl_release(acl);
