// SPDX-License-Identifier: GPL-2.0
#include <linux/capability.h>
#include <linux/compat.h>
#include <linux/blkdev.h>
#include <linux/export.h>
#include <linux/gfp.h>
#include <linux/blkpg.h>
#include <linux/hdreg.h>
#include <linux/backing-dev.h>
#include <linux/fs.h>
#include <linux/blktrace_api.h>
#include <linux/pr.h>
#include <linux/uaccess.h>
#include "blk.h"

static int blkpg_do_ioctl(struct block_device *bdev,
			  struct blkpg_partition __user *upart, int op)
{
	struct gendisk *disk = bdev->bd_disk;
	struct blkpg_partition p;
	sector_t start, length, capacity, end;

	if (!capable(CAP_SYS_ADMIN))
		return -EACCES;
	if (copy_from_user(&p, upart, sizeof(struct blkpg_partition)))
		return -EFAULT;
	if (bdev_is_partition(bdev))
		return -EINVAL;

	if (p.pno <= 0)
		return -EINVAL;

	if (op == BLKPG_DEL_PARTITION)
		return bdev_del_partition(disk, p.pno);

	if (p.start < 0 || p.length <= 0 || LLONG_MAX - p.length < p.start)
		return -EINVAL;
	/* Check that the partition is aligned to the block size */
	if (!IS_ALIGNED(p.start | p.length, bdev_logical_block_size(bdev)))
		return -EINVAL;

	start = p.start >> SECTOR_SHIFT;
	length = p.length >> SECTOR_SHIFT;
	capacity = get_capacity(disk);

	if (check_add_overflow(start, length, &end))
		return -EINVAL;

	if (start >= capacity || end > capacity)
		return -EINVAL;

	switch (op) {
	case BLKPG_ADD_PARTITION:
		return bdev_add_partition(disk, p.pno, start, length);
	case BLKPG_RESIZE_PARTITION:
		return bdev_resize_partition(disk, p.pno, start, length);
	default:
		return -EINVAL;
	}
}

static int blkpg_ioctl(struct block_device *bdev,
		       struct blkpg_ioctl_arg __user *arg)
{
	struct blkpg_partition __user *udata;
	int op;

	if (get_user(op, &arg->op) || get_user(udata, &arg->data))
		return -EFAULT;

	return blkpg_do_ioctl(bdev, udata, op);
}

#ifdef CONFIG_COMPAT
struct compat_blkpg_ioctl_arg {
	compat_int_t op;
	compat_int_t flags;
	compat_int_t datalen;
	compat_caddr_t data;
};

static int compat_blkpg_ioctl(struct block_device *bdev,
			      struct compat_blkpg_ioctl_arg __user *arg)
{
	compat_caddr_t udata;
	int op;

	if (get_user(op, &arg->op) || get_user(udata, &arg->data))
		return -EFAULT;

	return blkpg_do_ioctl(bdev, compat_ptr(udata), op);
}
#endif

static int blk_ioctl_discard(struct block_device *bdev, blk_mode_t mode,
		unsigned long arg)
{
	unsigned int bs_mask = bdev_logical_block_size(bdev) - 1;
	uint64_t range[2];
	uint64_t start, len, end;
<<<<<<< HEAD
=======
	struct inode *inode = bdev->bd_inode;
	struct bio *prev = NULL, *bio;
	sector_t sector, nr_sects;
	struct blk_plug plug;
>>>>>>> 1fcf6c69
	int err;

	if (!(mode & BLK_OPEN_WRITE))
		return -EBADF;

	if (!bdev_max_discard_sectors(bdev))
		return -EOPNOTSUPP;
	if (bdev_read_only(bdev))
		return -EPERM;

	if (copy_from_user(range, (void __user *)arg, sizeof(range)))
		return -EFAULT;

	start = range[0];
	len = range[1];

	if (!len)
		return -EINVAL;
	if ((start | len) & bs_mask)
		return -EINVAL;

	if (check_add_overflow(start, len, &end) ||
	    end > bdev_nr_bytes(bdev))
		return -EINVAL;

	filemap_invalidate_lock(bdev->bd_mapping);
	err = truncate_bdev_range(bdev, mode, start, start + len - 1);
	if (err)
		goto fail;

	sector = start >> SECTOR_SHIFT;
	nr_sects = len >> SECTOR_SHIFT;

	blk_start_plug(&plug);
	while (1) {
		if (fatal_signal_pending(current)) {
			if (prev)
				bio_await_chain(prev);
			err = -EINTR;
			goto out_unplug;
		}
		bio = blk_alloc_discard_bio(bdev, &sector, &nr_sects,
				GFP_KERNEL);
		if (!bio)
			break;
		prev = bio_chain_and_submit(prev, bio);
	}
	if (prev) {
		err = submit_bio_wait(prev);
		if (err == -EOPNOTSUPP)
			err = 0;
		bio_put(prev);
	}
out_unplug:
	blk_finish_plug(&plug);
fail:
	filemap_invalidate_unlock(bdev->bd_mapping);
	return err;
}

static int blk_ioctl_secure_erase(struct block_device *bdev, blk_mode_t mode,
		void __user *argp)
{
	uint64_t start, len;
	uint64_t range[2];
	int err;

	if (!(mode & BLK_OPEN_WRITE))
		return -EBADF;
	if (!bdev_max_secure_erase_sectors(bdev))
		return -EOPNOTSUPP;
	if (copy_from_user(range, argp, sizeof(range)))
		return -EFAULT;

	start = range[0];
	len = range[1];
	if ((start & 511) || (len & 511))
		return -EINVAL;
	if (start + len > bdev_nr_bytes(bdev))
		return -EINVAL;

	filemap_invalidate_lock(bdev->bd_mapping);
	err = truncate_bdev_range(bdev, mode, start, start + len - 1);
	if (!err)
		err = blkdev_issue_secure_erase(bdev, start >> 9, len >> 9,
						GFP_KERNEL);
	filemap_invalidate_unlock(bdev->bd_mapping);
	return err;
}


static int blk_ioctl_zeroout(struct block_device *bdev, blk_mode_t mode,
		unsigned long arg)
{
	uint64_t range[2];
	uint64_t start, end, len;
	int err;

	if (!(mode & BLK_OPEN_WRITE))
		return -EBADF;

	if (copy_from_user(range, (void __user *)arg, sizeof(range)))
		return -EFAULT;

	start = range[0];
	len = range[1];
	end = start + len - 1;

	if (start & 511)
		return -EINVAL;
	if (len & 511)
		return -EINVAL;
	if (end >= (uint64_t)bdev_nr_bytes(bdev))
		return -EINVAL;
	if (end < start)
		return -EINVAL;

	/* Invalidate the page cache, including dirty pages */
	filemap_invalidate_lock(bdev->bd_mapping);
	err = truncate_bdev_range(bdev, mode, start, end);
	if (err)
		goto fail;

	err = blkdev_issue_zeroout(bdev, start >> 9, len >> 9, GFP_KERNEL,
				   BLKDEV_ZERO_NOUNMAP);

fail:
	filemap_invalidate_unlock(bdev->bd_mapping);
	return err;
}

static int put_ushort(unsigned short __user *argp, unsigned short val)
{
	return put_user(val, argp);
}

static int put_int(int __user *argp, int val)
{
	return put_user(val, argp);
}

static int put_uint(unsigned int __user *argp, unsigned int val)
{
	return put_user(val, argp);
}

static int put_long(long __user *argp, long val)
{
	return put_user(val, argp);
}

static int put_ulong(unsigned long __user *argp, unsigned long val)
{
	return put_user(val, argp);
}

static int put_u64(u64 __user *argp, u64 val)
{
	return put_user(val, argp);
}

#ifdef CONFIG_COMPAT
static int compat_put_long(compat_long_t __user *argp, long val)
{
	return put_user(val, argp);
}

static int compat_put_ulong(compat_ulong_t __user *argp, compat_ulong_t val)
{
	return put_user(val, argp);
}
#endif

#ifdef CONFIG_COMPAT
/*
 * This is the equivalent of compat_ptr_ioctl(), to be used by block
 * drivers that implement only commands that are completely compatible
 * between 32-bit and 64-bit user space
 */
int blkdev_compat_ptr_ioctl(struct block_device *bdev, blk_mode_t mode,
			unsigned cmd, unsigned long arg)
{
	struct gendisk *disk = bdev->bd_disk;

	if (disk->fops->ioctl)
		return disk->fops->ioctl(bdev, mode, cmd,
					 (unsigned long)compat_ptr(arg));

	return -ENOIOCTLCMD;
}
EXPORT_SYMBOL(blkdev_compat_ptr_ioctl);
#endif

static bool blkdev_pr_allowed(struct block_device *bdev, blk_mode_t mode)
{
	/* no sense to make reservations for partitions */
	if (bdev_is_partition(bdev))
		return false;

	if (capable(CAP_SYS_ADMIN))
		return true;
	/*
	 * Only allow unprivileged reservations if the file descriptor is open
	 * for writing.
	 */
	return mode & BLK_OPEN_WRITE;
}

static int blkdev_pr_register(struct block_device *bdev, blk_mode_t mode,
		struct pr_registration __user *arg)
{
	const struct pr_ops *ops = bdev->bd_disk->fops->pr_ops;
	struct pr_registration reg;

	if (!blkdev_pr_allowed(bdev, mode))
		return -EPERM;
	if (!ops || !ops->pr_register)
		return -EOPNOTSUPP;
	if (copy_from_user(&reg, arg, sizeof(reg)))
		return -EFAULT;

	if (reg.flags & ~PR_FL_IGNORE_KEY)
		return -EOPNOTSUPP;
	return ops->pr_register(bdev, reg.old_key, reg.new_key, reg.flags);
}

static int blkdev_pr_reserve(struct block_device *bdev, blk_mode_t mode,
		struct pr_reservation __user *arg)
{
	const struct pr_ops *ops = bdev->bd_disk->fops->pr_ops;
	struct pr_reservation rsv;

	if (!blkdev_pr_allowed(bdev, mode))
		return -EPERM;
	if (!ops || !ops->pr_reserve)
		return -EOPNOTSUPP;
	if (copy_from_user(&rsv, arg, sizeof(rsv)))
		return -EFAULT;

	if (rsv.flags & ~PR_FL_IGNORE_KEY)
		return -EOPNOTSUPP;
	return ops->pr_reserve(bdev, rsv.key, rsv.type, rsv.flags);
}

static int blkdev_pr_release(struct block_device *bdev, blk_mode_t mode,
		struct pr_reservation __user *arg)
{
	const struct pr_ops *ops = bdev->bd_disk->fops->pr_ops;
	struct pr_reservation rsv;

	if (!blkdev_pr_allowed(bdev, mode))
		return -EPERM;
	if (!ops || !ops->pr_release)
		return -EOPNOTSUPP;
	if (copy_from_user(&rsv, arg, sizeof(rsv)))
		return -EFAULT;

	if (rsv.flags)
		return -EOPNOTSUPP;
	return ops->pr_release(bdev, rsv.key, rsv.type);
}

static int blkdev_pr_preempt(struct block_device *bdev, blk_mode_t mode,
		struct pr_preempt __user *arg, bool abort)
{
	const struct pr_ops *ops = bdev->bd_disk->fops->pr_ops;
	struct pr_preempt p;

	if (!blkdev_pr_allowed(bdev, mode))
		return -EPERM;
	if (!ops || !ops->pr_preempt)
		return -EOPNOTSUPP;
	if (copy_from_user(&p, arg, sizeof(p)))
		return -EFAULT;

	if (p.flags)
		return -EOPNOTSUPP;
	return ops->pr_preempt(bdev, p.old_key, p.new_key, p.type, abort);
}

static int blkdev_pr_clear(struct block_device *bdev, blk_mode_t mode,
		struct pr_clear __user *arg)
{
	const struct pr_ops *ops = bdev->bd_disk->fops->pr_ops;
	struct pr_clear c;

	if (!blkdev_pr_allowed(bdev, mode))
		return -EPERM;
	if (!ops || !ops->pr_clear)
		return -EOPNOTSUPP;
	if (copy_from_user(&c, arg, sizeof(c)))
		return -EFAULT;

	if (c.flags)
		return -EOPNOTSUPP;
	return ops->pr_clear(bdev, c.key);
}

static int blkdev_flushbuf(struct block_device *bdev, unsigned cmd,
		unsigned long arg)
{
	if (!capable(CAP_SYS_ADMIN))
		return -EACCES;

	mutex_lock(&bdev->bd_holder_lock);
	if (bdev->bd_holder_ops && bdev->bd_holder_ops->sync)
		bdev->bd_holder_ops->sync(bdev);
	else {
		mutex_unlock(&bdev->bd_holder_lock);
		sync_blockdev(bdev);
	}

	invalidate_bdev(bdev);
	return 0;
}

static int blkdev_roset(struct block_device *bdev, unsigned cmd,
		unsigned long arg)
{
	int ret, n;

	if (!capable(CAP_SYS_ADMIN))
		return -EACCES;

	if (get_user(n, (int __user *)arg))
		return -EFAULT;
	if (bdev->bd_disk->fops->set_read_only) {
		ret = bdev->bd_disk->fops->set_read_only(bdev, n);
		if (ret)
			return ret;
	}
	bdev->bd_read_only = n;
	return 0;
}

static int blkdev_getgeo(struct block_device *bdev,
		struct hd_geometry __user *argp)
{
	struct gendisk *disk = bdev->bd_disk;
	struct hd_geometry geo;
	int ret;

	if (!argp)
		return -EINVAL;
	if (!disk->fops->getgeo)
		return -ENOTTY;

	/*
	 * We need to set the startsect first, the driver may
	 * want to override it.
	 */
	memset(&geo, 0, sizeof(geo));
	geo.start = get_start_sect(bdev);
	ret = disk->fops->getgeo(bdev, &geo);
	if (ret)
		return ret;
	if (copy_to_user(argp, &geo, sizeof(geo)))
		return -EFAULT;
	return 0;
}

#ifdef CONFIG_COMPAT
struct compat_hd_geometry {
	unsigned char heads;
	unsigned char sectors;
	unsigned short cylinders;
	u32 start;
};

static int compat_hdio_getgeo(struct block_device *bdev,
			      struct compat_hd_geometry __user *ugeo)
{
	struct gendisk *disk = bdev->bd_disk;
	struct hd_geometry geo;
	int ret;

	if (!ugeo)
		return -EINVAL;
	if (!disk->fops->getgeo)
		return -ENOTTY;

	memset(&geo, 0, sizeof(geo));
	/*
	 * We need to set the startsect first, the driver may
	 * want to override it.
	 */
	geo.start = get_start_sect(bdev);
	ret = disk->fops->getgeo(bdev, &geo);
	if (ret)
		return ret;

	ret = copy_to_user(ugeo, &geo, 4);
	ret |= put_user(geo.start, &ugeo->start);
	if (ret)
		ret = -EFAULT;

	return ret;
}
#endif

/* set the logical block size */
static int blkdev_bszset(struct block_device *bdev, blk_mode_t mode,
		int __user *argp)
{
	int ret, n;
	struct file *file;

	if (!capable(CAP_SYS_ADMIN))
		return -EACCES;
	if (!argp)
		return -EINVAL;
	if (get_user(n, argp))
		return -EFAULT;

	if (mode & BLK_OPEN_EXCL)
		return set_blocksize(bdev, n);

	file = bdev_file_open_by_dev(bdev->bd_dev, mode, &bdev, NULL);
	if (IS_ERR(file))
		return -EBUSY;
	ret = set_blocksize(bdev, n);
	fput(file);
	return ret;
}

/*
 * Common commands that are handled the same way on native and compat
 * user space. Note the separate arg/argp parameters that are needed
 * to deal with the compat_ptr() conversion.
 */
static int blkdev_common_ioctl(struct block_device *bdev, blk_mode_t mode,
			       unsigned int cmd, unsigned long arg,
			       void __user *argp)
{
	unsigned int max_sectors;

	switch (cmd) {
	case BLKFLSBUF:
		return blkdev_flushbuf(bdev, cmd, arg);
	case BLKROSET:
		return blkdev_roset(bdev, cmd, arg);
	case BLKDISCARD:
		return blk_ioctl_discard(bdev, mode, arg);
	case BLKSECDISCARD:
		return blk_ioctl_secure_erase(bdev, mode, argp);
	case BLKZEROOUT:
		return blk_ioctl_zeroout(bdev, mode, arg);
	case BLKGETDISKSEQ:
		return put_u64(argp, bdev->bd_disk->diskseq);
	case BLKREPORTZONE:
		return blkdev_report_zones_ioctl(bdev, cmd, arg);
	case BLKRESETZONE:
	case BLKOPENZONE:
	case BLKCLOSEZONE:
	case BLKFINISHZONE:
		return blkdev_zone_mgmt_ioctl(bdev, mode, cmd, arg);
	case BLKGETZONESZ:
		return put_uint(argp, bdev_zone_sectors(bdev));
	case BLKGETNRZONES:
		return put_uint(argp, bdev_nr_zones(bdev));
	case BLKROGET:
		return put_int(argp, bdev_read_only(bdev) != 0);
	case BLKSSZGET: /* get block device logical block size */
		return put_int(argp, bdev_logical_block_size(bdev));
	case BLKPBSZGET: /* get block device physical block size */
		return put_uint(argp, bdev_physical_block_size(bdev));
	case BLKIOMIN:
		return put_uint(argp, bdev_io_min(bdev));
	case BLKIOOPT:
		return put_uint(argp, bdev_io_opt(bdev));
	case BLKALIGNOFF:
		return put_int(argp, bdev_alignment_offset(bdev));
	case BLKDISCARDZEROES:
		return put_uint(argp, 0);
	case BLKSECTGET:
		max_sectors = min_t(unsigned int, USHRT_MAX,
				    queue_max_sectors(bdev_get_queue(bdev)));
		return put_ushort(argp, max_sectors);
	case BLKROTATIONAL:
		return put_ushort(argp, !bdev_nonrot(bdev));
	case BLKRASET:
	case BLKFRASET:
		if(!capable(CAP_SYS_ADMIN))
			return -EACCES;
		bdev->bd_disk->bdi->ra_pages = (arg * 512) / PAGE_SIZE;
		return 0;
	case BLKRRPART:
		if (!capable(CAP_SYS_ADMIN))
			return -EACCES;
		if (bdev_is_partition(bdev))
			return -EINVAL;
		return disk_scan_partitions(bdev->bd_disk,
				mode | BLK_OPEN_STRICT_SCAN);
	case BLKTRACESTART:
	case BLKTRACESTOP:
	case BLKTRACETEARDOWN:
		return blk_trace_ioctl(bdev, cmd, argp);
	case IOC_PR_REGISTER:
		return blkdev_pr_register(bdev, mode, argp);
	case IOC_PR_RESERVE:
		return blkdev_pr_reserve(bdev, mode, argp);
	case IOC_PR_RELEASE:
		return blkdev_pr_release(bdev, mode, argp);
	case IOC_PR_PREEMPT:
		return blkdev_pr_preempt(bdev, mode, argp, false);
	case IOC_PR_PREEMPT_ABORT:
		return blkdev_pr_preempt(bdev, mode, argp, true);
	case IOC_PR_CLEAR:
		return blkdev_pr_clear(bdev, mode, argp);
	default:
		return -ENOIOCTLCMD;
	}
}

/*
 * Always keep this in sync with compat_blkdev_ioctl()
 * to handle all incompatible commands in both functions.
 *
 * New commands must be compatible and go into blkdev_common_ioctl
 */
long blkdev_ioctl(struct file *file, unsigned cmd, unsigned long arg)
{
	struct block_device *bdev = I_BDEV(file->f_mapping->host);
	void __user *argp = (void __user *)arg;
	blk_mode_t mode = file_to_blk_mode(file);
	int ret;

	switch (cmd) {
	/* These need separate implementations for the data structure */
	case HDIO_GETGEO:
		return blkdev_getgeo(bdev, argp);
	case BLKPG:
		return blkpg_ioctl(bdev, argp);

	/* Compat mode returns 32-bit data instead of 'long' */
	case BLKRAGET:
	case BLKFRAGET:
		if (!argp)
			return -EINVAL;
		return put_long(argp,
			(bdev->bd_disk->bdi->ra_pages * PAGE_SIZE) / 512);
	case BLKGETSIZE:
		if (bdev_nr_sectors(bdev) > ~0UL)
			return -EFBIG;
		return put_ulong(argp, bdev_nr_sectors(bdev));

	/* The data is compatible, but the command number is different */
	case BLKBSZGET: /* get block device soft block size (cf. BLKSSZGET) */
		return put_int(argp, block_size(bdev));
	case BLKBSZSET:
		return blkdev_bszset(bdev, mode, argp);
	case BLKGETSIZE64:
		return put_u64(argp, bdev_nr_bytes(bdev));

	/* Incompatible alignment on i386 */
	case BLKTRACESETUP:
		return blk_trace_ioctl(bdev, cmd, argp);
	default:
		break;
	}

	ret = blkdev_common_ioctl(bdev, mode, cmd, arg, argp);
	if (ret != -ENOIOCTLCMD)
		return ret;

	if (!bdev->bd_disk->fops->ioctl)
		return -ENOTTY;
	return bdev->bd_disk->fops->ioctl(bdev, mode, cmd, arg);
}

#ifdef CONFIG_COMPAT

#define BLKBSZGET_32		_IOR(0x12, 112, int)
#define BLKBSZSET_32		_IOW(0x12, 113, int)
#define BLKGETSIZE64_32		_IOR(0x12, 114, int)

/* Most of the generic ioctls are handled in the normal fallback path.
   This assumes the blkdev's low level compat_ioctl always returns
   ENOIOCTLCMD for unknown ioctls. */
long compat_blkdev_ioctl(struct file *file, unsigned cmd, unsigned long arg)
{
	int ret;
	void __user *argp = compat_ptr(arg);
	struct block_device *bdev = I_BDEV(file->f_mapping->host);
	struct gendisk *disk = bdev->bd_disk;
	blk_mode_t mode = file_to_blk_mode(file);

	switch (cmd) {
	/* These need separate implementations for the data structure */
	case HDIO_GETGEO:
		return compat_hdio_getgeo(bdev, argp);
	case BLKPG:
		return compat_blkpg_ioctl(bdev, argp);

	/* Compat mode returns 32-bit data instead of 'long' */
	case BLKRAGET:
	case BLKFRAGET:
		if (!argp)
			return -EINVAL;
		return compat_put_long(argp,
			(bdev->bd_disk->bdi->ra_pages * PAGE_SIZE) / 512);
	case BLKGETSIZE:
		if (bdev_nr_sectors(bdev) > ~(compat_ulong_t)0)
			return -EFBIG;
		return compat_put_ulong(argp, bdev_nr_sectors(bdev));

	/* The data is compatible, but the command number is different */
	case BLKBSZGET_32: /* get the logical block size (cf. BLKSSZGET) */
		return put_int(argp, bdev_logical_block_size(bdev));
	case BLKBSZSET_32:
		return blkdev_bszset(bdev, mode, argp);
	case BLKGETSIZE64_32:
		return put_u64(argp, bdev_nr_bytes(bdev));

	/* Incompatible alignment on i386 */
	case BLKTRACESETUP32:
		return blk_trace_ioctl(bdev, cmd, argp);
	default:
		break;
	}

	ret = blkdev_common_ioctl(bdev, mode, cmd, arg, argp);
	if (ret == -ENOIOCTLCMD && disk->fops->compat_ioctl)
		ret = disk->fops->compat_ioctl(bdev, mode, cmd, arg);

	return ret;
}
#endif<|MERGE_RESOLUTION|>--- conflicted
+++ resolved
@@ -98,13 +98,9 @@
 	unsigned int bs_mask = bdev_logical_block_size(bdev) - 1;
 	uint64_t range[2];
 	uint64_t start, len, end;
-<<<<<<< HEAD
-=======
-	struct inode *inode = bdev->bd_inode;
 	struct bio *prev = NULL, *bio;
 	sector_t sector, nr_sects;
 	struct blk_plug plug;
->>>>>>> 1fcf6c69
 	int err;
 
 	if (!(mode & BLK_OPEN_WRITE))
