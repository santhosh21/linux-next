// SPDX-License-Identifier: GPL-2.0+
/*
 * Access to GPIOs on TWL4030/TPS659x0 chips
 *
 * Copyright (C) 2006-2007 Texas Instruments, Inc.
 * Copyright (C) 2006 MontaVista Software, Inc.
 *
 * Code re-arranged and cleaned up by:
 *	Syed Mohammed Khasim <x0khasim@ti.com>
 *
 * Initial Code:
 *	Andy Lowe / Nishanth Menon
 */

#include <linux/module.h>
#include <linux/init.h>
#include <linux/interrupt.h>
#include <linux/kthread.h>
#include <linux/irq.h>
#include <linux/gpio/driver.h>
#include <linux/platform_device.h>
#include <linux/of.h>
#include <linux/irqdomain.h>

#include <linux/mfd/twl.h>

/*
 * The GPIO "subchip" supports 18 GPIOs which can be configured as
 * inputs or outputs, with pullups or pulldowns on each pin.  Each
 * GPIO can trigger interrupts on either or both edges.
 *
 * GPIO interrupts can be fed to either of two IRQ lines; this is
 * intended to support multiple hosts.
 *
 * There are also two LED pins used sometimes as output-only GPIOs.
 */

/* genirq interfaces are not available to modules */
#ifdef MODULE
#define is_module()	true
#else
#define is_module()	false
#endif

/* GPIO_CTRL Fields */
#define MASK_GPIO_CTRL_GPIO0CD1		BIT(0)
#define MASK_GPIO_CTRL_GPIO1CD2		BIT(1)
#define MASK_GPIO_CTRL_GPIO_ON		BIT(2)

/* Mask for GPIO registers when aggregated into a 32-bit integer */
#define GPIO_32_MASK			0x0003ffff

struct gpio_twl4030_priv {
	struct gpio_chip gpio_chip;
	struct mutex mutex;
	int irq_base;

	/* Bitfields for state caching */
	unsigned int usage_count;
	unsigned int direction;
	unsigned int out_state;
};

/*----------------------------------------------------------------------*/

/*
 * To configure TWL4030 GPIO module registers
 */
static inline int gpio_twl4030_write(u8 address, u8 data)
{
	return twl_i2c_write_u8(TWL4030_MODULE_GPIO, data, address);
}

/*----------------------------------------------------------------------*/

/*
 * LED register offsets from TWL_MODULE_LED base
 * PWMs A and B are dedicated to LEDs A and B, respectively.
 */

#define TWL4030_LED_LEDEN_REG	0x00
#define TWL4030_PWMAON_REG	0x01
#define TWL4030_PWMAOFF_REG	0x02
#define TWL4030_PWMBON_REG	0x03
#define TWL4030_PWMBOFF_REG	0x04

/* LEDEN bits */
#define LEDEN_LEDAON		BIT(0)
#define LEDEN_LEDBON		BIT(1)
#define LEDEN_LEDAEXT		BIT(2)
#define LEDEN_LEDBEXT		BIT(3)
#define LEDEN_LEDAPWM		BIT(4)
#define LEDEN_LEDBPWM		BIT(5)
#define LEDEN_PWM_LENGTHA	BIT(6)
#define LEDEN_PWM_LENGTHB	BIT(7)

#define PWMxON_LENGTH		BIT(7)

/*----------------------------------------------------------------------*/

/*
 * To read a TWL4030 GPIO module register
 */
static inline int gpio_twl4030_read(u8 address)
{
	u8 data;
	int ret = 0;

	ret = twl_i2c_read_u8(TWL4030_MODULE_GPIO, &data, address);
	return (ret < 0) ? ret : data;
}

/*----------------------------------------------------------------------*/

static u8 cached_leden;

/* The LED lines are open drain outputs ... a FET pulls to GND, so an
 * external pullup is needed.  We could also expose the integrated PWM
 * as a LED brightness control; we initialize it as "always on".
 */
static void twl4030_led_set_value(int led, int value)
{
	u8 mask = LEDEN_LEDAON | LEDEN_LEDAPWM;

	if (led)
		mask <<= 1;

	if (value)
		cached_leden &= ~mask;
	else
		cached_leden |= mask;

	WARN_ON_ONCE(twl_i2c_write_u8(TWL4030_MODULE_LED, cached_leden,
				      TWL4030_LED_LEDEN_REG));
}

static int twl4030_set_gpio_direction(int gpio, int is_input)
{
	u8 d_bnk = gpio >> 3;
	u8 d_msk = BIT(gpio & 0x7);
	u8 reg = 0;
	u8 base = REG_GPIODATADIR1 + d_bnk;
	int ret = 0;

	ret = gpio_twl4030_read(base);
	if (ret >= 0) {
		if (is_input)
			reg = ret & ~d_msk;
		else
			reg = ret | d_msk;

		ret = gpio_twl4030_write(base, reg);
	}
	return ret;
}

static int twl4030_get_gpio_direction(int gpio)
{
	u8 d_bnk = gpio >> 3;
	u8 d_msk = BIT(gpio & 0x7);
	u8 base = REG_GPIODATADIR1 + d_bnk;
	int ret = 0;

	ret = gpio_twl4030_read(base);
	if (ret < 0)
		return ret;

	if (ret & d_msk)
		return GPIO_LINE_DIRECTION_OUT;

	return GPIO_LINE_DIRECTION_IN;
}

static int twl4030_set_gpio_dataout(int gpio, int enable)
{
	u8 d_bnk = gpio >> 3;
	u8 d_msk = BIT(gpio & 0x7);
	u8 base = 0;

	if (enable)
		base = REG_SETGPIODATAOUT1 + d_bnk;
	else
		base = REG_CLEARGPIODATAOUT1 + d_bnk;

	return gpio_twl4030_write(base, d_msk);
}

static int twl4030_get_gpio_datain(int gpio)
{
	u8 d_bnk = gpio >> 3;
	u8 d_off = gpio & 0x7;
	u8 base = 0;
	int ret = 0;

	base = REG_GPIODATAIN1 + d_bnk;
	ret = gpio_twl4030_read(base);
	if (ret > 0)
		ret = (ret >> d_off) & 0x1;

	return ret;
}

/*----------------------------------------------------------------------*/

static int twl_request(struct gpio_chip *chip, unsigned offset)
{
	struct gpio_twl4030_priv *priv = gpiochip_get_data(chip);
	int status = 0;

	mutex_lock(&priv->mutex);

	/* Support the two LED outputs as output-only GPIOs. */
	if (offset >= TWL4030_GPIO_MAX) {
		u8	ledclr_mask = LEDEN_LEDAON | LEDEN_LEDAEXT
				| LEDEN_LEDAPWM | LEDEN_PWM_LENGTHA;
		u8	reg = TWL4030_PWMAON_REG;

		offset -= TWL4030_GPIO_MAX;
		if (offset) {
			ledclr_mask <<= 1;
			reg = TWL4030_PWMBON_REG;
		}

		/* initialize PWM to always-drive */
		/* Configure PWM OFF register first */
		status = twl_i2c_write_u8(TWL4030_MODULE_LED, 0x7f, reg + 1);
		if (status < 0)
			goto done;

		/* Followed by PWM ON register */
		status = twl_i2c_write_u8(TWL4030_MODULE_LED, 0x7f, reg);
		if (status < 0)
			goto done;

		/* init LED to not-driven (high) */
		status = twl_i2c_read_u8(TWL4030_MODULE_LED, &cached_leden,
					 TWL4030_LED_LEDEN_REG);
		if (status < 0)
			goto done;
		cached_leden &= ~ledclr_mask;
		status = twl_i2c_write_u8(TWL4030_MODULE_LED, cached_leden,
					  TWL4030_LED_LEDEN_REG);
		if (status < 0)
			goto done;

		status = 0;
		goto done;
	}

	/* on first use, turn GPIO module "on" */
	if (!priv->usage_count) {
		struct twl4030_gpio_platform_data *pdata;
		u8 value = MASK_GPIO_CTRL_GPIO_ON;

		/* optionally have the first two GPIOs switch vMMC1
		 * and vMMC2 power supplies based on card presence.
		 */
		pdata = dev_get_platdata(chip->parent);
		if (pdata)
			value |= pdata->mmc_cd & 0x03;

		status = gpio_twl4030_write(REG_GPIO_CTRL, value);
	}

done:
	if (!status)
		priv->usage_count |= BIT(offset);

	mutex_unlock(&priv->mutex);
	return status;
}

static void twl_free(struct gpio_chip *chip, unsigned offset)
{
	struct gpio_twl4030_priv *priv = gpiochip_get_data(chip);

	mutex_lock(&priv->mutex);
	if (offset >= TWL4030_GPIO_MAX) {
		twl4030_led_set_value(offset - TWL4030_GPIO_MAX, 1);
		goto out;
	}

	priv->usage_count &= ~BIT(offset);

	/* on last use, switch off GPIO module */
	if (!priv->usage_count)
		gpio_twl4030_write(REG_GPIO_CTRL, 0x0);

out:
	mutex_unlock(&priv->mutex);
}

static int twl_direction_in(struct gpio_chip *chip, unsigned offset)
{
	struct gpio_twl4030_priv *priv = gpiochip_get_data(chip);
	int ret;

	mutex_lock(&priv->mutex);
	if (offset < TWL4030_GPIO_MAX)
		ret = twl4030_set_gpio_direction(offset, 1);
	else
		ret = -EINVAL;	/* LED outputs can't be set as input */

	if (!ret)
		priv->direction &= ~BIT(offset);

	mutex_unlock(&priv->mutex);

	return ret;
}

static int twl_get(struct gpio_chip *chip, unsigned offset)
{
	struct gpio_twl4030_priv *priv = gpiochip_get_data(chip);
	int ret;
	int status = 0;

	mutex_lock(&priv->mutex);
	if (!(priv->usage_count & BIT(offset))) {
		ret = -EPERM;
		goto out;
	}

	if (priv->direction & BIT(offset))
		status = priv->out_state & BIT(offset);
	else
		status = twl4030_get_gpio_datain(offset);

	ret = (status < 0) ? status : !!status;
out:
	mutex_unlock(&priv->mutex);
	return ret;
}

static void twl_set(struct gpio_chip *chip, unsigned offset, int value)
{
	struct gpio_twl4030_priv *priv = gpiochip_get_data(chip);

	mutex_lock(&priv->mutex);
	if (offset < TWL4030_GPIO_MAX)
		twl4030_set_gpio_dataout(offset, value);
	else
		twl4030_led_set_value(offset - TWL4030_GPIO_MAX, value);

	if (value)
		priv->out_state |= BIT(offset);
	else
		priv->out_state &= ~BIT(offset);

	mutex_unlock(&priv->mutex);
}

static int twl_direction_out(struct gpio_chip *chip, unsigned offset, int value)
{
	struct gpio_twl4030_priv *priv = gpiochip_get_data(chip);
	int ret = 0;

	mutex_lock(&priv->mutex);
	if (offset < TWL4030_GPIO_MAX) {
		ret = twl4030_set_gpio_direction(offset, 0);
		if (ret) {
			mutex_unlock(&priv->mutex);
			return ret;
		}
	}

	/*
	 *  LED gpios i.e. offset >= TWL4030_GPIO_MAX are always output
	 */

	priv->direction |= BIT(offset);
	mutex_unlock(&priv->mutex);

	twl_set(chip, offset, value);

	return ret;
}

static int twl_get_direction(struct gpio_chip *chip, unsigned offset)
{
	struct gpio_twl4030_priv *priv = gpiochip_get_data(chip);
	/*
	 * Default GPIO_LINE_DIRECTION_OUT
	 * LED GPIOs >= TWL4030_GPIO_MAX are always output
	 */
	int ret = GPIO_LINE_DIRECTION_OUT;

	mutex_lock(&priv->mutex);
	if (offset < TWL4030_GPIO_MAX) {
		ret = twl4030_get_gpio_direction(offset);
		if (ret) {
			mutex_unlock(&priv->mutex);
			return ret;
		}
	}
	mutex_unlock(&priv->mutex);

	return ret;
}

static int twl_to_irq(struct gpio_chip *chip, unsigned offset)
{
	struct gpio_twl4030_priv *priv = gpiochip_get_data(chip);

	return (priv->irq_base && (offset < TWL4030_GPIO_MAX))
		? (priv->irq_base + offset)
		: -EINVAL;
}

static const struct gpio_chip template_chip = {
	.label			= "twl4030",
	.owner			= THIS_MODULE,
	.request		= twl_request,
	.free			= twl_free,
	.direction_input	= twl_direction_in,
	.direction_output	= twl_direction_out,
	.get_direction		= twl_get_direction,
	.get			= twl_get,
	.set			= twl_set,
	.to_irq			= twl_to_irq,
	.can_sleep		= true,
};

/*----------------------------------------------------------------------*/

static int gpio_twl4030_pulls(u32 ups, u32 downs)
{
	u8		message[5];
	unsigned	i, gpio_bit;

	/* For most pins, a pulldown was enabled by default.
	 * We should have data that's specific to this board.
	 */
	for (gpio_bit = 1, i = 0; i < 5; i++) {
		u8		bit_mask;
		unsigned	j;

		for (bit_mask = 0, j = 0; j < 8; j += 2, gpio_bit <<= 1) {
			if (ups & gpio_bit)
				bit_mask |= 1 << (j + 1);
			else if (downs & gpio_bit)
				bit_mask |= 1 << (j + 0);
		}
		message[i] = bit_mask;
	}

	return twl_i2c_write(TWL4030_MODULE_GPIO, message,
				REG_GPIOPUPDCTR1, 5);
}

static int gpio_twl4030_debounce(u32 debounce, u8 mmc_cd)
{
	u8		message[3];

	/* 30 msec of debouncing is always used for MMC card detect,
	 * and is optional for everything else.
	 */
	message[0] = (debounce & 0xff) | (mmc_cd & 0x03);
	debounce >>= 8;
	message[1] = (debounce & 0xff);
	debounce >>= 8;
	message[2] = (debounce & 0x03);

	return twl_i2c_write(TWL4030_MODULE_GPIO, message,
				REG_GPIO_DEBEN1, 3);
}

static struct twl4030_gpio_platform_data *of_gpio_twl4030(struct device *dev,
				struct twl4030_gpio_platform_data *pdata)
{
	struct twl4030_gpio_platform_data *omap_twl_info;

	omap_twl_info = devm_kzalloc(dev, sizeof(*omap_twl_info), GFP_KERNEL);
	if (!omap_twl_info)
		return NULL;

	if (pdata)
		*omap_twl_info = *pdata;

	omap_twl_info->use_leds = of_property_read_bool(dev->of_node,
			"ti,use-leds");

	of_property_read_u32(dev->of_node, "ti,debounce",
			     &omap_twl_info->debounce);
	of_property_read_u32(dev->of_node, "ti,mmc-cd",
			     (u32 *)&omap_twl_info->mmc_cd);
	of_property_read_u32(dev->of_node, "ti,pullups",
			     &omap_twl_info->pullups);
	of_property_read_u32(dev->of_node, "ti,pulldowns",
			     &omap_twl_info->pulldowns);

	return omap_twl_info;
}

/* Cannot use as gpio_twl4030_probe() calls us */
static int gpio_twl4030_remove(struct platform_device *pdev)
{
	struct gpio_twl4030_priv *priv = platform_get_drvdata(pdev);

	gpiochip_remove(&priv->gpio_chip);

	/* REVISIT no support yet for deregistering all the IRQs */
	WARN_ON(!is_module());
	return 0;
}

static int gpio_twl4030_probe(struct platform_device *pdev)
{
	struct twl4030_gpio_platform_data *pdata = dev_get_platdata(&pdev->dev);
	struct device_node *node = pdev->dev.of_node;
	struct gpio_twl4030_priv *priv;
	int ret, irq_base;

	priv = devm_kzalloc(&pdev->dev, sizeof(struct gpio_twl4030_priv),
			    GFP_KERNEL);
	if (!priv)
		return -ENOMEM;

	/* maybe setup IRQs */
	if (is_module()) {
		dev_err(&pdev->dev, "can't dispatch IRQs from modules\n");
		goto no_irqs;
	}

	irq_base = devm_irq_alloc_descs(&pdev->dev, -1,
					0, TWL4030_GPIO_MAX, 0);
	if (irq_base < 0) {
		dev_err(&pdev->dev, "Failed to alloc irq_descs\n");
		return irq_base;
	}

	irq_domain_add_legacy(node, TWL4030_GPIO_MAX, irq_base, 0,
			      &irq_domain_simple_ops, NULL);

	ret = twl4030_sih_setup(&pdev->dev, TWL4030_MODULE_GPIO, irq_base);
	if (ret < 0)
		return ret;

	priv->irq_base = irq_base;

no_irqs:
	priv->gpio_chip = template_chip;
	priv->gpio_chip.base = -1;
	priv->gpio_chip.ngpio = TWL4030_GPIO_MAX;
	priv->gpio_chip.parent = &pdev->dev;

	mutex_init(&priv->mutex);

	if (node)
		pdata = of_gpio_twl4030(&pdev->dev, pdata);

	if (pdata == NULL) {
		dev_err(&pdev->dev, "Platform data is missing\n");
		return -ENXIO;
	}

	/*
	 * NOTE:  boards may waste power if they don't set pullups
	 * and pulldowns correctly ... default for non-ULPI pins is
	 * pulldown, and some other pins may have external pullups
	 * or pulldowns.  Careful!
	 */
	ret = gpio_twl4030_pulls(pdata->pullups, pdata->pulldowns);
	if (ret)
		dev_dbg(&pdev->dev, "pullups %.05x %.05x --> %d\n",
			pdata->pullups, pdata->pulldowns, ret);

	ret = gpio_twl4030_debounce(pdata->debounce, pdata->mmc_cd);
	if (ret)
		dev_dbg(&pdev->dev, "debounce %.03x %.01x --> %d\n",
			pdata->debounce, pdata->mmc_cd, ret);

	/*
	 * NOTE: we assume VIBRA_CTL.VIBRA_EN, in MODULE_AUDIO_VOICE,
	 * is (still) clear if use_leds is set.
	 */
	if (pdata->use_leds)
		priv->gpio_chip.ngpio += 2;

	ret = gpiochip_add_data(&priv->gpio_chip, priv);
	if (ret < 0) {
		dev_err(&pdev->dev, "could not register gpiochip, %d\n", ret);
		priv->gpio_chip.ngpio = 0;
		gpio_twl4030_remove(pdev);
		goto out;
	}

	platform_set_drvdata(pdev, priv);

	if (pdata->setup) {
		int status;

		status = pdata->setup(&pdev->dev, priv->gpio_chip.base,
				      TWL4030_GPIO_MAX);
		if (status)
			dev_dbg(&pdev->dev, "setup --> %d\n", status);
	}

out:
	return ret;
}

<<<<<<< HEAD
/* Cannot use as gpio_twl4030_probe() calls us */
static int gpio_twl4030_remove(struct platform_device *pdev)
{
	struct gpio_twl4030_priv *priv = platform_get_drvdata(pdev);

	gpiochip_remove(&priv->gpio_chip);

	/* REVISIT no support yet for deregistering all the IRQs */
	WARN_ON(!is_module());
	return 0;
}

=======
>>>>>>> 7365df19
static const struct of_device_id twl_gpio_match[] = {
	{ .compatible = "ti,twl4030-gpio", },
	{ },
};
MODULE_DEVICE_TABLE(of, twl_gpio_match);

/* Note:  this hardware lives inside an I2C-based multi-function device. */
MODULE_ALIAS("platform:twl4030_gpio");

static struct platform_driver gpio_twl4030_driver = {
	.driver = {
		.name	= "twl4030_gpio",
		.of_match_table = twl_gpio_match,
	},
	.probe		= gpio_twl4030_probe,
	.remove		= gpio_twl4030_remove,
};

static int __init gpio_twl4030_init(void)
{
	return platform_driver_register(&gpio_twl4030_driver);
}
subsys_initcall(gpio_twl4030_init);

static void __exit gpio_twl4030_exit(void)
{
	platform_driver_unregister(&gpio_twl4030_driver);
}
module_exit(gpio_twl4030_exit);

MODULE_AUTHOR("Texas Instruments, Inc.");
MODULE_DESCRIPTION("GPIO interface for TWL4030");
MODULE_LICENSE("GPL");<|MERGE_RESOLUTION|>--- conflicted
+++ resolved
@@ -600,21 +600,6 @@
 	return ret;
 }
 
-<<<<<<< HEAD
-/* Cannot use as gpio_twl4030_probe() calls us */
-static int gpio_twl4030_remove(struct platform_device *pdev)
-{
-	struct gpio_twl4030_priv *priv = platform_get_drvdata(pdev);
-
-	gpiochip_remove(&priv->gpio_chip);
-
-	/* REVISIT no support yet for deregistering all the IRQs */
-	WARN_ON(!is_module());
-	return 0;
-}
-
-=======
->>>>>>> 7365df19
 static const struct of_device_id twl_gpio_match[] = {
 	{ .compatible = "ti,twl4030-gpio", },
 	{ },
