#include <linux/delay.h>
#include <linux/dmaengine.h>
#include <linux/dma-mapping.h>
#include <linux/platform_device.h>
#include <linux/module.h>
#include <linux/of.h>
#include <linux/slab.h>
#include <linux/of_dma.h>
#include <linux/of_irq.h>
#include <linux/dmapool.h>
#include <linux/interrupt.h>
#include <linux/of_address.h>
#include <linux/pm_runtime.h>
#include "dmaengine.h"

#define DESC_TYPE	27
#define DESC_TYPE_HOST	0x10
#define DESC_TYPE_TEARD	0x13

#define TD_DESC_IS_RX	(1 << 16)
#define TD_DESC_DMA_NUM	10

#define DESC_LENGTH_BITS_NUM	21

#define DESC_TYPE_USB	(5 << 26)
#define DESC_PD_COMPLETE	(1 << 31)

/* DMA engine */
#define DMA_TDFDQ	4
#define DMA_TXGCR(x)	(0x800 + (x) * 0x20)
#define DMA_RXGCR(x)	(0x808 + (x) * 0x20)
#define RXHPCRA0		4

#define GCR_CHAN_ENABLE		(1 << 31)
#define GCR_TEARDOWN		(1 << 30)
#define GCR_STARV_RETRY		(1 << 24)
#define GCR_DESC_TYPE_HOST	(1 << 14)

/* DMA scheduler */
#define DMA_SCHED_CTRL		0
#define DMA_SCHED_CTRL_EN	(1 << 31)
#define DMA_SCHED_WORD(x)	((x) * 4 + 0x800)

#define SCHED_ENTRY0_CHAN(x)	((x) << 0)
#define SCHED_ENTRY0_IS_RX	(1 << 7)

#define SCHED_ENTRY1_CHAN(x)	((x) << 8)
#define SCHED_ENTRY1_IS_RX	(1 << 15)

#define SCHED_ENTRY2_CHAN(x)	((x) << 16)
#define SCHED_ENTRY2_IS_RX	(1 << 23)

#define SCHED_ENTRY3_CHAN(x)	((x) << 24)
#define SCHED_ENTRY3_IS_RX	(1 << 31)

/* Queue manager */
/* 4 KiB of memory for descriptors, 2 for each endpoint */
#define ALLOC_DECS_NUM		128
#define DESCS_AREAS		1
#define TOTAL_DESCS_NUM		(ALLOC_DECS_NUM * DESCS_AREAS)
#define QMGR_SCRATCH_SIZE	(TOTAL_DESCS_NUM * 4)

#define QMGR_LRAM0_BASE		0x80
#define QMGR_LRAM_SIZE		0x84
#define QMGR_LRAM1_BASE		0x88
#define QMGR_MEMBASE(x)		(0x1000 + (x) * 0x10)
#define QMGR_MEMCTRL(x)		(0x1004 + (x) * 0x10)
#define QMGR_MEMCTRL_IDX_SH	16
#define QMGR_MEMCTRL_DESC_SH	8

#define QMGR_NUM_PEND	5
#define QMGR_PEND(x)	(0x90 + (x) * 4)

#define QMGR_PENDING_SLOT_Q(x)	(x / 32)
#define QMGR_PENDING_BIT_Q(x)	(x % 32)

#define QMGR_QUEUE_A(n)	(0x2000 + (n) * 0x10)
#define QMGR_QUEUE_B(n)	(0x2004 + (n) * 0x10)
#define QMGR_QUEUE_C(n)	(0x2008 + (n) * 0x10)
#define QMGR_QUEUE_D(n)	(0x200c + (n) * 0x10)

/* Glue layer specific */
/* USBSS  / USB AM335x */
#define USBSS_IRQ_STATUS	0x28
#define USBSS_IRQ_ENABLER	0x2c
#define USBSS_IRQ_CLEARR	0x30

#define USBSS_IRQ_PD_COMP	(1 <<  2)

/* Packet Descriptor */
#define PD2_ZERO_LENGTH		(1 << 19)

struct cppi41_channel {
	struct dma_chan chan;
	struct dma_async_tx_descriptor txd;
	struct cppi41_dd *cdd;
	struct cppi41_desc *desc;
	dma_addr_t desc_phys;
	void __iomem *gcr_reg;
	int is_tx;
	u32 residue;

	unsigned int q_num;
	unsigned int q_comp_num;
	unsigned int port_num;

	unsigned td_retry;
	unsigned td_queued:1;
	unsigned td_seen:1;
	unsigned td_desc_seen:1;

	struct list_head node;		/* Node for pending list */
};

struct cppi41_desc {
	u32 pd0;
	u32 pd1;
	u32 pd2;
	u32 pd3;
	u32 pd4;
	u32 pd5;
	u32 pd6;
	u32 pd7;
} __aligned(32);

struct chan_queues {
	u16 submit;
	u16 complete;
};

struct cppi41_dd {
	struct dma_device ddev;

	void *qmgr_scratch;
	dma_addr_t scratch_phys;

	struct cppi41_desc *cd;
	dma_addr_t descs_phys;
	u32 first_td_desc;
	struct cppi41_channel *chan_busy[ALLOC_DECS_NUM];

	void __iomem *usbss_mem;
	void __iomem *ctrl_mem;
	void __iomem *sched_mem;
	void __iomem *qmgr_mem;
	unsigned int irq;
	const struct chan_queues *queues_rx;
	const struct chan_queues *queues_tx;
	struct chan_queues td_queue;

	struct list_head pending;	/* Pending queued transfers */
	spinlock_t lock;		/* Lock for pending list */

	/* context for suspend/resume */
	unsigned int dma_tdfdq;

	bool is_suspended;
};

#define FIST_COMPLETION_QUEUE	93
static struct chan_queues usb_queues_tx[] = {
	/* USB0 ENDP 1 */
	[ 0] = { .submit = 32, .complete =  93},
	[ 1] = { .submit = 34, .complete =  94},
	[ 2] = { .submit = 36, .complete =  95},
	[ 3] = { .submit = 38, .complete =  96},
	[ 4] = { .submit = 40, .complete =  97},
	[ 5] = { .submit = 42, .complete =  98},
	[ 6] = { .submit = 44, .complete =  99},
	[ 7] = { .submit = 46, .complete = 100},
	[ 8] = { .submit = 48, .complete = 101},
	[ 9] = { .submit = 50, .complete = 102},
	[10] = { .submit = 52, .complete = 103},
	[11] = { .submit = 54, .complete = 104},
	[12] = { .submit = 56, .complete = 105},
	[13] = { .submit = 58, .complete = 106},
	[14] = { .submit = 60, .complete = 107},

	/* USB1 ENDP1 */
	[15] = { .submit = 62, .complete = 125},
	[16] = { .submit = 64, .complete = 126},
	[17] = { .submit = 66, .complete = 127},
	[18] = { .submit = 68, .complete = 128},
	[19] = { .submit = 70, .complete = 129},
	[20] = { .submit = 72, .complete = 130},
	[21] = { .submit = 74, .complete = 131},
	[22] = { .submit = 76, .complete = 132},
	[23] = { .submit = 78, .complete = 133},
	[24] = { .submit = 80, .complete = 134},
	[25] = { .submit = 82, .complete = 135},
	[26] = { .submit = 84, .complete = 136},
	[27] = { .submit = 86, .complete = 137},
	[28] = { .submit = 88, .complete = 138},
	[29] = { .submit = 90, .complete = 139},
};

static const struct chan_queues usb_queues_rx[] = {
	/* USB0 ENDP 1 */
	[ 0] = { .submit =  1, .complete = 109},
	[ 1] = { .submit =  2, .complete = 110},
	[ 2] = { .submit =  3, .complete = 111},
	[ 3] = { .submit =  4, .complete = 112},
	[ 4] = { .submit =  5, .complete = 113},
	[ 5] = { .submit =  6, .complete = 114},
	[ 6] = { .submit =  7, .complete = 115},
	[ 7] = { .submit =  8, .complete = 116},
	[ 8] = { .submit =  9, .complete = 117},
	[ 9] = { .submit = 10, .complete = 118},
	[10] = { .submit = 11, .complete = 119},
	[11] = { .submit = 12, .complete = 120},
	[12] = { .submit = 13, .complete = 121},
	[13] = { .submit = 14, .complete = 122},
	[14] = { .submit = 15, .complete = 123},

	/* USB1 ENDP 1 */
	[15] = { .submit = 16, .complete = 141},
	[16] = { .submit = 17, .complete = 142},
	[17] = { .submit = 18, .complete = 143},
	[18] = { .submit = 19, .complete = 144},
	[19] = { .submit = 20, .complete = 145},
	[20] = { .submit = 21, .complete = 146},
	[21] = { .submit = 22, .complete = 147},
	[22] = { .submit = 23, .complete = 148},
	[23] = { .submit = 24, .complete = 149},
	[24] = { .submit = 25, .complete = 150},
	[25] = { .submit = 26, .complete = 151},
	[26] = { .submit = 27, .complete = 152},
	[27] = { .submit = 28, .complete = 153},
	[28] = { .submit = 29, .complete = 154},
	[29] = { .submit = 30, .complete = 155},
};

struct cppi_glue_infos {
	irqreturn_t (*isr)(int irq, void *data);
	const struct chan_queues *queues_rx;
	const struct chan_queues *queues_tx;
	struct chan_queues td_queue;
};

static struct cppi41_channel *to_cpp41_chan(struct dma_chan *c)
{
	return container_of(c, struct cppi41_channel, chan);
}

static struct cppi41_channel *desc_to_chan(struct cppi41_dd *cdd, u32 desc)
{
	struct cppi41_channel *c;
	u32 descs_size;
	u32 desc_num;

	descs_size = sizeof(struct cppi41_desc) * ALLOC_DECS_NUM;

	if (!((desc >= cdd->descs_phys) &&
			(desc < (cdd->descs_phys + descs_size)))) {
		return NULL;
	}

	desc_num = (desc - cdd->descs_phys) / sizeof(struct cppi41_desc);
	BUG_ON(desc_num >= ALLOC_DECS_NUM);
	c = cdd->chan_busy[desc_num];
	cdd->chan_busy[desc_num] = NULL;

	/* Usecount for chan_busy[], paired with push_desc_queue() */
	pm_runtime_put(cdd->ddev.dev);

	return c;
}

static void cppi_writel(u32 val, void *__iomem *mem)
{
	__raw_writel(val, mem);
}

static u32 cppi_readl(void *__iomem *mem)
{
	return __raw_readl(mem);
}

static u32 pd_trans_len(u32 val)
{
	return val & ((1 << (DESC_LENGTH_BITS_NUM + 1)) - 1);
}

static u32 cppi41_pop_desc(struct cppi41_dd *cdd, unsigned queue_num)
{
	u32 desc;

	desc = cppi_readl(cdd->qmgr_mem + QMGR_QUEUE_D(queue_num));
	desc &= ~0x1f;
	return desc;
}

static irqreturn_t cppi41_irq(int irq, void *data)
{
	struct cppi41_dd *cdd = data;
	struct cppi41_channel *c;
	u32 status;
	int i;

	status = cppi_readl(cdd->usbss_mem + USBSS_IRQ_STATUS);
	if (!(status & USBSS_IRQ_PD_COMP))
		return IRQ_NONE;
	cppi_writel(status, cdd->usbss_mem + USBSS_IRQ_STATUS);

	for (i = QMGR_PENDING_SLOT_Q(FIST_COMPLETION_QUEUE); i < QMGR_NUM_PEND;
			i++) {
		u32 val;
		u32 q_num;

		val = cppi_readl(cdd->qmgr_mem + QMGR_PEND(i));
		if (i == QMGR_PENDING_SLOT_Q(FIST_COMPLETION_QUEUE) && val) {
			u32 mask;
			/* set corresponding bit for completetion Q 93 */
			mask = 1 << QMGR_PENDING_BIT_Q(FIST_COMPLETION_QUEUE);
			/* not set all bits for queues less than Q 93 */
			mask--;
			/* now invert and keep only Q 93+ set */
			val &= ~mask;
		}

		if (val)
			__iormb();

		while (val) {
			u32 desc, len;
			int error;

			error = pm_runtime_get(cdd->ddev.dev);
			if (error < 0)
				dev_err(cdd->ddev.dev, "%s pm runtime get: %i\n",
					__func__, error);

			/*
			 * This should never trigger, see the comments in
			 * push_desc_queue()
			 */
			WARN_ON(cdd->is_suspended);

			q_num = __fls(val);
			val &= ~(1 << q_num);
			q_num += 32 * i;
			desc = cppi41_pop_desc(cdd, q_num);
			c = desc_to_chan(cdd, desc);
			if (WARN_ON(!c)) {
				pr_err("%s() q %d desc %08x\n", __func__,
						q_num, desc);
				continue;
			}

			if (c->desc->pd2 & PD2_ZERO_LENGTH)
				len = 0;
			else
				len = pd_trans_len(c->desc->pd0);

			c->residue = pd_trans_len(c->desc->pd6) - len;
			dma_cookie_complete(&c->txd);
			dmaengine_desc_get_callback_invoke(&c->txd, NULL);
<<<<<<< HEAD

			pm_runtime_mark_last_busy(cdd->ddev.dev);
			pm_runtime_put_autosuspend(cdd->ddev.dev);
=======
>>>>>>> c470abd4
		}
	}
	return IRQ_HANDLED;
}

static dma_cookie_t cppi41_tx_submit(struct dma_async_tx_descriptor *tx)
{
	dma_cookie_t cookie;

	cookie = dma_cookie_assign(tx);

	return cookie;
}

static int cppi41_dma_alloc_chan_resources(struct dma_chan *chan)
{
	struct cppi41_channel *c = to_cpp41_chan(chan);
	struct cppi41_dd *cdd = c->cdd;
	int error;

	error = pm_runtime_get_sync(cdd->ddev.dev);
	if (error < 0) {
		dev_err(cdd->ddev.dev, "%s pm runtime get: %i\n",
			__func__, error);
		pm_runtime_put_noidle(cdd->ddev.dev);

		return error;
	}

	dma_cookie_init(chan);
	dma_async_tx_descriptor_init(&c->txd, chan);
	c->txd.tx_submit = cppi41_tx_submit;

	if (!c->is_tx)
		cppi_writel(c->q_num, c->gcr_reg + RXHPCRA0);

	pm_runtime_mark_last_busy(cdd->ddev.dev);
	pm_runtime_put_autosuspend(cdd->ddev.dev);

	return 0;
}

static void cppi41_dma_free_chan_resources(struct dma_chan *chan)
{
	struct cppi41_channel *c = to_cpp41_chan(chan);
	struct cppi41_dd *cdd = c->cdd;
	int error;

	error = pm_runtime_get_sync(cdd->ddev.dev);
	if (error < 0) {
		pm_runtime_put_noidle(cdd->ddev.dev);

		return;
	}

	WARN_ON(!list_empty(&cdd->pending));

	pm_runtime_mark_last_busy(cdd->ddev.dev);
	pm_runtime_put_autosuspend(cdd->ddev.dev);
}

static enum dma_status cppi41_dma_tx_status(struct dma_chan *chan,
	dma_cookie_t cookie, struct dma_tx_state *txstate)
{
	struct cppi41_channel *c = to_cpp41_chan(chan);
	enum dma_status ret;

	/* lock */
	ret = dma_cookie_status(chan, cookie, txstate);
	if (txstate && ret == DMA_COMPLETE)
		txstate->residue = c->residue;
	/* unlock */

	return ret;
}

static void push_desc_queue(struct cppi41_channel *c)
{
	struct cppi41_dd *cdd = c->cdd;
	u32 desc_num;
	u32 desc_phys;
	u32 reg;

	c->residue = 0;

	reg = GCR_CHAN_ENABLE;
	if (!c->is_tx) {
		reg |= GCR_STARV_RETRY;
		reg |= GCR_DESC_TYPE_HOST;
		reg |= c->q_comp_num;
	}

	cppi_writel(reg, c->gcr_reg);

	/*
	 * We don't use writel() but __raw_writel() so we have to make sure
	 * that the DMA descriptor in coherent memory made to the main memory
	 * before starting the dma engine.
	 */
	__iowmb();

	/*
	 * DMA transfers can take at least 200ms to complete with USB mass
	 * storage connected. To prevent autosuspend timeouts, we must use
	 * pm_runtime_get/put() when chan_busy[] is modified. This will get
	 * cleared in desc_to_chan() or cppi41_stop_chan() depending on the
	 * outcome of the transfer.
	 */
	pm_runtime_get(cdd->ddev.dev);

	desc_phys = lower_32_bits(c->desc_phys);
	desc_num = (desc_phys - cdd->descs_phys) / sizeof(struct cppi41_desc);
	WARN_ON(cdd->chan_busy[desc_num]);
	cdd->chan_busy[desc_num] = c;

	reg = (sizeof(struct cppi41_desc) - 24) / 4;
	reg |= desc_phys;
	cppi_writel(reg, cdd->qmgr_mem + QMGR_QUEUE_D(c->q_num));
}

/*
 * Caller must hold cdd->lock to prevent push_desc_queue()
 * getting called out of order. We have both cppi41_dma_issue_pending()
 * and cppi41_runtime_resume() call this function.
 */
static void cppi41_run_queue(struct cppi41_dd *cdd)
{
	struct cppi41_channel *c, *_c;

	list_for_each_entry_safe(c, _c, &cdd->pending, node) {
		push_desc_queue(c);
		list_del(&c->node);
	}
}

static void cppi41_dma_issue_pending(struct dma_chan *chan)
{
	struct cppi41_channel *c = to_cpp41_chan(chan);
	struct cppi41_dd *cdd = c->cdd;
	unsigned long flags;
	int error;

	error = pm_runtime_get(cdd->ddev.dev);
	if ((error != -EINPROGRESS) && error < 0) {
		pm_runtime_put_noidle(cdd->ddev.dev);
		dev_err(cdd->ddev.dev, "Failed to pm_runtime_get: %i\n",
			error);

		return;
	}

<<<<<<< HEAD
	if (likely(pm_runtime_active(cdd->ddev.dev)))
		push_desc_queue(c);
	else
		pending_desc(c);
=======
	spin_lock_irqsave(&cdd->lock, flags);
	list_add_tail(&c->node, &cdd->pending);
	if (!cdd->is_suspended)
		cppi41_run_queue(cdd);
	spin_unlock_irqrestore(&cdd->lock, flags);
>>>>>>> c470abd4

	pm_runtime_mark_last_busy(cdd->ddev.dev);
	pm_runtime_put_autosuspend(cdd->ddev.dev);
}

static u32 get_host_pd0(u32 length)
{
	u32 reg;

	reg = DESC_TYPE_HOST << DESC_TYPE;
	reg |= length;

	return reg;
}

static u32 get_host_pd1(struct cppi41_channel *c)
{
	u32 reg;

	reg = 0;

	return reg;
}

static u32 get_host_pd2(struct cppi41_channel *c)
{
	u32 reg;

	reg = DESC_TYPE_USB;
	reg |= c->q_comp_num;

	return reg;
}

static u32 get_host_pd3(u32 length)
{
	u32 reg;

	/* PD3 = packet size */
	reg = length;

	return reg;
}

static u32 get_host_pd6(u32 length)
{
	u32 reg;

	/* PD6 buffer size */
	reg = DESC_PD_COMPLETE;
	reg |= length;

	return reg;
}

static u32 get_host_pd4_or_7(u32 addr)
{
	u32 reg;

	reg = addr;

	return reg;
}

static u32 get_host_pd5(void)
{
	u32 reg;

	reg = 0;

	return reg;
}

static struct dma_async_tx_descriptor *cppi41_dma_prep_slave_sg(
	struct dma_chan *chan, struct scatterlist *sgl, unsigned sg_len,
	enum dma_transfer_direction dir, unsigned long tx_flags, void *context)
{
	struct cppi41_channel *c = to_cpp41_chan(chan);
	struct cppi41_desc *d;
	struct scatterlist *sg;
	unsigned int i;

	d = c->desc;
	for_each_sg(sgl, sg, sg_len, i) {
		u32 addr;
		u32 len;

		/* We need to use more than one desc once musb supports sg */
		addr = lower_32_bits(sg_dma_address(sg));
		len = sg_dma_len(sg);

		d->pd0 = get_host_pd0(len);
		d->pd1 = get_host_pd1(c);
		d->pd2 = get_host_pd2(c);
		d->pd3 = get_host_pd3(len);
		d->pd4 = get_host_pd4_or_7(addr);
		d->pd5 = get_host_pd5();
		d->pd6 = get_host_pd6(len);
		d->pd7 = get_host_pd4_or_7(addr);

		d++;
	}

	return &c->txd;
}

static void cppi41_compute_td_desc(struct cppi41_desc *d)
{
	d->pd0 = DESC_TYPE_TEARD << DESC_TYPE;
}

static int cppi41_tear_down_chan(struct cppi41_channel *c)
{
	struct cppi41_dd *cdd = c->cdd;
	struct cppi41_desc *td;
	u32 reg;
	u32 desc_phys;
	u32 td_desc_phys;

	td = cdd->cd;
	td += cdd->first_td_desc;

	td_desc_phys = cdd->descs_phys;
	td_desc_phys += cdd->first_td_desc * sizeof(struct cppi41_desc);

	if (!c->td_queued) {
		cppi41_compute_td_desc(td);
		__iowmb();

		reg = (sizeof(struct cppi41_desc) - 24) / 4;
		reg |= td_desc_phys;
		cppi_writel(reg, cdd->qmgr_mem +
				QMGR_QUEUE_D(cdd->td_queue.submit));

		reg = GCR_CHAN_ENABLE;
		if (!c->is_tx) {
			reg |= GCR_STARV_RETRY;
			reg |= GCR_DESC_TYPE_HOST;
			reg |= c->q_comp_num;
		}
		reg |= GCR_TEARDOWN;
		cppi_writel(reg, c->gcr_reg);
		c->td_queued = 1;
		c->td_retry = 500;
	}

	if (!c->td_seen || !c->td_desc_seen) {

		desc_phys = cppi41_pop_desc(cdd, cdd->td_queue.complete);
		if (!desc_phys)
			desc_phys = cppi41_pop_desc(cdd, c->q_comp_num);

		if (desc_phys == c->desc_phys) {
			c->td_desc_seen = 1;

		} else if (desc_phys == td_desc_phys) {
			u32 pd0;

			__iormb();
			pd0 = td->pd0;
			WARN_ON((pd0 >> DESC_TYPE) != DESC_TYPE_TEARD);
			WARN_ON(!c->is_tx && !(pd0 & TD_DESC_IS_RX));
			WARN_ON((pd0 & 0x1f) != c->port_num);
			c->td_seen = 1;
		} else if (desc_phys) {
			WARN_ON_ONCE(1);
		}
	}
	c->td_retry--;
	/*
	 * If the TX descriptor / channel is in use, the caller needs to poke
	 * his TD bit multiple times. After that he hardware releases the
	 * transfer descriptor followed by TD descriptor. Waiting seems not to
	 * cause any difference.
	 * RX seems to be thrown out right away. However once the TearDown
	 * descriptor gets through we are done. If we have seens the transfer
	 * descriptor before the TD we fetch it from enqueue, it has to be
	 * there waiting for us.
	 */
	if (!c->td_seen && c->td_retry) {
		udelay(1);
		return -EAGAIN;
	}
	WARN_ON(!c->td_retry);

	if (!c->td_desc_seen) {
		desc_phys = cppi41_pop_desc(cdd, c->q_num);
		if (!desc_phys)
			desc_phys = cppi41_pop_desc(cdd, c->q_comp_num);
		WARN_ON(!desc_phys);
	}

	c->td_queued = 0;
	c->td_seen = 0;
	c->td_desc_seen = 0;
	cppi_writel(0, c->gcr_reg);
	return 0;
}

static int cppi41_stop_chan(struct dma_chan *chan)
{
	struct cppi41_channel *c = to_cpp41_chan(chan);
	struct cppi41_dd *cdd = c->cdd;
	u32 desc_num;
	u32 desc_phys;
	int ret;

	desc_phys = lower_32_bits(c->desc_phys);
	desc_num = (desc_phys - cdd->descs_phys) / sizeof(struct cppi41_desc);
	if (!cdd->chan_busy[desc_num])
		return 0;

	ret = cppi41_tear_down_chan(c);
	if (ret)
		return ret;

	WARN_ON(!cdd->chan_busy[desc_num]);
	cdd->chan_busy[desc_num] = NULL;

	/* Usecount for chan_busy[], paired with push_desc_queue() */
	pm_runtime_put(cdd->ddev.dev);

	return 0;
}

static void cleanup_chans(struct cppi41_dd *cdd)
{
	while (!list_empty(&cdd->ddev.channels)) {
		struct cppi41_channel *cchan;

		cchan = list_first_entry(&cdd->ddev.channels,
				struct cppi41_channel, chan.device_node);
		list_del(&cchan->chan.device_node);
		kfree(cchan);
	}
}

static int cppi41_add_chans(struct device *dev, struct cppi41_dd *cdd)
{
	struct cppi41_channel *cchan;
	int i;
	int ret;
	u32 n_chans;

	ret = of_property_read_u32(dev->of_node, "#dma-channels",
			&n_chans);
	if (ret)
		return ret;
	/*
	 * The channels can only be used as TX or as RX. So we add twice
	 * that much dma channels because USB can only do RX or TX.
	 */
	n_chans *= 2;

	for (i = 0; i < n_chans; i++) {
		cchan = kzalloc(sizeof(*cchan), GFP_KERNEL);
		if (!cchan)
			goto err;

		cchan->cdd = cdd;
		if (i & 1) {
			cchan->gcr_reg = cdd->ctrl_mem + DMA_TXGCR(i >> 1);
			cchan->is_tx = 1;
		} else {
			cchan->gcr_reg = cdd->ctrl_mem + DMA_RXGCR(i >> 1);
			cchan->is_tx = 0;
		}
		cchan->port_num = i >> 1;
		cchan->desc = &cdd->cd[i];
		cchan->desc_phys = cdd->descs_phys;
		cchan->desc_phys += i * sizeof(struct cppi41_desc);
		cchan->chan.device = &cdd->ddev;
		list_add_tail(&cchan->chan.device_node, &cdd->ddev.channels);
	}
	cdd->first_td_desc = n_chans;

	return 0;
err:
	cleanup_chans(cdd);
	return -ENOMEM;
}

static void purge_descs(struct device *dev, struct cppi41_dd *cdd)
{
	unsigned int mem_decs;
	int i;

	mem_decs = ALLOC_DECS_NUM * sizeof(struct cppi41_desc);

	for (i = 0; i < DESCS_AREAS; i++) {

		cppi_writel(0, cdd->qmgr_mem + QMGR_MEMBASE(i));
		cppi_writel(0, cdd->qmgr_mem + QMGR_MEMCTRL(i));

		dma_free_coherent(dev, mem_decs, cdd->cd,
				cdd->descs_phys);
	}
}

static void disable_sched(struct cppi41_dd *cdd)
{
	cppi_writel(0, cdd->sched_mem + DMA_SCHED_CTRL);
}

static void deinit_cppi41(struct device *dev, struct cppi41_dd *cdd)
{
	disable_sched(cdd);

	purge_descs(dev, cdd);

	cppi_writel(0, cdd->qmgr_mem + QMGR_LRAM0_BASE);
	cppi_writel(0, cdd->qmgr_mem + QMGR_LRAM0_BASE);
	dma_free_coherent(dev, QMGR_SCRATCH_SIZE, cdd->qmgr_scratch,
			cdd->scratch_phys);
}

static int init_descs(struct device *dev, struct cppi41_dd *cdd)
{
	unsigned int desc_size;
	unsigned int mem_decs;
	int i;
	u32 reg;
	u32 idx;

	BUILD_BUG_ON(sizeof(struct cppi41_desc) &
			(sizeof(struct cppi41_desc) - 1));
	BUILD_BUG_ON(sizeof(struct cppi41_desc) < 32);
	BUILD_BUG_ON(ALLOC_DECS_NUM < 32);

	desc_size = sizeof(struct cppi41_desc);
	mem_decs = ALLOC_DECS_NUM * desc_size;

	idx = 0;
	for (i = 0; i < DESCS_AREAS; i++) {

		reg = idx << QMGR_MEMCTRL_IDX_SH;
		reg |= (ilog2(desc_size) - 5) << QMGR_MEMCTRL_DESC_SH;
		reg |= ilog2(ALLOC_DECS_NUM) - 5;

		BUILD_BUG_ON(DESCS_AREAS != 1);
		cdd->cd = dma_alloc_coherent(dev, mem_decs,
				&cdd->descs_phys, GFP_KERNEL);
		if (!cdd->cd)
			return -ENOMEM;

		cppi_writel(cdd->descs_phys, cdd->qmgr_mem + QMGR_MEMBASE(i));
		cppi_writel(reg, cdd->qmgr_mem + QMGR_MEMCTRL(i));

		idx += ALLOC_DECS_NUM;
	}
	return 0;
}

static void init_sched(struct cppi41_dd *cdd)
{
	unsigned ch;
	unsigned word;
	u32 reg;

	word = 0;
	cppi_writel(0, cdd->sched_mem + DMA_SCHED_CTRL);
	for (ch = 0; ch < 15 * 2; ch += 2) {

		reg = SCHED_ENTRY0_CHAN(ch);
		reg |= SCHED_ENTRY1_CHAN(ch) | SCHED_ENTRY1_IS_RX;

		reg |= SCHED_ENTRY2_CHAN(ch + 1);
		reg |= SCHED_ENTRY3_CHAN(ch + 1) | SCHED_ENTRY3_IS_RX;
		cppi_writel(reg, cdd->sched_mem + DMA_SCHED_WORD(word));
		word++;
	}
	reg = 15 * 2 * 2 - 1;
	reg |= DMA_SCHED_CTRL_EN;
	cppi_writel(reg, cdd->sched_mem + DMA_SCHED_CTRL);
}

static int init_cppi41(struct device *dev, struct cppi41_dd *cdd)
{
	int ret;

	BUILD_BUG_ON(QMGR_SCRATCH_SIZE > ((1 << 14) - 1));
	cdd->qmgr_scratch = dma_alloc_coherent(dev, QMGR_SCRATCH_SIZE,
			&cdd->scratch_phys, GFP_KERNEL);
	if (!cdd->qmgr_scratch)
		return -ENOMEM;

	cppi_writel(cdd->scratch_phys, cdd->qmgr_mem + QMGR_LRAM0_BASE);
	cppi_writel(QMGR_SCRATCH_SIZE, cdd->qmgr_mem + QMGR_LRAM_SIZE);
	cppi_writel(0, cdd->qmgr_mem + QMGR_LRAM1_BASE);

	ret = init_descs(dev, cdd);
	if (ret)
		goto err_td;

	cppi_writel(cdd->td_queue.submit, cdd->ctrl_mem + DMA_TDFDQ);
	init_sched(cdd);
	return 0;
err_td:
	deinit_cppi41(dev, cdd);
	return ret;
}

static struct platform_driver cpp41_dma_driver;
/*
 * The param format is:
 * X Y
 * X: Port
 * Y: 0 = RX else TX
 */
#define INFO_PORT	0
#define INFO_IS_TX	1

static bool cpp41_dma_filter_fn(struct dma_chan *chan, void *param)
{
	struct cppi41_channel *cchan;
	struct cppi41_dd *cdd;
	const struct chan_queues *queues;
	u32 *num = param;

	if (chan->device->dev->driver != &cpp41_dma_driver.driver)
		return false;

	cchan = to_cpp41_chan(chan);

	if (cchan->port_num != num[INFO_PORT])
		return false;

	if (cchan->is_tx && !num[INFO_IS_TX])
		return false;
	cdd = cchan->cdd;
	if (cchan->is_tx)
		queues = cdd->queues_tx;
	else
		queues = cdd->queues_rx;

	BUILD_BUG_ON(ARRAY_SIZE(usb_queues_rx) != ARRAY_SIZE(usb_queues_tx));
	if (WARN_ON(cchan->port_num > ARRAY_SIZE(usb_queues_rx)))
		return false;

	cchan->q_num = queues[cchan->port_num].submit;
	cchan->q_comp_num = queues[cchan->port_num].complete;
	return true;
}

static struct of_dma_filter_info cpp41_dma_info = {
	.filter_fn = cpp41_dma_filter_fn,
};

static struct dma_chan *cppi41_dma_xlate(struct of_phandle_args *dma_spec,
		struct of_dma *ofdma)
{
	int count = dma_spec->args_count;
	struct of_dma_filter_info *info = ofdma->of_dma_data;

	if (!info || !info->filter_fn)
		return NULL;

	if (count != 2)
		return NULL;

	return dma_request_channel(info->dma_cap, info->filter_fn,
			&dma_spec->args[0]);
}

static const struct cppi_glue_infos usb_infos = {
	.isr = cppi41_irq,
	.queues_rx = usb_queues_rx,
	.queues_tx = usb_queues_tx,
	.td_queue = { .submit = 31, .complete = 0 },
};

static const struct of_device_id cppi41_dma_ids[] = {
	{ .compatible = "ti,am3359-cppi41", .data = &usb_infos},
	{},
};
MODULE_DEVICE_TABLE(of, cppi41_dma_ids);

static const struct cppi_glue_infos *get_glue_info(struct device *dev)
{
	const struct of_device_id *of_id;

	of_id = of_match_node(cppi41_dma_ids, dev->of_node);
	if (!of_id)
		return NULL;
	return of_id->data;
}

#define CPPI41_DMA_BUSWIDTHS	(BIT(DMA_SLAVE_BUSWIDTH_1_BYTE) | \
				BIT(DMA_SLAVE_BUSWIDTH_2_BYTES) | \
				BIT(DMA_SLAVE_BUSWIDTH_3_BYTES) | \
				BIT(DMA_SLAVE_BUSWIDTH_4_BYTES))

static int cppi41_dma_probe(struct platform_device *pdev)
{
	struct cppi41_dd *cdd;
	struct device *dev = &pdev->dev;
	const struct cppi_glue_infos *glue_info;
	int irq;
	int ret;

	glue_info = get_glue_info(dev);
	if (!glue_info)
		return -EINVAL;

	cdd = devm_kzalloc(&pdev->dev, sizeof(*cdd), GFP_KERNEL);
	if (!cdd)
		return -ENOMEM;

	dma_cap_set(DMA_SLAVE, cdd->ddev.cap_mask);
	cdd->ddev.device_alloc_chan_resources = cppi41_dma_alloc_chan_resources;
	cdd->ddev.device_free_chan_resources = cppi41_dma_free_chan_resources;
	cdd->ddev.device_tx_status = cppi41_dma_tx_status;
	cdd->ddev.device_issue_pending = cppi41_dma_issue_pending;
	cdd->ddev.device_prep_slave_sg = cppi41_dma_prep_slave_sg;
	cdd->ddev.device_terminate_all = cppi41_stop_chan;
	cdd->ddev.directions = BIT(DMA_DEV_TO_MEM) | BIT(DMA_MEM_TO_DEV);
	cdd->ddev.src_addr_widths = CPPI41_DMA_BUSWIDTHS;
	cdd->ddev.dst_addr_widths = CPPI41_DMA_BUSWIDTHS;
	cdd->ddev.residue_granularity = DMA_RESIDUE_GRANULARITY_BURST;
	cdd->ddev.dev = dev;
	INIT_LIST_HEAD(&cdd->ddev.channels);
	cpp41_dma_info.dma_cap = cdd->ddev.cap_mask;

	cdd->usbss_mem = of_iomap(dev->of_node, 0);
	cdd->ctrl_mem = of_iomap(dev->of_node, 1);
	cdd->sched_mem = of_iomap(dev->of_node, 2);
	cdd->qmgr_mem = of_iomap(dev->of_node, 3);
	spin_lock_init(&cdd->lock);
	INIT_LIST_HEAD(&cdd->pending);

	platform_set_drvdata(pdev, cdd);

	if (!cdd->usbss_mem || !cdd->ctrl_mem || !cdd->sched_mem ||
			!cdd->qmgr_mem)
		return -ENXIO;

	pm_runtime_enable(dev);
	pm_runtime_set_autosuspend_delay(dev, 100);
	pm_runtime_use_autosuspend(dev);
	ret = pm_runtime_get_sync(dev);
	if (ret < 0)
		goto err_get_sync;

	cdd->queues_rx = glue_info->queues_rx;
	cdd->queues_tx = glue_info->queues_tx;
	cdd->td_queue = glue_info->td_queue;

	ret = init_cppi41(dev, cdd);
	if (ret)
		goto err_init_cppi;

	ret = cppi41_add_chans(dev, cdd);
	if (ret)
		goto err_chans;

	irq = irq_of_parse_and_map(dev->of_node, 0);
	if (!irq) {
		ret = -EINVAL;
		goto err_irq;
	}

	cppi_writel(USBSS_IRQ_PD_COMP, cdd->usbss_mem + USBSS_IRQ_ENABLER);

	ret = devm_request_irq(&pdev->dev, irq, glue_info->isr, IRQF_SHARED,
			dev_name(dev), cdd);
	if (ret)
		goto err_irq;
	cdd->irq = irq;

	ret = dma_async_device_register(&cdd->ddev);
	if (ret)
		goto err_dma_reg;

	ret = of_dma_controller_register(dev->of_node,
			cppi41_dma_xlate, &cpp41_dma_info);
	if (ret)
		goto err_of;

	pm_runtime_mark_last_busy(dev);
	pm_runtime_put_autosuspend(dev);

	return 0;
err_of:
	dma_async_device_unregister(&cdd->ddev);
err_dma_reg:
err_irq:
	cppi_writel(0, cdd->usbss_mem + USBSS_IRQ_CLEARR);
	cleanup_chans(cdd);
err_chans:
	deinit_cppi41(dev, cdd);
err_init_cppi:
	pm_runtime_dont_use_autosuspend(dev);
err_get_sync:
	pm_runtime_put_sync(dev);
	pm_runtime_disable(dev);
	iounmap(cdd->usbss_mem);
	iounmap(cdd->ctrl_mem);
	iounmap(cdd->sched_mem);
	iounmap(cdd->qmgr_mem);
	return ret;
}

static int cppi41_dma_remove(struct platform_device *pdev)
{
	struct cppi41_dd *cdd = platform_get_drvdata(pdev);
	int error;

	error = pm_runtime_get_sync(&pdev->dev);
	if (error < 0)
		dev_err(&pdev->dev, "%s could not pm_runtime_get: %i\n",
			__func__, error);
	of_dma_controller_free(pdev->dev.of_node);
	dma_async_device_unregister(&cdd->ddev);

	cppi_writel(0, cdd->usbss_mem + USBSS_IRQ_CLEARR);
	devm_free_irq(&pdev->dev, cdd->irq, cdd);
	cleanup_chans(cdd);
	deinit_cppi41(&pdev->dev, cdd);
	iounmap(cdd->usbss_mem);
	iounmap(cdd->ctrl_mem);
	iounmap(cdd->sched_mem);
	iounmap(cdd->qmgr_mem);
	pm_runtime_dont_use_autosuspend(&pdev->dev);
	pm_runtime_put_sync(&pdev->dev);
	pm_runtime_disable(&pdev->dev);
	return 0;
}

static int __maybe_unused cppi41_suspend(struct device *dev)
{
	struct cppi41_dd *cdd = dev_get_drvdata(dev);

	cdd->dma_tdfdq = cppi_readl(cdd->ctrl_mem + DMA_TDFDQ);
	cppi_writel(0, cdd->usbss_mem + USBSS_IRQ_CLEARR);
	disable_sched(cdd);

	return 0;
}

static int __maybe_unused cppi41_resume(struct device *dev)
{
	struct cppi41_dd *cdd = dev_get_drvdata(dev);
	struct cppi41_channel *c;
	int i;

	for (i = 0; i < DESCS_AREAS; i++)
		cppi_writel(cdd->descs_phys, cdd->qmgr_mem + QMGR_MEMBASE(i));

	list_for_each_entry(c, &cdd->ddev.channels, chan.device_node)
		if (!c->is_tx)
			cppi_writel(c->q_num, c->gcr_reg + RXHPCRA0);

	init_sched(cdd);

	cppi_writel(cdd->dma_tdfdq, cdd->ctrl_mem + DMA_TDFDQ);
	cppi_writel(cdd->scratch_phys, cdd->qmgr_mem + QMGR_LRAM0_BASE);
	cppi_writel(QMGR_SCRATCH_SIZE, cdd->qmgr_mem + QMGR_LRAM_SIZE);
	cppi_writel(0, cdd->qmgr_mem + QMGR_LRAM1_BASE);

	cppi_writel(USBSS_IRQ_PD_COMP, cdd->usbss_mem + USBSS_IRQ_ENABLER);

	return 0;
}

static int __maybe_unused cppi41_runtime_suspend(struct device *dev)
{
	struct cppi41_dd *cdd = dev_get_drvdata(dev);
	unsigned long flags;

	spin_lock_irqsave(&cdd->lock, flags);
	cdd->is_suspended = true;
	WARN_ON(!list_empty(&cdd->pending));
	spin_unlock_irqrestore(&cdd->lock, flags);

	return 0;
}

static int __maybe_unused cppi41_runtime_resume(struct device *dev)
{
	struct cppi41_dd *cdd = dev_get_drvdata(dev);
	unsigned long flags;

	spin_lock_irqsave(&cdd->lock, flags);
	cdd->is_suspended = false;
	cppi41_run_queue(cdd);
	spin_unlock_irqrestore(&cdd->lock, flags);

	return 0;
}

static const struct dev_pm_ops cppi41_pm_ops = {
	SET_LATE_SYSTEM_SLEEP_PM_OPS(cppi41_suspend, cppi41_resume)
	SET_RUNTIME_PM_OPS(cppi41_runtime_suspend,
			   cppi41_runtime_resume,
			   NULL)
};

static struct platform_driver cpp41_dma_driver = {
	.probe  = cppi41_dma_probe,
	.remove = cppi41_dma_remove,
	.driver = {
		.name = "cppi41-dma-engine",
		.pm = &cppi41_pm_ops,
		.of_match_table = of_match_ptr(cppi41_dma_ids),
	},
};

module_platform_driver(cpp41_dma_driver);
MODULE_LICENSE("GPL");
MODULE_AUTHOR("Sebastian Andrzej Siewior <bigeasy@linutronix.de>");<|MERGE_RESOLUTION|>--- conflicted
+++ resolved
@@ -323,12 +323,6 @@
 
 		while (val) {
 			u32 desc, len;
-			int error;
-
-			error = pm_runtime_get(cdd->ddev.dev);
-			if (error < 0)
-				dev_err(cdd->ddev.dev, "%s pm runtime get: %i\n",
-					__func__, error);
 
 			/*
 			 * This should never trigger, see the comments in
@@ -355,12 +349,6 @@
 			c->residue = pd_trans_len(c->desc->pd6) - len;
 			dma_cookie_complete(&c->txd);
 			dmaengine_desc_get_callback_invoke(&c->txd, NULL);
-<<<<<<< HEAD
-
-			pm_runtime_mark_last_busy(cdd->ddev.dev);
-			pm_runtime_put_autosuspend(cdd->ddev.dev);
-=======
->>>>>>> c470abd4
 		}
 	}
 	return IRQ_HANDLED;
@@ -512,18 +500,11 @@
 		return;
 	}
 
-<<<<<<< HEAD
-	if (likely(pm_runtime_active(cdd->ddev.dev)))
-		push_desc_queue(c);
-	else
-		pending_desc(c);
-=======
 	spin_lock_irqsave(&cdd->lock, flags);
 	list_add_tail(&c->node, &cdd->pending);
 	if (!cdd->is_suspended)
 		cppi41_run_queue(cdd);
 	spin_unlock_irqrestore(&cdd->lock, flags);
->>>>>>> c470abd4
 
 	pm_runtime_mark_last_busy(cdd->ddev.dev);
 	pm_runtime_put_autosuspend(cdd->ddev.dev);
