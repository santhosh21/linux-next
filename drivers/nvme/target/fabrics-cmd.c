--- conflicted
+++ resolved
@@ -275,14 +275,7 @@
 		ctrl->cntlid, ctrl->subsys->subsysnqn, ctrl->hostnqn,
 		ctrl->pi_support ? " T10-PI is enabled" : "",
 		nvmet_has_auth(ctrl) ? " with DH-HMAC-CHAP" : "");
-<<<<<<< HEAD
-	req->cqe->result.u16 = cpu_to_le16(ctrl->cntlid);
-
-	if (nvmet_has_auth(ctrl))
-		nvmet_init_auth(ctrl, req);
-=======
 	req->cqe->result.u32 = cpu_to_le32(nvmet_connect_result(ctrl));
->>>>>>> 7365df19
 out:
 	kfree(d);
 complete:
@@ -339,14 +332,7 @@
 		goto out_ctrl_put;
 
 	pr_debug("adding queue %d to ctrl %d.\n", qid, ctrl->cntlid);
-<<<<<<< HEAD
-	req->cqe->result.u16 = cpu_to_le16(ctrl->cntlid);
-	if (nvmet_has_auth(ctrl))
-		nvmet_init_auth(ctrl, req);
-
-=======
 	req->cqe->result.u32 = cpu_to_le32(nvmet_connect_result(ctrl));
->>>>>>> 7365df19
 out:
 	kfree(d);
 complete:
