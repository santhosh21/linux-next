--- conflicted
+++ resolved
@@ -6239,11 +6239,11 @@
 static void __md_stop(struct mddev *mddev)
 {
 	struct md_personality *pers = mddev->pers;
+	md_bitmap_destroy(mddev);
 	mddev_detach(mddev);
 	/* Ensure ->event_work is done */
 	if (mddev->event_work.func)
 		flush_workqueue(md_misc_wq);
-	md_bitmap_destroy(mddev);
 	spin_lock(&mddev->lock);
 	mddev->pers = NULL;
 	spin_unlock(&mddev->lock);
@@ -6982,11 +6982,7 @@
 	 * If the new disk does not support REQ_NOWAIT,
 	 * disable on the whole MD.
 	 */
-<<<<<<< HEAD
-	if (!blk_queue_nowait(bdev_get_queue(rdev->bdev))) {
-=======
 	if (!bdev_nowait(rdev->bdev)) {
->>>>>>> 7365df19
 		pr_info("%s: Disabling nowait because %pg does not support nowait\n",
 			mdname(mddev), rdev->bdev);
 		blk_queue_flag_clear(QUEUE_FLAG_NOWAIT, mddev->queue);
@@ -8160,10 +8156,6 @@
 	list_for_each(tmp,&all_mddevs)
 		if (!l--) {
 			mddev = list_entry(tmp, struct mddev, all_mddevs);
-<<<<<<< HEAD
-			mddev_get(mddev);
-=======
->>>>>>> 7365df19
 			if (!mddev_get(mddev))
 				continue;
 			spin_unlock(&all_mddevs_lock);
