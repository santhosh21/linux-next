/*
 * Copyright (C) 2008 Maarten Maathuis.
 * All Rights Reserved.
 *
 * Permission is hereby granted, free of charge, to any person obtaining
 * a copy of this software and associated documentation files (the
 * "Software"), to deal in the Software without restriction, including
 * without limitation the rights to use, copy, modify, merge, publish,
 * distribute, sublicense, and/or sell copies of the Software, and to
 * permit persons to whom the Software is furnished to do so, subject to
 * the following conditions:
 *
 * The above copyright notice and this permission notice (including the
 * next paragraph) shall be included in all copies or substantial
 * portions of the Software.
 *
 * THE SOFTWARE IS PROVIDED "AS IS", WITHOUT WARRANTY OF ANY KIND,
 * EXPRESS OR IMPLIED, INCLUDING BUT NOT LIMITED TO THE WARRANTIES OF
 * MERCHANTABILITY, FITNESS FOR A PARTICULAR PURPOSE AND NONINFRINGEMENT.
 * IN NO EVENT SHALL THE COPYRIGHT OWNER(S) AND/OR ITS SUPPLIERS BE
 * LIABLE FOR ANY CLAIM, DAMAGES OR OTHER LIABILITY, WHETHER IN AN ACTION
 * OF CONTRACT, TORT OR OTHERWISE, ARISING FROM, OUT OF OR IN CONNECTION
 * WITH THE SOFTWARE OR THE USE OR OTHER DEALINGS IN THE SOFTWARE.
 *
 */

#include <acpi/button.h>

#include <linux/pm_runtime.h>
#include <linux/vga_switcheroo.h>

#include <drm/drm_atomic_helper.h>
#include <drm/drm_edid.h>
#include <drm/drm_crtc_helper.h>
#include <drm/drm_probe_helper.h>
#include <drm/drm_atomic.h>

#include "nouveau_reg.h"
#include "nouveau_drv.h"
#include "dispnv04/hw.h"
#include "dispnv50/disp.h"
#include "nouveau_acpi.h"

#include "nouveau_display.h"
#include "nouveau_connector.h"
#include "nouveau_encoder.h"
#include "nouveau_crtc.h"

#include <nvif/class.h>
#include <nvif/cl0046.h>
#include <nvif/event.h>

struct drm_display_mode *
nouveau_conn_native_mode(struct drm_connector *connector)
{
	const struct drm_connector_helper_funcs *helper = connector->helper_private;
	struct nouveau_drm *drm = nouveau_drm(connector->dev);
	struct drm_device *dev = connector->dev;
	struct drm_display_mode *mode, *largest = NULL;
	int high_w = 0, high_h = 0, high_v = 0;

	list_for_each_entry(mode, &connector->probed_modes, head) {
		if (helper->mode_valid(connector, mode) != MODE_OK ||
		    (mode->flags & DRM_MODE_FLAG_INTERLACE))
			continue;

		/* Use preferred mode if there is one.. */
		if (mode->type & DRM_MODE_TYPE_PREFERRED) {
			NV_DEBUG(drm, "native mode from preferred\n");
			return drm_mode_duplicate(dev, mode);
		}

		/* Otherwise, take the resolution with the largest width, then
		 * height, then vertical refresh
		 */
		if (mode->hdisplay < high_w)
			continue;

		if (mode->hdisplay == high_w && mode->vdisplay < high_h)
			continue;

		if (mode->hdisplay == high_w && mode->vdisplay == high_h &&
		    drm_mode_vrefresh(mode) < high_v)
			continue;

		high_w = mode->hdisplay;
		high_h = mode->vdisplay;
		high_v = drm_mode_vrefresh(mode);
		largest = mode;
	}

	NV_DEBUG(drm, "native mode from largest: %dx%d@%d\n",
		      high_w, high_h, high_v);
	return largest ? drm_mode_duplicate(dev, largest) : NULL;
}

int
nouveau_conn_atomic_get_property(struct drm_connector *connector,
				 const struct drm_connector_state *state,
				 struct drm_property *property, u64 *val)
{
	struct nouveau_conn_atom *asyc = nouveau_conn_atom(state);
	struct nouveau_display *disp = nouveau_display(connector->dev);
	struct drm_device *dev = connector->dev;

	if (property == dev->mode_config.scaling_mode_property)
		*val = asyc->scaler.mode;
	else if (property == disp->underscan_property)
		*val = asyc->scaler.underscan.mode;
	else if (property == disp->underscan_hborder_property)
		*val = asyc->scaler.underscan.hborder;
	else if (property == disp->underscan_vborder_property)
		*val = asyc->scaler.underscan.vborder;
	else if (property == disp->dithering_mode)
		*val = asyc->dither.mode;
	else if (property == disp->dithering_depth)
		*val = asyc->dither.depth;
	else if (property == disp->vibrant_hue_property)
		*val = asyc->procamp.vibrant_hue;
	else if (property == disp->color_vibrance_property)
		*val = asyc->procamp.color_vibrance;
	else
		return -EINVAL;

	return 0;
}

int
nouveau_conn_atomic_set_property(struct drm_connector *connector,
				 struct drm_connector_state *state,
				 struct drm_property *property, u64 val)
{
	struct drm_device *dev = connector->dev;
	struct nouveau_conn_atom *asyc = nouveau_conn_atom(state);
	struct nouveau_display *disp = nouveau_display(dev);

	if (property == dev->mode_config.scaling_mode_property) {
		switch (val) {
		case DRM_MODE_SCALE_NONE:
			/* We allow 'None' for EDID modes, even on a fixed
			 * panel (some exist with support for lower refresh
			 * rates, which people might want to use for power-
			 * saving purposes).
			 *
			 * Non-EDID modes will force the use of GPU scaling
			 * to the native mode regardless of this setting.
			 */
			switch (connector->connector_type) {
			case DRM_MODE_CONNECTOR_LVDS:
			case DRM_MODE_CONNECTOR_eDP:
				/* ... except prior to G80, where the code
				 * doesn't support such things.
				 */
				if (disp->disp.object.oclass < NV50_DISP)
					return -EINVAL;
				break;
			default:
				break;
			}
			break;
		case DRM_MODE_SCALE_FULLSCREEN:
		case DRM_MODE_SCALE_CENTER:
		case DRM_MODE_SCALE_ASPECT:
			break;
		default:
			return -EINVAL;
		}

		if (asyc->scaler.mode != val) {
			asyc->scaler.mode = val;
			asyc->set.scaler = true;
		}
	} else
	if (property == disp->underscan_property) {
		if (asyc->scaler.underscan.mode != val) {
			asyc->scaler.underscan.mode = val;
			asyc->set.scaler = true;
		}
	} else
	if (property == disp->underscan_hborder_property) {
		if (asyc->scaler.underscan.hborder != val) {
			asyc->scaler.underscan.hborder = val;
			asyc->set.scaler = true;
		}
	} else
	if (property == disp->underscan_vborder_property) {
		if (asyc->scaler.underscan.vborder != val) {
			asyc->scaler.underscan.vborder = val;
			asyc->set.scaler = true;
		}
	} else
	if (property == disp->dithering_mode) {
		if (asyc->dither.mode != val) {
			asyc->dither.mode = val;
			asyc->set.dither = true;
		}
	} else
	if (property == disp->dithering_depth) {
		if (asyc->dither.mode != val) {
			asyc->dither.depth = val;
			asyc->set.dither = true;
		}
	} else
	if (property == disp->vibrant_hue_property) {
		if (asyc->procamp.vibrant_hue != val) {
			asyc->procamp.vibrant_hue = val;
			asyc->set.procamp = true;
		}
	} else
	if (property == disp->color_vibrance_property) {
		if (asyc->procamp.color_vibrance != val) {
			asyc->procamp.color_vibrance = val;
			asyc->set.procamp = true;
		}
	} else {
		return -EINVAL;
	}

	return 0;
}

void
nouveau_conn_atomic_destroy_state(struct drm_connector *connector,
				  struct drm_connector_state *state)
{
	struct nouveau_conn_atom *asyc = nouveau_conn_atom(state);
	__drm_atomic_helper_connector_destroy_state(&asyc->state);
	kfree(asyc);
}

struct drm_connector_state *
nouveau_conn_atomic_duplicate_state(struct drm_connector *connector)
{
	struct nouveau_conn_atom *armc = nouveau_conn_atom(connector->state);
	struct nouveau_conn_atom *asyc;
	if (!(asyc = kmalloc(sizeof(*asyc), GFP_KERNEL)))
		return NULL;
	__drm_atomic_helper_connector_duplicate_state(connector, &asyc->state);
	asyc->dither = armc->dither;
	asyc->scaler = armc->scaler;
	asyc->procamp = armc->procamp;
	asyc->set.mask = 0;
	return &asyc->state;
}

void
nouveau_conn_reset(struct drm_connector *connector)
{
	struct nouveau_connector *nv_connector = nouveau_connector(connector);
	struct nouveau_conn_atom *asyc;

	if (drm_drv_uses_atomic_modeset(connector->dev)) {
		if (WARN_ON(!(asyc = kzalloc(sizeof(*asyc), GFP_KERNEL))))
			return;

		if (connector->state)
			nouveau_conn_atomic_destroy_state(connector,
							  connector->state);

		__drm_atomic_helper_connector_reset(connector, &asyc->state);
	} else {
		asyc = &nv_connector->properties_state;
	}

	asyc->dither.mode = DITHERING_MODE_AUTO;
	asyc->dither.depth = DITHERING_DEPTH_AUTO;
	asyc->scaler.mode = DRM_MODE_SCALE_NONE;
	asyc->scaler.underscan.mode = UNDERSCAN_OFF;
	asyc->procamp.color_vibrance = 150;
	asyc->procamp.vibrant_hue = 90;

	if (nouveau_display(connector->dev)->disp.object.oclass < NV50_DISP) {
		switch (connector->connector_type) {
		case DRM_MODE_CONNECTOR_LVDS:
			/* See note in nouveau_conn_atomic_set_property(). */
			asyc->scaler.mode = DRM_MODE_SCALE_FULLSCREEN;
			break;
		default:
			break;
		}
	}
}

void
nouveau_conn_attach_properties(struct drm_connector *connector)
{
	struct drm_device *dev = connector->dev;
	struct nouveau_display *disp = nouveau_display(dev);
	struct nouveau_connector *nv_connector = nouveau_connector(connector);
	struct nouveau_conn_atom *armc;

	if (drm_drv_uses_atomic_modeset(connector->dev))
		armc = nouveau_conn_atom(connector->state);
	else
		armc = &nv_connector->properties_state;

	/* Init DVI-I specific properties. */
	if (connector->connector_type == DRM_MODE_CONNECTOR_DVII)
		drm_object_attach_property(&connector->base, dev->mode_config.
					   dvi_i_subconnector_property, 0);

	/* Add overscan compensation options to digital outputs. */
	if (disp->underscan_property &&
	    (connector->connector_type == DRM_MODE_CONNECTOR_DVID ||
	     connector->connector_type == DRM_MODE_CONNECTOR_DVII ||
	     connector->connector_type == DRM_MODE_CONNECTOR_HDMIA ||
	     connector->connector_type == DRM_MODE_CONNECTOR_DisplayPort)) {
		drm_object_attach_property(&connector->base,
					   disp->underscan_property,
					   UNDERSCAN_OFF);
		drm_object_attach_property(&connector->base,
					   disp->underscan_hborder_property, 0);
		drm_object_attach_property(&connector->base,
					   disp->underscan_vborder_property, 0);
	}

	/* Add hue and saturation options. */
	if (disp->vibrant_hue_property)
		drm_object_attach_property(&connector->base,
					   disp->vibrant_hue_property,
					   armc->procamp.vibrant_hue);
	if (disp->color_vibrance_property)
		drm_object_attach_property(&connector->base,
					   disp->color_vibrance_property,
					   armc->procamp.color_vibrance);

	/* Scaling mode property. */
	switch (connector->connector_type) {
	case DRM_MODE_CONNECTOR_TV:
		break;
	case DRM_MODE_CONNECTOR_VGA:
		if (disp->disp.object.oclass < NV50_DISP)
			break; /* Can only scale on DFPs. */
		fallthrough;
	default:
		drm_object_attach_property(&connector->base, dev->mode_config.
					   scaling_mode_property,
					   armc->scaler.mode);
		break;
	}

	/* Dithering properties. */
	switch (connector->connector_type) {
	case DRM_MODE_CONNECTOR_TV:
	case DRM_MODE_CONNECTOR_VGA:
		break;
	default:
		if (disp->dithering_mode) {
			drm_object_attach_property(&connector->base,
						   disp->dithering_mode,
						   armc->dither.mode);
		}
		if (disp->dithering_depth) {
			drm_object_attach_property(&connector->base,
						   disp->dithering_depth,
						   armc->dither.depth);
		}
		break;
	}
}

MODULE_PARM_DESC(tv_disable, "Disable TV-out detection");
int nouveau_tv_disable = 0;
module_param_named(tv_disable, nouveau_tv_disable, int, 0400);

MODULE_PARM_DESC(ignorelid, "Ignore ACPI lid status");
int nouveau_ignorelid = 0;
module_param_named(ignorelid, nouveau_ignorelid, int, 0400);

MODULE_PARM_DESC(duallink, "Allow dual-link TMDS (default: enabled)");
int nouveau_duallink = 1;
module_param_named(duallink, nouveau_duallink, int, 0400);

MODULE_PARM_DESC(hdmimhz, "Force a maximum HDMI pixel clock (in MHz)");
int nouveau_hdmimhz = 0;
module_param_named(hdmimhz, nouveau_hdmimhz, int, 0400);

struct nouveau_encoder *
find_encoder(struct drm_connector *connector, int type)
{
	struct nouveau_encoder *nv_encoder;
	struct drm_encoder *enc;

	drm_connector_for_each_possible_encoder(connector, enc) {
		nv_encoder = nouveau_encoder(enc);

		if (type == DCB_OUTPUT_ANY ||
		    (nv_encoder->dcb && nv_encoder->dcb->type == type))
			return nv_encoder;
	}

	return NULL;
}

static void
nouveau_connector_destroy(struct drm_connector *connector)
{
	struct nouveau_connector *nv_connector = nouveau_connector(connector);
	nvif_notify_dtor(&nv_connector->hpd);
	kfree(nv_connector->edid);
	drm_connector_unregister(connector);
	drm_connector_cleanup(connector);
	if (nv_connector->aux.transfer) {
		drm_dp_cec_unregister_connector(&nv_connector->aux);
		kfree(nv_connector->aux.name);
	}
	nvif_conn_dtor(&nv_connector->conn);
	kfree(connector);
}

static struct nouveau_encoder *
nouveau_connector_ddc_detect(struct drm_connector *connector)
{
	struct drm_device *dev = connector->dev;
	struct pci_dev *pdev = to_pci_dev(dev->dev);
	struct nouveau_encoder *nv_encoder = NULL, *found = NULL;
	struct drm_encoder *encoder;
	int ret;
	bool switcheroo_ddc = false;

	drm_connector_for_each_possible_encoder(connector, encoder) {
		nv_encoder = nouveau_encoder(encoder);

		switch (nv_encoder->dcb->type) {
		case DCB_OUTPUT_DP:
			ret = nouveau_dp_detect(nouveau_connector(connector),
						nv_encoder);
			if (ret == NOUVEAU_DP_MST)
				return NULL;
			else if (ret == NOUVEAU_DP_SST)
				found = nv_encoder;

			break;
		case DCB_OUTPUT_LVDS:
			switcheroo_ddc = !!(vga_switcheroo_handler_flags() &
					    VGA_SWITCHEROO_CAN_SWITCH_DDC);
			fallthrough;
		default:
			if (!nv_encoder->i2c)
				break;

			if (switcheroo_ddc)
				vga_switcheroo_lock_ddc(pdev);
			if (nvkm_probe_i2c(nv_encoder->i2c, 0x50))
				found = nv_encoder;
			if (switcheroo_ddc)
				vga_switcheroo_unlock_ddc(pdev);

			break;
		}
		if (found)
			break;
	}

	return found;
}

static struct nouveau_encoder *
nouveau_connector_of_detect(struct drm_connector *connector)
{
#ifdef __powerpc__
	struct drm_device *dev = connector->dev;
	struct nouveau_connector *nv_connector = nouveau_connector(connector);
	struct nouveau_encoder *nv_encoder;
	struct pci_dev *pdev = to_pci_dev(dev->dev);
	struct device_node *cn, *dn = pci_device_to_OF_node(pdev);

	if (!dn ||
	    !((nv_encoder = find_encoder(connector, DCB_OUTPUT_TMDS)) ||
	      (nv_encoder = find_encoder(connector, DCB_OUTPUT_ANALOG))))
		return NULL;

	for_each_child_of_node(dn, cn) {
		const char *name = of_get_property(cn, "name", NULL);
		const void *edid = of_get_property(cn, "EDID", NULL);
		int idx = name ? name[strlen(name) - 1] - 'A' : 0;

		if (nv_encoder->dcb->i2c_index == idx && edid) {
			nv_connector->edid =
				kmemdup(edid, EDID_LENGTH, GFP_KERNEL);
			of_node_put(cn);
			return nv_encoder;
		}
	}
#endif
	return NULL;
}

static void
nouveau_connector_set_encoder(struct drm_connector *connector,
			      struct nouveau_encoder *nv_encoder)
{
	struct nouveau_connector *nv_connector = nouveau_connector(connector);
	struct nouveau_drm *drm = nouveau_drm(connector->dev);
	struct drm_device *dev = connector->dev;
	struct pci_dev *pdev = to_pci_dev(dev->dev);

	if (nv_connector->detected_encoder == nv_encoder)
		return;
	nv_connector->detected_encoder = nv_encoder;

	if (drm->client.device.info.family >= NV_DEVICE_INFO_V0_TESLA) {
		if (nv_encoder->dcb->type == DCB_OUTPUT_DP)
			connector->interlace_allowed =
				nv_encoder->caps.dp_interlace;
		else
			connector->interlace_allowed =
				drm->client.device.info.family < NV_DEVICE_INFO_V0_VOLTA;
		connector->doublescan_allowed = true;
	} else
	if (nv_encoder->dcb->type == DCB_OUTPUT_LVDS ||
	    nv_encoder->dcb->type == DCB_OUTPUT_TMDS) {
		connector->doublescan_allowed = false;
		connector->interlace_allowed = false;
	} else {
		connector->doublescan_allowed = true;
		if (drm->client.device.info.family == NV_DEVICE_INFO_V0_KELVIN ||
		    (drm->client.device.info.family == NV_DEVICE_INFO_V0_CELSIUS &&
		     (pdev->device & 0x0ff0) != 0x0100 &&
		     (pdev->device & 0x0ff0) != 0x0150))
			/* HW is broken */
			connector->interlace_allowed = false;
		else
			connector->interlace_allowed = true;
	}

	if (nv_connector->type == DCB_CONNECTOR_DVI_I) {
		drm_object_property_set_value(&connector->base,
			dev->mode_config.dvi_i_subconnector_property,
			nv_encoder->dcb->type == DCB_OUTPUT_TMDS ?
			DRM_MODE_SUBCONNECTOR_DVID :
			DRM_MODE_SUBCONNECTOR_DVIA);
	}
}

static void
nouveau_connector_set_edid(struct nouveau_connector *nv_connector,
			   struct edid *edid)
{
	if (nv_connector->edid != edid) {
		struct edid *old_edid = nv_connector->edid;

		drm_connector_update_edid_property(&nv_connector->base, edid);
		kfree(old_edid);
		nv_connector->edid = edid;
	}
}

static enum drm_connector_status
nouveau_connector_detect(struct drm_connector *connector, bool force)
{
	struct drm_device *dev = connector->dev;
	struct nouveau_drm *drm = nouveau_drm(dev);
	struct nouveau_connector *nv_connector = nouveau_connector(connector);
	struct nouveau_encoder *nv_encoder = NULL;
	struct nouveau_encoder *nv_partner;
	struct i2c_adapter *i2c;
	int type;
	int ret;
	enum drm_connector_status conn_status = connector_status_disconnected;

	/* Outputs are only polled while runtime active, so resuming the
	 * device here is unnecessary (and would deadlock upon runtime suspend
	 * because it waits for polling to finish). We do however, want to
	 * prevent the autosuspend timer from elapsing during this operation
	 * if possible.
	 */
	if (drm_kms_helper_is_poll_worker()) {
		pm_runtime_get_noresume(dev->dev);
	} else {
		ret = pm_runtime_get_sync(dev->dev);
		if (ret < 0 && ret != -EACCES) {
			pm_runtime_put_autosuspend(dev->dev);
			nouveau_connector_set_edid(nv_connector, NULL);
			return conn_status;
		}
	}

	nv_encoder = nouveau_connector_ddc_detect(connector);
	if (nv_encoder && (i2c = nv_encoder->i2c) != NULL) {
		struct edid *new_edid;

		if ((vga_switcheroo_handler_flags() &
		     VGA_SWITCHEROO_CAN_SWITCH_DDC) &&
		    nv_connector->type == DCB_CONNECTOR_LVDS)
			new_edid = drm_get_edid_switcheroo(connector, i2c);
		else
			new_edid = drm_get_edid(connector, i2c);

		nouveau_connector_set_edid(nv_connector, new_edid);
		if (!nv_connector->edid) {
			NV_ERROR(drm, "DDC responded, but no EDID for %s\n",
				 connector->name);
			goto detect_analog;
		}

		/* Override encoder type for DVI-I based on whether EDID
		 * says the display is digital or analog, both use the
		 * same i2c channel so the value returned from ddc_detect
		 * isn't necessarily correct.
		 */
		nv_partner = NULL;
		if (nv_encoder->dcb->type == DCB_OUTPUT_TMDS)
			nv_partner = find_encoder(connector, DCB_OUTPUT_ANALOG);
		if (nv_encoder->dcb->type == DCB_OUTPUT_ANALOG)
			nv_partner = find_encoder(connector, DCB_OUTPUT_TMDS);

		if (nv_partner && ((nv_encoder->dcb->type == DCB_OUTPUT_ANALOG &&
				    nv_partner->dcb->type == DCB_OUTPUT_TMDS) ||
				   (nv_encoder->dcb->type == DCB_OUTPUT_TMDS &&
				    nv_partner->dcb->type == DCB_OUTPUT_ANALOG))) {
			if (nv_connector->edid->input & DRM_EDID_INPUT_DIGITAL)
				type = DCB_OUTPUT_TMDS;
			else
				type = DCB_OUTPUT_ANALOG;

			nv_encoder = find_encoder(connector, type);
		}

		nouveau_connector_set_encoder(connector, nv_encoder);
		conn_status = connector_status_connected;
		drm_dp_cec_set_edid(&nv_connector->aux, nv_connector->edid);
		goto out;
	} else {
		nouveau_connector_set_edid(nv_connector, NULL);
	}

	nv_encoder = nouveau_connector_of_detect(connector);
	if (nv_encoder) {
		nouveau_connector_set_encoder(connector, nv_encoder);
		conn_status = connector_status_connected;
		goto out;
	}

detect_analog:
	nv_encoder = find_encoder(connector, DCB_OUTPUT_ANALOG);
	if (!nv_encoder && !nouveau_tv_disable)
		nv_encoder = find_encoder(connector, DCB_OUTPUT_TV);
	if (nv_encoder && force) {
		struct drm_encoder *encoder = to_drm_encoder(nv_encoder);
		const struct drm_encoder_helper_funcs *helper =
						encoder->helper_private;

		if (helper->detect(encoder, connector) ==
						connector_status_connected) {
			nouveau_connector_set_encoder(connector, nv_encoder);
			conn_status = connector_status_connected;
			goto out;
		}
	}

 out:
	if (!nv_connector->edid)
		drm_dp_cec_unset_edid(&nv_connector->aux);

	pm_runtime_mark_last_busy(dev->dev);
	pm_runtime_put_autosuspend(dev->dev);

	return conn_status;
}

static enum drm_connector_status
nouveau_connector_detect_lvds(struct drm_connector *connector, bool force)
{
	struct drm_device *dev = connector->dev;
	struct nouveau_drm *drm = nouveau_drm(dev);
	struct nouveau_connector *nv_connector = nouveau_connector(connector);
	struct nouveau_encoder *nv_encoder = NULL;
	struct edid *edid = NULL;
	enum drm_connector_status status = connector_status_disconnected;

	nv_encoder = find_encoder(connector, DCB_OUTPUT_LVDS);
	if (!nv_encoder)
		goto out;

	/* Try retrieving EDID via DDC */
	if (!drm->vbios.fp_no_ddc) {
		status = nouveau_connector_detect(connector, force);
		if (status == connector_status_connected) {
			edid = nv_connector->edid;
			goto out;
		}
	}

	/* On some laptops (Sony, i'm looking at you) there appears to
	 * be no direct way of accessing the panel's EDID.  The only
	 * option available to us appears to be to ask ACPI for help..
	 *
	 * It's important this check's before trying straps, one of the
	 * said manufacturer's laptops are configured in such a way
	 * the nouveau decides an entry in the VBIOS FP mode table is
	 * valid - it's not (rh#613284)
	 */
	if (nv_encoder->dcb->lvdsconf.use_acpi_for_edid) {
		edid = nouveau_acpi_edid(dev, connector);
		if (edid) {
			status = connector_status_connected;
			goto out;
		}
	}

	/* If no EDID found above, and the VBIOS indicates a hardcoded
	 * modeline is avalilable for the panel, set it as the panel's
	 * native mode and exit.
	 */
	if (nouveau_bios_fp_mode(dev, NULL) && (drm->vbios.fp_no_ddc ||
	    nv_encoder->dcb->lvdsconf.use_straps_for_mode)) {
		status = connector_status_connected;
		goto out;
	}

	/* Still nothing, some VBIOS images have a hardcoded EDID block
	 * stored for the panel stored in them.
	 */
	if (!drm->vbios.fp_no_ddc) {
		edid = (struct edid *)nouveau_bios_embedded_edid(dev);
		if (edid) {
			edid = kmemdup(edid, EDID_LENGTH, GFP_KERNEL);
			if (edid)
				status = connector_status_connected;
		}
	}

out:
#if defined(CONFIG_ACPI_BUTTON) || \
	(defined(CONFIG_ACPI_BUTTON_MODULE) && defined(MODULE))
	if (status == connector_status_connected &&
	    !nouveau_ignorelid && !acpi_lid_open())
		status = connector_status_unknown;
#endif

	nouveau_connector_set_edid(nv_connector, edid);
	nouveau_connector_set_encoder(connector, nv_encoder);
	return status;
}

static void
nouveau_connector_force(struct drm_connector *connector)
{
	struct nouveau_drm *drm = nouveau_drm(connector->dev);
	struct nouveau_connector *nv_connector = nouveau_connector(connector);
	struct nouveau_encoder *nv_encoder;
	int type;

	if (nv_connector->type == DCB_CONNECTOR_DVI_I) {
		if (connector->force == DRM_FORCE_ON_DIGITAL)
			type = DCB_OUTPUT_TMDS;
		else
			type = DCB_OUTPUT_ANALOG;
	} else
		type = DCB_OUTPUT_ANY;

	nv_encoder = find_encoder(connector, type);
	if (!nv_encoder) {
		NV_ERROR(drm, "can't find encoder to force %s on!\n",
			 connector->name);
		connector->status = connector_status_disconnected;
		return;
	}

	nouveau_connector_set_encoder(connector, nv_encoder);
}

static int
nouveau_connector_set_property(struct drm_connector *connector,
			       struct drm_property *property, uint64_t value)
{
	struct nouveau_connector *nv_connector = nouveau_connector(connector);
	struct nouveau_encoder *nv_encoder = nv_connector->detected_encoder;
	struct nouveau_conn_atom *asyc = &nv_connector->properties_state;
	struct drm_encoder *encoder = to_drm_encoder(nv_encoder);
	int ret;

	ret = connector->funcs->atomic_set_property(&nv_connector->base,
						    &asyc->state,
						    property, value);
	if (ret) {
		if (nv_encoder && nv_encoder->dcb->type == DCB_OUTPUT_TV)
			return get_slave_funcs(encoder)->set_property(
				encoder, connector, property, value);
		return ret;
	}

	nv_connector->scaling_mode = asyc->scaler.mode;
	nv_connector->dithering_mode = asyc->dither.mode;

	if (connector->encoder && connector->encoder->crtc) {
		ret = drm_crtc_helper_set_mode(connector->encoder->crtc,
					      &connector->encoder->crtc->mode,
					       connector->encoder->crtc->x,
					       connector->encoder->crtc->y,
					       NULL);
		if (!ret)
			return -EINVAL;
	}

	return 0;
}

struct moderec {
	int hdisplay;
	int vdisplay;
};

static struct moderec scaler_modes[] = {
	{ 1920, 1200 },
	{ 1920, 1080 },
	{ 1680, 1050 },
	{ 1600, 1200 },
	{ 1400, 1050 },
	{ 1280, 1024 },
	{ 1280, 960 },
	{ 1152, 864 },
	{ 1024, 768 },
	{ 800, 600 },
	{ 720, 400 },
	{ 640, 480 },
	{ 640, 400 },
	{ 640, 350 },
	{}
};

static int
nouveau_connector_scaler_modes_add(struct drm_connector *connector)
{
	struct nouveau_connector *nv_connector = nouveau_connector(connector);
	struct drm_display_mode *native = nv_connector->native_mode, *m;
	struct drm_device *dev = connector->dev;
	struct moderec *mode = &scaler_modes[0];
	int modes = 0;

	if (!native)
		return 0;

	while (mode->hdisplay) {
		if (mode->hdisplay <= native->hdisplay &&
		    mode->vdisplay <= native->vdisplay &&
		    (mode->hdisplay != native->hdisplay ||
		     mode->vdisplay != native->vdisplay)) {
			m = drm_cvt_mode(dev, mode->hdisplay, mode->vdisplay,
					 drm_mode_vrefresh(native), false,
					 false, false);
			if (!m)
				continue;

			drm_mode_probed_add(connector, m);
			modes++;
		}

		mode++;
	}

	return modes;
}

static void
nouveau_connector_detect_depth(struct drm_connector *connector)
{
	struct nouveau_drm *drm = nouveau_drm(connector->dev);
	struct nouveau_connector *nv_connector = nouveau_connector(connector);
	struct nouveau_encoder *nv_encoder = nv_connector->detected_encoder;
	struct nvbios *bios = &drm->vbios;
	struct drm_display_mode *mode = nv_connector->native_mode;
	bool duallink;

	/* if the edid is feeling nice enough to provide this info, use it */
	if (nv_connector->edid && connector->display_info.bpc)
		return;

	/* EDID 1.4 is *supposed* to be supported on eDP, but, Apple... */
	if (nv_connector->type == DCB_CONNECTOR_eDP) {
		connector->display_info.bpc = 6;
		return;
	}

	/* we're out of options unless we're LVDS, default to 8bpc */
	if (nv_encoder->dcb->type != DCB_OUTPUT_LVDS) {
		connector->display_info.bpc = 8;
		return;
	}

	connector->display_info.bpc = 6;

	/* LVDS: panel straps */
	if (bios->fp_no_ddc) {
		if (bios->fp.if_is_24bit)
			connector->display_info.bpc = 8;
		return;
	}

	/* LVDS: DDC panel, need to first determine the number of links to
	 * know which if_is_24bit flag to check...
	 */
	if (nv_connector->edid &&
	    nv_connector->type == DCB_CONNECTOR_LVDS_SPWG)
		duallink = ((u8 *)nv_connector->edid)[121] == 2;
	else
		duallink = mode->clock >= bios->fp.duallink_transition_clk;

	if ((!duallink && (bios->fp.strapless_is_24bit & 1)) ||
	    ( duallink && (bios->fp.strapless_is_24bit & 2)))
		connector->display_info.bpc = 8;
}

static int
nouveau_connector_late_register(struct drm_connector *connector)
{
	int ret;

	ret = nouveau_backlight_init(connector);
	if (ret)
		return ret;

	if (connector->connector_type == DRM_MODE_CONNECTOR_eDP ||
	    connector->connector_type == DRM_MODE_CONNECTOR_DisplayPort) {
		ret = drm_dp_aux_register(&nouveau_connector(connector)->aux);
		if (ret)
			goto backlight_fini;
	}

	return 0;
backlight_fini:
	nouveau_backlight_fini(connector);
	return ret;
}

static void
nouveau_connector_early_unregister(struct drm_connector *connector)
{
	if (connector->connector_type == DRM_MODE_CONNECTOR_eDP ||
	    connector->connector_type == DRM_MODE_CONNECTOR_DisplayPort)
		drm_dp_aux_unregister(&nouveau_connector(connector)->aux);

	nouveau_backlight_fini(connector);
}

static int
nouveau_connector_get_modes(struct drm_connector *connector)
{
	struct drm_device *dev = connector->dev;
	struct nouveau_drm *drm = nouveau_drm(dev);
	struct nouveau_connector *nv_connector = nouveau_connector(connector);
	struct nouveau_encoder *nv_encoder = nv_connector->detected_encoder;
	struct drm_encoder *encoder = to_drm_encoder(nv_encoder);
	int ret = 0;

	/* destroy the native mode, the attached monitor could have changed.
	 */
	if (nv_connector->native_mode) {
		drm_mode_destroy(dev, nv_connector->native_mode);
		nv_connector->native_mode = NULL;
	}

	if (nv_connector->edid)
		ret = drm_add_edid_modes(connector, nv_connector->edid);
	else
	if (nv_encoder->dcb->type == DCB_OUTPUT_LVDS &&
	    (nv_encoder->dcb->lvdsconf.use_straps_for_mode ||
	     drm->vbios.fp_no_ddc) && nouveau_bios_fp_mode(dev, NULL)) {
		struct drm_display_mode mode;

		nouveau_bios_fp_mode(dev, &mode);
		nv_connector->native_mode = drm_mode_duplicate(dev, &mode);
	}

	/* Determine display colour depth for everything except LVDS now,
	 * DP requires this before mode_valid() is called.
	 */
	if (connector->connector_type != DRM_MODE_CONNECTOR_LVDS)
		nouveau_connector_detect_depth(connector);

	/* Find the native mode if this is a digital panel, if we didn't
	 * find any modes through DDC previously add the native mode to
	 * the list of modes.
	 */
	if (!nv_connector->native_mode)
		nv_connector->native_mode = nouveau_conn_native_mode(connector);
	if (ret == 0 && nv_connector->native_mode) {
		struct drm_display_mode *mode;

		mode = drm_mode_duplicate(dev, nv_connector->native_mode);
		drm_mode_probed_add(connector, mode);
		ret = 1;
	}

	/* Determine LVDS colour depth, must happen after determining
	 * "native" mode as some VBIOS tables require us to use the
	 * pixel clock as part of the lookup...
	 */
	if (connector->connector_type == DRM_MODE_CONNECTOR_LVDS)
		nouveau_connector_detect_depth(connector);

	if (nv_encoder->dcb->type == DCB_OUTPUT_TV)
		ret = get_slave_funcs(encoder)->get_modes(encoder, connector);

	if (nv_connector->type == DCB_CONNECTOR_LVDS ||
	    nv_connector->type == DCB_CONNECTOR_LVDS_SPWG ||
	    nv_connector->type == DCB_CONNECTOR_eDP)
		ret += nouveau_connector_scaler_modes_add(connector);

	return ret;
}

static unsigned
get_tmds_link_bandwidth(struct drm_connector *connector)
{
	struct nouveau_connector *nv_connector = nouveau_connector(connector);
	struct nouveau_encoder *nv_encoder = nv_connector->detected_encoder;
	struct nouveau_drm *drm = nouveau_drm(connector->dev);
	struct dcb_output *dcb = nv_connector->detected_encoder->dcb;
	struct drm_display_info *info = NULL;
	unsigned duallink_scale =
		nouveau_duallink && nv_encoder->dcb->duallink_possible ? 2 : 1;

	if (drm_detect_hdmi_monitor(nv_connector->edid)) {
		info = &nv_connector->base.display_info;
		duallink_scale = 1;
	}

	if (info) {
		if (nouveau_hdmimhz > 0)
			return nouveau_hdmimhz * 1000;
		/* Note: these limits are conservative, some Fermi's
		 * can do 297 MHz. Unclear how this can be determined.
		 */
		if (drm->client.device.info.chipset >= 0x120) {
			const int max_tmds_clock =
				info->hdmi.scdc.scrambling.supported ?
				594000 : 340000;
			return info->max_tmds_clock ?
				min(info->max_tmds_clock, max_tmds_clock) :
				max_tmds_clock;
		}
		if (drm->client.device.info.family >= NV_DEVICE_INFO_V0_KEPLER)
			return 297000;
		if (drm->client.device.info.family >= NV_DEVICE_INFO_V0_FERMI)
			return 225000;
	}

	if (dcb->location != DCB_LOC_ON_CHIP ||
	    drm->client.device.info.chipset >= 0x46)
		return 165000 * duallink_scale;
	else if (drm->client.device.info.chipset >= 0x40)
		return 155000 * duallink_scale;
	else if (drm->client.device.info.chipset >= 0x18)
		return 135000 * duallink_scale;
	else
		return 112000 * duallink_scale;
}

static enum drm_mode_status
nouveau_connector_mode_valid(struct drm_connector *connector,
			     struct drm_display_mode *mode)
{
	struct nouveau_connector *nv_connector = nouveau_connector(connector);
	struct nouveau_encoder *nv_encoder = nv_connector->detected_encoder;
	struct drm_encoder *encoder = to_drm_encoder(nv_encoder);
	unsigned int min_clock = 25000, max_clock = min_clock, clock = mode->clock;

	switch (nv_encoder->dcb->type) {
	case DCB_OUTPUT_LVDS:
		if (nv_connector->native_mode &&
		    (mode->hdisplay > nv_connector->native_mode->hdisplay ||
		     mode->vdisplay > nv_connector->native_mode->vdisplay))
			return MODE_PANEL;

		min_clock = 0;
		max_clock = 400000;
		break;
	case DCB_OUTPUT_TMDS:
		max_clock = get_tmds_link_bandwidth(connector);
		break;
	case DCB_OUTPUT_ANALOG:
		max_clock = nv_encoder->dcb->crtconf.maxfreq;
		if (!max_clock)
			max_clock = 350000;
		break;
	case DCB_OUTPUT_TV:
		return get_slave_funcs(encoder)->mode_valid(encoder, mode);
	case DCB_OUTPUT_DP:
		return nv50_dp_mode_valid(connector, nv_encoder, mode, NULL);
	default:
		BUG();
		return MODE_BAD;
	}

	if ((mode->flags & DRM_MODE_FLAG_3D_MASK) == DRM_MODE_FLAG_3D_FRAME_PACKING)
		clock *= 2;

	if (clock < min_clock)
		return MODE_CLOCK_LOW;
	if (clock > max_clock)
		return MODE_CLOCK_HIGH;

	return MODE_OK;
}

static struct drm_encoder *
nouveau_connector_best_encoder(struct drm_connector *connector)
{
	struct nouveau_connector *nv_connector = nouveau_connector(connector);

	if (nv_connector->detected_encoder)
		return to_drm_encoder(nv_connector->detected_encoder);

	return NULL;
}

static int
nouveau_connector_atomic_check(struct drm_connector *connector, struct drm_atomic_state *state)
{
	struct nouveau_connector *nv_conn = nouveau_connector(connector);
	struct drm_connector_state *conn_state =
		drm_atomic_get_new_connector_state(state, connector);

	if (!nv_conn->dp_encoder || !nv50_has_mst(nouveau_drm(connector->dev)))
		return 0;

	return drm_dp_mst_root_conn_atomic_check(conn_state, &nv_conn->dp_encoder->dp.mstm->mgr);
}

static const struct drm_connector_helper_funcs
nouveau_connector_helper_funcs = {
	.get_modes = nouveau_connector_get_modes,
	.mode_valid = nouveau_connector_mode_valid,
	.best_encoder = nouveau_connector_best_encoder,
	.atomic_check = nouveau_connector_atomic_check,
};

static const struct drm_connector_funcs
nouveau_connector_funcs = {
	.dpms = drm_helper_connector_dpms,
	.reset = nouveau_conn_reset,
	.detect = nouveau_connector_detect,
	.force = nouveau_connector_force,
	.fill_modes = drm_helper_probe_single_connector_modes,
	.set_property = nouveau_connector_set_property,
	.destroy = nouveau_connector_destroy,
	.atomic_duplicate_state = nouveau_conn_atomic_duplicate_state,
	.atomic_destroy_state = nouveau_conn_atomic_destroy_state,
	.atomic_set_property = nouveau_conn_atomic_set_property,
	.atomic_get_property = nouveau_conn_atomic_get_property,
	.late_register = nouveau_connector_late_register,
	.early_unregister = nouveau_connector_early_unregister,
};

static const struct drm_connector_funcs
nouveau_connector_funcs_lvds = {
	.dpms = drm_helper_connector_dpms,
	.reset = nouveau_conn_reset,
	.detect = nouveau_connector_detect_lvds,
	.force = nouveau_connector_force,
	.fill_modes = drm_helper_probe_single_connector_modes,
	.set_property = nouveau_connector_set_property,
	.destroy = nouveau_connector_destroy,
	.atomic_duplicate_state = nouveau_conn_atomic_duplicate_state,
	.atomic_destroy_state = nouveau_conn_atomic_destroy_state,
	.atomic_set_property = nouveau_conn_atomic_set_property,
	.atomic_get_property = nouveau_conn_atomic_get_property,
	.late_register = nouveau_connector_late_register,
	.early_unregister = nouveau_connector_early_unregister,
};

void
nouveau_connector_hpd(struct drm_connector *connector)
{
	struct nouveau_drm *drm = nouveau_drm(connector->dev);
	u32 mask = drm_connector_mask(connector);

	mutex_lock(&drm->hpd_lock);
	if (!(drm->hpd_pending & mask)) {
		drm->hpd_pending |= mask;
		schedule_work(&drm->hpd_work);
	}
	mutex_unlock(&drm->hpd_lock);
}

static int
nouveau_connector_hotplug(struct nvif_notify *notify)
{
	struct nouveau_connector *nv_connector =
		container_of(notify, typeof(*nv_connector), hpd);
	struct drm_connector *connector = &nv_connector->base;
	struct drm_device *dev = connector->dev;
	struct nouveau_drm *drm = nouveau_drm(dev);
	const struct nvif_notify_conn_rep_v0 *rep = notify->data;
	bool plugged = (rep->mask != NVIF_NOTIFY_CONN_V0_UNPLUG);

	if (rep->mask & NVIF_NOTIFY_CONN_V0_IRQ) {
		nouveau_dp_irq(drm, nv_connector);
		return NVIF_NOTIFY_KEEP;
	}

	NV_DEBUG(drm, "%splugged %s\n", plugged ? "" : "un", connector->name);
	nouveau_connector_hpd(connector);

	return NVIF_NOTIFY_KEEP;
}

static ssize_t
nouveau_connector_aux_xfer(struct drm_dp_aux *obj, struct drm_dp_aux_msg *msg)
{
	struct nouveau_connector *nv_connector =
		container_of(obj, typeof(*nv_connector), aux);
	struct nouveau_encoder *nv_encoder;
	struct nvkm_i2c_aux *aux;
	u8 size = msg->size;
	int ret;

	nv_encoder = find_encoder(&nv_connector->base, DCB_OUTPUT_DP);
	if (!nv_encoder || !(aux = nv_encoder->aux))
		return -ENODEV;
	if (WARN_ON(msg->size > 16))
		return -E2BIG;

	ret = nvkm_i2c_aux_acquire(aux);
	if (ret)
		return ret;

	ret = nvkm_i2c_aux_xfer(aux, false, msg->request, msg->address,
				msg->buffer, &size);
	nvkm_i2c_aux_release(aux);
	if (ret >= 0) {
		msg->reply = ret;
		return size;
	}

	return ret;
}

static int
drm_conntype_from_dcb(enum dcb_connector_type dcb)
{
	switch (dcb) {
	case DCB_CONNECTOR_VGA      : return DRM_MODE_CONNECTOR_VGA;
	case DCB_CONNECTOR_TV_0     :
	case DCB_CONNECTOR_TV_1     :
	case DCB_CONNECTOR_TV_3     : return DRM_MODE_CONNECTOR_TV;
	case DCB_CONNECTOR_DMS59_0  :
	case DCB_CONNECTOR_DMS59_1  :
	case DCB_CONNECTOR_DVI_I    : return DRM_MODE_CONNECTOR_DVII;
	case DCB_CONNECTOR_DVI_D    : return DRM_MODE_CONNECTOR_DVID;
	case DCB_CONNECTOR_LVDS     :
	case DCB_CONNECTOR_LVDS_SPWG: return DRM_MODE_CONNECTOR_LVDS;
	case DCB_CONNECTOR_DMS59_DP0:
	case DCB_CONNECTOR_DMS59_DP1:
	case DCB_CONNECTOR_DP       :
	case DCB_CONNECTOR_mDP      :
	case DCB_CONNECTOR_USB_C    : return DRM_MODE_CONNECTOR_DisplayPort;
	case DCB_CONNECTOR_eDP      : return DRM_MODE_CONNECTOR_eDP;
	case DCB_CONNECTOR_HDMI_0   :
	case DCB_CONNECTOR_HDMI_1   :
	case DCB_CONNECTOR_HDMI_C   : return DRM_MODE_CONNECTOR_HDMIA;
	case DCB_CONNECTOR_WFD	    : return DRM_MODE_CONNECTOR_VIRTUAL;
	default:
		break;
	}

	return DRM_MODE_CONNECTOR_Unknown;
}

struct drm_connector *
nouveau_connector_create(struct drm_device *dev,
			 const struct dcb_output *dcbe)
{
	const struct drm_connector_funcs *funcs = &nouveau_connector_funcs;
	struct nouveau_drm *drm = nouveau_drm(dev);
	struct nouveau_display *disp = nouveau_display(dev);
	struct nouveau_connector *nv_connector = NULL;
	struct drm_connector *connector;
	struct drm_connector_list_iter conn_iter;
	char aux_name[48] = {0};
	int index = dcbe->connector;
	int type, ret = 0;
	bool dummy;

	drm_connector_list_iter_begin(dev, &conn_iter);
	nouveau_for_each_non_mst_connector_iter(connector, &conn_iter) {
		nv_connector = nouveau_connector(connector);
		if (nv_connector->index == index) {
			drm_connector_list_iter_end(&conn_iter);
			return connector;
		}
	}
	drm_connector_list_iter_end(&conn_iter);

	nv_connector = kzalloc(sizeof(*nv_connector), GFP_KERNEL);
	if (!nv_connector)
		return ERR_PTR(-ENOMEM);

	connector = &nv_connector->base;
	nv_connector->index = index;

	/* attempt to parse vbios connector type and hotplug gpio */
	nv_connector->dcb = olddcb_conn(dev, index);
	if (nv_connector->dcb) {
		u32 entry = ROM16(nv_connector->dcb[0]);
		if (olddcb_conntab(dev)[3] >= 4)
			entry |= (u32)ROM16(nv_connector->dcb[2]) << 16;

		nv_connector->type = nv_connector->dcb[0];
		if (drm_conntype_from_dcb(nv_connector->type) ==
					  DRM_MODE_CONNECTOR_Unknown) {
			NV_WARN(drm, "unknown connector type %02x\n",
				nv_connector->type);
			nv_connector->type = DCB_CONNECTOR_NONE;
		}

		/* Gigabyte NX85T */
		if (nv_match_device(dev, 0x0421, 0x1458, 0x344c)) {
			if (nv_connector->type == DCB_CONNECTOR_HDMI_1)
				nv_connector->type = DCB_CONNECTOR_DVI_I;
		}

		/* Gigabyte GV-NX86T512H */
		if (nv_match_device(dev, 0x0402, 0x1458, 0x3455)) {
			if (nv_connector->type == DCB_CONNECTOR_HDMI_1)
				nv_connector->type = DCB_CONNECTOR_DVI_I;
		}
	} else {
		nv_connector->type = DCB_CONNECTOR_NONE;
	}

	/* no vbios data, or an unknown dcb connector type - attempt to
	 * figure out something suitable ourselves
	 */
	if (nv_connector->type == DCB_CONNECTOR_NONE) {
		struct nouveau_drm *drm = nouveau_drm(dev);
		struct dcb_table *dcbt = &drm->vbios.dcb;
		u32 encoders = 0;
		int i;

		for (i = 0; i < dcbt->entries; i++) {
			if (dcbt->entry[i].connector == nv_connector->index)
				encoders |= (1 << dcbt->entry[i].type);
		}

		if (encoders & (1 << DCB_OUTPUT_DP)) {
			if (encoders & (1 << DCB_OUTPUT_TMDS))
				nv_connector->type = DCB_CONNECTOR_DP;
			else
				nv_connector->type = DCB_CONNECTOR_eDP;
		} else
		if (encoders & (1 << DCB_OUTPUT_TMDS)) {
			if (encoders & (1 << DCB_OUTPUT_ANALOG))
				nv_connector->type = DCB_CONNECTOR_DVI_I;
			else
				nv_connector->type = DCB_CONNECTOR_DVI_D;
		} else
		if (encoders & (1 << DCB_OUTPUT_ANALOG)) {
			nv_connector->type = DCB_CONNECTOR_VGA;
		} else
		if (encoders & (1 << DCB_OUTPUT_LVDS)) {
			nv_connector->type = DCB_CONNECTOR_LVDS;
		} else
		if (encoders & (1 << DCB_OUTPUT_TV)) {
			nv_connector->type = DCB_CONNECTOR_TV_0;
		}
	}

	switch ((type = drm_conntype_from_dcb(nv_connector->type))) {
	case DRM_MODE_CONNECTOR_LVDS:
		ret = nouveau_bios_parse_lvds_table(dev, 0, &dummy, &dummy);
		if (ret) {
			NV_ERROR(drm, "Error parsing LVDS table, disabling\n");
			kfree(nv_connector);
			return ERR_PTR(ret);
		}

		funcs = &nouveau_connector_funcs_lvds;
		break;
	case DRM_MODE_CONNECTOR_DisplayPort:
	case DRM_MODE_CONNECTOR_eDP:
		nv_connector->aux.dev = connector->kdev;
		nv_connector->aux.drm_dev = dev;
		nv_connector->aux.transfer = nouveau_connector_aux_xfer;
		snprintf(aux_name, sizeof(aux_name), "sor-%04x-%04x",
			 dcbe->hasht, dcbe->hashm);
		nv_connector->aux.name = kstrdup(aux_name, GFP_KERNEL);
		if (!nv_connector->aux.name) {
			kfree(nv_connector);
			return ERR_PTR(-ENOMEM);
		}
		drm_dp_aux_init(&nv_connector->aux);
<<<<<<< HEAD
		fallthrough;
=======
		break;
>>>>>>> 7365df19
	default:
		funcs = &nouveau_connector_funcs;
		break;
	}

	/* HDMI 3D support */
	if ((disp->disp.object.oclass >= G82_DISP)
	    && ((type == DRM_MODE_CONNECTOR_DisplayPort)
		|| (type == DRM_MODE_CONNECTOR_eDP)
		|| (type == DRM_MODE_CONNECTOR_HDMIA)))
		connector->stereo_allowed = true;

	/* defaults, will get overridden in detect() */
	connector->interlace_allowed = false;
	connector->doublescan_allowed = false;

	drm_connector_init(dev, connector, funcs, type);
	drm_connector_helper_add(connector, &nouveau_connector_helper_funcs);

	if (nv_connector->dcb && (disp->disp.conn_mask & BIT(nv_connector->index))) {
		ret = nvif_conn_ctor(&disp->disp, nv_connector->base.name, nv_connector->index,
				     &nv_connector->conn);
		if (ret) {
			kfree(nv_connector);
			return ERR_PTR(ret);
		}
	}

	connector->funcs->reset(connector);
	nouveau_conn_attach_properties(connector);

	/* Default scaling mode */
	switch (nv_connector->type) {
	case DCB_CONNECTOR_LVDS:
	case DCB_CONNECTOR_LVDS_SPWG:
	case DCB_CONNECTOR_eDP:
		/* see note in nouveau_connector_set_property() */
		if (disp->disp.object.oclass < NV50_DISP) {
			nv_connector->scaling_mode = DRM_MODE_SCALE_FULLSCREEN;
			break;
		}
		nv_connector->scaling_mode = DRM_MODE_SCALE_NONE;
		break;
	default:
		nv_connector->scaling_mode = DRM_MODE_SCALE_NONE;
		break;
	}

	/* dithering properties */
	switch (nv_connector->type) {
	case DCB_CONNECTOR_TV_0:
	case DCB_CONNECTOR_TV_1:
	case DCB_CONNECTOR_TV_3:
	case DCB_CONNECTOR_VGA:
		break;
	default:
		nv_connector->dithering_mode = DITHERING_MODE_AUTO;
		break;
	}

	switch (type) {
	case DRM_MODE_CONNECTOR_DisplayPort:
		nv_connector->dp_encoder = find_encoder(&nv_connector->base, DCB_OUTPUT_DP);
		fallthrough;
	case DRM_MODE_CONNECTOR_eDP:
		drm_dp_cec_register_connector(&nv_connector->aux, connector);
		break;
	}

	ret = nvif_notify_ctor(&disp->disp.object, "kmsHotplug",
			       nouveau_connector_hotplug,
			       true, NV04_DISP_NTFY_CONN,
			       &(struct nvif_notify_conn_req_v0) {
				.mask = NVIF_NOTIFY_CONN_V0_ANY,
				.conn = index,
			       },
			       sizeof(struct nvif_notify_conn_req_v0),
			       sizeof(struct nvif_notify_conn_rep_v0),
			       &nv_connector->hpd);
	if (ret)
		connector->polled = DRM_CONNECTOR_POLL_CONNECT;
	else
		connector->polled = DRM_CONNECTOR_POLL_HPD;

	drm_connector_register(connector);
	return connector;
}<|MERGE_RESOLUTION|>--- conflicted
+++ resolved
@@ -1382,11 +1382,7 @@
 			return ERR_PTR(-ENOMEM);
 		}
 		drm_dp_aux_init(&nv_connector->aux);
-<<<<<<< HEAD
-		fallthrough;
-=======
-		break;
->>>>>>> 7365df19
+		break;
 	default:
 		funcs = &nouveau_connector_funcs;
 		break;
