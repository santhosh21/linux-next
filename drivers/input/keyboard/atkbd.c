// SPDX-License-Identifier: GPL-2.0-only
/*
 * AT and PS/2 keyboard driver
 *
 * Copyright (c) 1999-2002 Vojtech Pavlik
 */


/*
 * This driver can handle standard AT keyboards and PS/2 keyboards in
 * Translated and Raw Set 2 and Set 3, as well as AT keyboards on dumb
 * input-only controllers and AT keyboards connected over a one way RS232
 * converter.
 */

#include <linux/delay.h>
#include <linux/module.h>
#include <linux/slab.h>
#include <linux/interrupt.h>
#include <linux/init.h>
#include <linux/input.h>
#include <linux/input/vivaldi-fmap.h>
#include <linux/serio.h>
#include <linux/workqueue.h>
#include <linux/libps2.h>
#include <linux/mutex.h>
#include <linux/dmi.h>
#include <linux/property.h>

#define DRIVER_DESC	"AT and PS/2 keyboard driver"

MODULE_AUTHOR("Vojtech Pavlik <vojtech@suse.cz>");
MODULE_DESCRIPTION(DRIVER_DESC);
MODULE_LICENSE("GPL");

static int atkbd_set = 2;
module_param_named(set, atkbd_set, int, 0);
MODULE_PARM_DESC(set, "Select keyboard code set (2 = default, 3 = PS/2 native)");

#if defined(__i386__) || defined(__x86_64__) || defined(__hppa__)
static bool atkbd_reset;
#else
static bool atkbd_reset = true;
#endif
module_param_named(reset, atkbd_reset, bool, 0);
MODULE_PARM_DESC(reset, "Reset keyboard during initialization");

static bool atkbd_softrepeat;
module_param_named(softrepeat, atkbd_softrepeat, bool, 0);
MODULE_PARM_DESC(softrepeat, "Use software keyboard repeat");

static bool atkbd_softraw = true;
module_param_named(softraw, atkbd_softraw, bool, 0);
MODULE_PARM_DESC(softraw, "Use software generated rawmode");

static bool atkbd_scroll;
module_param_named(scroll, atkbd_scroll, bool, 0);
MODULE_PARM_DESC(scroll, "Enable scroll-wheel on MS Office and similar keyboards");

static bool atkbd_extra;
module_param_named(extra, atkbd_extra, bool, 0);
MODULE_PARM_DESC(extra, "Enable extra LEDs and keys on IBM RapidAcces, EzKey and similar keyboards");

static bool atkbd_terminal;
module_param_named(terminal, atkbd_terminal, bool, 0);
MODULE_PARM_DESC(terminal, "Enable break codes on an IBM Terminal keyboard connected via AT/PS2");

#define SCANCODE(keymap)	((keymap >> 16) & 0xFFFF)
#define KEYCODE(keymap)		(keymap & 0xFFFF)

/*
 * Scancode to keycode tables. These are just the default setting, and
 * are loadable via a userland utility.
 */

#define ATKBD_KEYMAP_SIZE	512

static const unsigned short atkbd_set2_keycode[ATKBD_KEYMAP_SIZE] = {

#ifdef CONFIG_KEYBOARD_ATKBD_HP_KEYCODES

/* XXX: need a more general approach */

#include "hpps2atkbd.h"	/* include the keyboard scancodes */

#else
	  0, 67, 65, 63, 61, 59, 60, 88,  0, 68, 66, 64, 62, 15, 41,117,
	  0, 56, 42, 93, 29, 16,  2,  0,  0,  0, 44, 31, 30, 17,  3,  0,
	  0, 46, 45, 32, 18,  5,  4, 95,  0, 57, 47, 33, 20, 19,  6,183,
	  0, 49, 48, 35, 34, 21,  7,184,  0,  0, 50, 36, 22,  8,  9,185,
	  0, 51, 37, 23, 24, 11, 10,  0,  0, 52, 53, 38, 39, 25, 12,  0,
	  0, 89, 40,  0, 26, 13,  0,  0, 58, 54, 28, 27,  0, 43,  0, 85,
	  0, 86, 91, 90, 92,  0, 14, 94,  0, 79,124, 75, 71,121,  0,  0,
	 82, 83, 80, 76, 77, 72,  1, 69, 87, 78, 81, 74, 55, 73, 70, 99,

	  0,  0,  0,  0,  0,  0,  0,  0,  0,  0,  0,  0,  0,  0,  0,  0,
	217,100,255,  0, 97,165,  0,  0,156,  0,  0,  0,  0,  0,  0,125,
	173,114,  0,113,  0,  0,  0,126,128,  0,  0,140,  0,  0,  0,127,
	159,  0,115,  0,164,  0,  0,116,158,  0,172,166,  0,  0,  0,142,
	157,  0,  0,  0,  0,  0,  0,  0,155,  0, 98,  0,  0,163,  0,  0,
	226,  0,  0,  0,  0,  0,  0,  0,  0,255, 96,  0,  0,  0,143,  0,
	  0,  0,  0,  0,  0,  0,  0,  0,  0,107,  0,105,102,  0,  0,112,
	110,111,108,112,106,103,  0,119,  0,118,109,  0, 99,104,119,  0,

	  0,  0,  0, 65, 99,
#endif
};

static const unsigned short atkbd_set3_keycode[ATKBD_KEYMAP_SIZE] = {

	  0,  0,  0,  0,  0,  0,  0, 59,  1,138,128,129,130, 15, 41, 60,
	131, 29, 42, 86, 58, 16,  2, 61,133, 56, 44, 31, 30, 17,  3, 62,
	134, 46, 45, 32, 18,  5,  4, 63,135, 57, 47, 33, 20, 19,  6, 64,
	136, 49, 48, 35, 34, 21,  7, 65,137,100, 50, 36, 22,  8,  9, 66,
	125, 51, 37, 23, 24, 11, 10, 67,126, 52, 53, 38, 39, 25, 12, 68,
	113,114, 40, 43, 26, 13, 87, 99, 97, 54, 28, 27, 43, 43, 88, 70,
	108,105,119,103,111,107, 14,110,  0, 79,106, 75, 71,109,102,104,
	 82, 83, 80, 76, 77, 72, 69, 98,  0, 96, 81,  0, 78, 73, 55,183,

	184,185,186,187, 74, 94, 92, 93,  0,  0,  0,125,126,127,112,  0,
	  0,139,172,163,165,115,152,172,166,140,160,154,113,114,167,168,
	148,149,147,140
};

static const unsigned short atkbd_unxlate_table[128] = {
          0,118, 22, 30, 38, 37, 46, 54, 61, 62, 70, 69, 78, 85,102, 13,
         21, 29, 36, 45, 44, 53, 60, 67, 68, 77, 84, 91, 90, 20, 28, 27,
         35, 43, 52, 51, 59, 66, 75, 76, 82, 14, 18, 93, 26, 34, 33, 42,
         50, 49, 58, 65, 73, 74, 89,124, 17, 41, 88,  5,  6,  4, 12,  3,
         11,  2, 10,  1,  9,119,126,108,117,125,123,107,115,116,121,105,
        114,122,112,113,127, 96, 97,120,  7, 15, 23, 31, 39, 47, 55, 63,
         71, 79, 86, 94,  8, 16, 24, 32, 40, 48, 56, 64, 72, 80, 87,111,
         19, 25, 57, 81, 83, 92, 95, 98, 99,100,101,103,104,106,109,110
};

#define ATKBD_CMD_SETLEDS	0x10ed
#define ATKBD_CMD_GSCANSET	0x11f0
#define ATKBD_CMD_SSCANSET	0x10f0
#define ATKBD_CMD_GETID		0x02f2
#define ATKBD_CMD_SETREP	0x10f3
#define ATKBD_CMD_ENABLE	0x00f4
#define ATKBD_CMD_RESET_DIS	0x00f5	/* Reset to defaults and disable */
#define ATKBD_CMD_RESET_DEF	0x00f6	/* Reset to defaults */
#define ATKBD_CMD_SETALL_MB	0x00f8	/* Set all keys to give break codes */
#define ATKBD_CMD_SETALL_MBR	0x00fa  /* ... and repeat */
#define ATKBD_CMD_RESET_BAT	0x02ff
#define ATKBD_CMD_RESEND	0x00fe
#define ATKBD_CMD_EX_ENABLE	0x10ea
#define ATKBD_CMD_EX_SETLEDS	0x20eb
#define ATKBD_CMD_OK_GETID	0x02e8

#define ATKBD_RET_ACK		0xfa
#define ATKBD_RET_NAK		0xfe
#define ATKBD_RET_BAT		0xaa
#define ATKBD_RET_EMUL0		0xe0
#define ATKBD_RET_EMUL1		0xe1
#define ATKBD_RET_RELEASE	0xf0
#define ATKBD_RET_HANJA		0xf1
#define ATKBD_RET_HANGEUL	0xf2
#define ATKBD_RET_ERR		0xff

#define ATKBD_KEY_UNKNOWN	0
#define ATKBD_KEY_NULL		255

#define ATKBD_SCR_1		0xfffe
#define ATKBD_SCR_2		0xfffd
#define ATKBD_SCR_4		0xfffc
#define ATKBD_SCR_8		0xfffb
#define ATKBD_SCR_CLICK		0xfffa
#define ATKBD_SCR_LEFT		0xfff9
#define ATKBD_SCR_RIGHT		0xfff8

#define ATKBD_SPECIAL		ATKBD_SCR_RIGHT

#define ATKBD_LED_EVENT_BIT	0
#define ATKBD_REP_EVENT_BIT	1

#define ATKBD_XL_ERR		0x01
#define ATKBD_XL_BAT		0x02
#define ATKBD_XL_ACK		0x04
#define ATKBD_XL_NAK		0x08
#define ATKBD_XL_HANGEUL	0x10
#define ATKBD_XL_HANJA		0x20

static const struct {
	unsigned short keycode;
	unsigned char set2;
} atkbd_scroll_keys[] = {
	{ ATKBD_SCR_1,     0xc5 },
	{ ATKBD_SCR_2,     0x9d },
	{ ATKBD_SCR_4,     0xa4 },
	{ ATKBD_SCR_8,     0x9b },
	{ ATKBD_SCR_CLICK, 0xe0 },
	{ ATKBD_SCR_LEFT,  0xcb },
	{ ATKBD_SCR_RIGHT, 0xd2 },
};

/*
 * The atkbd control structure
 */

struct atkbd {

	struct ps2dev ps2dev;
	struct input_dev *dev;

	/* Written only during init */
	char name[64];
	char phys[32];

	unsigned short id;
	unsigned short keycode[ATKBD_KEYMAP_SIZE];
	DECLARE_BITMAP(force_release_mask, ATKBD_KEYMAP_SIZE);
	unsigned char set;
	bool translated;
	bool extra;
	bool write;
	bool softrepeat;
	bool softraw;
	bool scroll;
	bool enabled;

	/* Accessed only from interrupt */
	unsigned char emul;
	bool resend;
	bool release;
	unsigned long xl_bit;
	unsigned int last;
	unsigned long time;
	unsigned long err_count;

	struct delayed_work event_work;
	unsigned long event_jiffies;
	unsigned long event_mask;

	/* Serializes reconnect(), attr->set() and event work */
	struct mutex mutex;

	struct vivaldi_data vdata;
};

/*
 * System-specific keymap fixup routine
 */
static void (*atkbd_platform_fixup)(struct atkbd *, const void *data);
static void *atkbd_platform_fixup_data;
static unsigned int (*atkbd_platform_scancode_fixup)(struct atkbd *, unsigned int);

/*
 * Certain keyboards to not like ATKBD_CMD_RESET_DIS and stop responding
 * to many commands until full reset (ATKBD_CMD_RESET_BAT) is performed.
 */
static bool atkbd_skip_deactivate;

static ssize_t atkbd_attr_show_helper(struct device *dev, char *buf,
				ssize_t (*handler)(struct atkbd *, char *));
static ssize_t atkbd_attr_set_helper(struct device *dev, const char *buf, size_t count,
				ssize_t (*handler)(struct atkbd *, const char *, size_t));
#define ATKBD_DEFINE_ATTR(_name)						\
static ssize_t atkbd_show_##_name(struct atkbd *, char *);			\
static ssize_t atkbd_set_##_name(struct atkbd *, const char *, size_t);		\
static ssize_t atkbd_do_show_##_name(struct device *d,				\
				struct device_attribute *attr, char *b)		\
{										\
	return atkbd_attr_show_helper(d, b, atkbd_show_##_name);		\
}										\
static ssize_t atkbd_do_set_##_name(struct device *d,				\
			struct device_attribute *attr, const char *b, size_t s)	\
{										\
	return atkbd_attr_set_helper(d, b, s, atkbd_set_##_name);		\
}										\
static struct device_attribute atkbd_attr_##_name =				\
	__ATTR(_name, S_IWUSR | S_IRUGO, atkbd_do_show_##_name, atkbd_do_set_##_name);

ATKBD_DEFINE_ATTR(extra);
ATKBD_DEFINE_ATTR(force_release);
ATKBD_DEFINE_ATTR(scroll);
ATKBD_DEFINE_ATTR(set);
ATKBD_DEFINE_ATTR(softrepeat);
ATKBD_DEFINE_ATTR(softraw);

#define ATKBD_DEFINE_RO_ATTR(_name)						\
static ssize_t atkbd_show_##_name(struct atkbd *, char *);			\
static ssize_t atkbd_do_show_##_name(struct device *d,				\
				struct device_attribute *attr, char *b)		\
{										\
	return atkbd_attr_show_helper(d, b, atkbd_show_##_name);		\
}										\
static struct device_attribute atkbd_attr_##_name =				\
	__ATTR(_name, S_IRUGO, atkbd_do_show_##_name, NULL);

ATKBD_DEFINE_RO_ATTR(err_count);
ATKBD_DEFINE_RO_ATTR(function_row_physmap);

static struct attribute *atkbd_attributes[] = {
	&atkbd_attr_extra.attr,
	&atkbd_attr_force_release.attr,
	&atkbd_attr_scroll.attr,
	&atkbd_attr_set.attr,
	&atkbd_attr_softrepeat.attr,
	&atkbd_attr_softraw.attr,
	&atkbd_attr_err_count.attr,
	&atkbd_attr_function_row_physmap.attr,
	NULL
};

static ssize_t atkbd_show_function_row_physmap(struct atkbd *atkbd, char *buf)
{
	return vivaldi_function_row_physmap_show(&atkbd->vdata, buf);
}

static struct atkbd *atkbd_from_serio(struct serio *serio)
{
	struct ps2dev *ps2dev = serio_get_drvdata(serio);

	return container_of(ps2dev, struct atkbd, ps2dev);
}

static umode_t atkbd_attr_is_visible(struct kobject *kobj,
				struct attribute *attr, int i)
{
	struct device *dev = kobj_to_dev(kobj);
	struct serio *serio = to_serio_port(dev);
	struct atkbd *atkbd = atkbd_from_serio(serio);

	if (attr == &atkbd_attr_function_row_physmap.attr &&
	    !atkbd->vdata.num_function_row_keys)
		return 0;

	return attr->mode;
}

static const struct attribute_group atkbd_attribute_group = {
	.attrs	= atkbd_attributes,
	.is_visible = atkbd_attr_is_visible,
};

__ATTRIBUTE_GROUPS(atkbd_attribute);

static const unsigned int xl_table[] = {
	ATKBD_RET_BAT, ATKBD_RET_ERR, ATKBD_RET_ACK,
	ATKBD_RET_NAK, ATKBD_RET_HANJA, ATKBD_RET_HANGEUL,
};

/*
 * Checks if we should mangle the scancode to extract 'release' bit
 * in translated mode.
 */
static bool atkbd_need_xlate(unsigned long xl_bit, unsigned char code)
{
	int i;

	if (code == ATKBD_RET_EMUL0 || code == ATKBD_RET_EMUL1)
		return false;

	for (i = 0; i < ARRAY_SIZE(xl_table); i++)
		if (code == xl_table[i])
			return test_bit(i, &xl_bit);

	return true;
}

/*
 * Calculates new value of xl_bit so the driver can distinguish
 * between make/break pair of scancodes for select keys and PS/2
 * protocol responses.
 */
static void atkbd_calculate_xl_bit(struct atkbd *atkbd, unsigned char code)
{
	int i;

	for (i = 0; i < ARRAY_SIZE(xl_table); i++) {
		if (!((code ^ xl_table[i]) & 0x7f)) {
			if (code & 0x80)
				__clear_bit(i, &atkbd->xl_bit);
			else
				__set_bit(i, &atkbd->xl_bit);
			break;
		}
	}
}

/*
 * Encode the scancode, 0xe0 prefix, and high bit into a single integer,
 * keeping kernel 2.4 compatibility for set 2
 */
static unsigned int atkbd_compat_scancode(struct atkbd *atkbd, unsigned int code)
{
	if (atkbd->set == 3) {
		if (atkbd->emul == 1)
			code |= 0x100;
        } else {
		code = (code & 0x7f) | ((code & 0x80) << 1);
		if (atkbd->emul == 1)
			code |= 0x80;
	}

	return code;
}

/*
 * Tries to handle frame or parity error by requesting the keyboard controller
 * to resend the last byte. This historically not done on x86 as controllers
 * there typically do not implement this command.
 */
static bool __maybe_unused atkbd_handle_frame_error(struct ps2dev *ps2dev,
						    u8 data, unsigned int flags)
{
	struct atkbd *atkbd = container_of(ps2dev, struct atkbd, ps2dev);
	struct serio *serio = ps2dev->serio;

	if ((flags & (SERIO_FRAME | SERIO_PARITY)) &&
	    (~flags & SERIO_TIMEOUT) &&
	    !atkbd->resend && atkbd->write) {
		dev_warn(&serio->dev, "Frame/parity error: %02x\n", flags);
		serio_write(serio, ATKBD_CMD_RESEND);
		atkbd->resend = true;
		return true;
	}

	if (!flags && data == ATKBD_RET_ACK)
		atkbd->resend = false;

	return false;
}

static enum ps2_disposition atkbd_pre_receive_byte(struct ps2dev *ps2dev,
						   u8 data, unsigned int flags)
{
	struct serio *serio = ps2dev->serio;

	dev_dbg(&serio->dev, "Received %02x flags %02x\n", data, flags);

#if !defined(__i386__) && !defined (__x86_64__)
	if (atkbd_handle_frame_error(ps2dev, data, flags))
		return PS2_IGNORE;
#endif

	return PS2_PROCESS;
}

static void atkbd_receive_byte(struct ps2dev *ps2dev, u8 data)
{
	struct serio *serio = ps2dev->serio;
	struct atkbd *atkbd = container_of(ps2dev, struct atkbd, ps2dev);
	struct input_dev *dev = atkbd->dev;
	unsigned int code = data;
	int scroll = 0, hscroll = 0, click = -1;
	int value;
	unsigned short keycode;

	pm_wakeup_event(&serio->dev, 0);

	if (!atkbd->enabled)
		return;

	input_event(dev, EV_MSC, MSC_RAW, code);

	if (atkbd_platform_scancode_fixup)
		code = atkbd_platform_scancode_fixup(atkbd, code);

	if (atkbd->translated) {

		if (atkbd->emul || atkbd_need_xlate(atkbd->xl_bit, code)) {
			atkbd->release = code >> 7;
			code &= 0x7f;
		}

		if (!atkbd->emul)
			atkbd_calculate_xl_bit(atkbd, data);
	}

	switch (code) {
	case ATKBD_RET_BAT:
		atkbd->enabled = false;
		serio_reconnect(atkbd->ps2dev.serio);
		return;
	case ATKBD_RET_EMUL0:
		atkbd->emul = 1;
		return;
	case ATKBD_RET_EMUL1:
		atkbd->emul = 2;
		return;
	case ATKBD_RET_RELEASE:
		atkbd->release = true;
		return;
	case ATKBD_RET_ACK:
	case ATKBD_RET_NAK:
		if (printk_ratelimit())
			dev_warn(&serio->dev,
				 "Spurious %s on %s. "
				 "Some program might be trying to access hardware directly.\n",
				 data == ATKBD_RET_ACK ? "ACK" : "NAK", serio->phys);
		return;
	case ATKBD_RET_ERR:
		atkbd->err_count++;
		dev_dbg(&serio->dev, "Keyboard on %s reports too many keys pressed.\n",
			serio->phys);
		return;
	}

	code = atkbd_compat_scancode(atkbd, code);

	if (atkbd->emul && --atkbd->emul)
		return;

	keycode = atkbd->keycode[code];

	if (!(atkbd->release && test_bit(code, atkbd->force_release_mask)))
		if (keycode != ATKBD_KEY_NULL)
			input_event(dev, EV_MSC, MSC_SCAN, code);

	switch (keycode) {
	case ATKBD_KEY_NULL:
		break;
	case ATKBD_KEY_UNKNOWN:
		dev_warn(&serio->dev,
			 "Unknown key %s (%s set %d, code %#x on %s).\n",
			 atkbd->release ? "released" : "pressed",
			 atkbd->translated ? "translated" : "raw",
			 atkbd->set, code, serio->phys);
		dev_warn(&serio->dev,
			 "Use 'setkeycodes %s%02x <keycode>' to make it known.\n",
			 code & 0x80 ? "e0" : "", code & 0x7f);
		input_sync(dev);
		break;
	case ATKBD_SCR_1:
		scroll = 1;
		break;
	case ATKBD_SCR_2:
		scroll = 2;
		break;
	case ATKBD_SCR_4:
		scroll = 4;
		break;
	case ATKBD_SCR_8:
		scroll = 8;
		break;
	case ATKBD_SCR_CLICK:
		click = !atkbd->release;
		break;
	case ATKBD_SCR_LEFT:
		hscroll = -1;
		break;
	case ATKBD_SCR_RIGHT:
		hscroll = 1;
		break;
	default:
		if (atkbd->release) {
			value = 0;
			atkbd->last = 0;
		} else if (!atkbd->softrepeat && test_bit(keycode, dev->key)) {
			/* Workaround Toshiba laptop multiple keypress */
			value = time_before(jiffies, atkbd->time) && atkbd->last == code ? 1 : 2;
		} else {
			value = 1;
			atkbd->last = code;
			atkbd->time = jiffies + msecs_to_jiffies(dev->rep[REP_DELAY]) / 2;
		}

		input_event(dev, EV_KEY, keycode, value);
		input_sync(dev);

		if (value && test_bit(code, atkbd->force_release_mask)) {
			input_event(dev, EV_MSC, MSC_SCAN, code);
			input_report_key(dev, keycode, 0);
			input_sync(dev);
		}
	}

	if (atkbd->scroll) {
		if (click != -1)
			input_report_key(dev, BTN_MIDDLE, click);
		input_report_rel(dev, REL_WHEEL,
				 atkbd->release ? -scroll : scroll);
		input_report_rel(dev, REL_HWHEEL, hscroll);
		input_sync(dev);
	}

	atkbd->release = false;
}

static int atkbd_set_repeat_rate(struct atkbd *atkbd)
{
	const short period[32] =
		{ 33,  37,  42,  46,  50,  54,  58,  63,  67,  75,  83,  92, 100, 109, 116, 125,
		 133, 149, 167, 182, 200, 217, 232, 250, 270, 303, 333, 370, 400, 435, 470, 500 };
	const short delay[4] =
		{ 250, 500, 750, 1000 };

	struct input_dev *dev = atkbd->dev;
	unsigned char param;
	int i = 0, j = 0;

	while (i < ARRAY_SIZE(period) - 1 && period[i] < dev->rep[REP_PERIOD])
		i++;
	dev->rep[REP_PERIOD] = period[i];

	while (j < ARRAY_SIZE(delay) - 1 && delay[j] < dev->rep[REP_DELAY])
		j++;
	dev->rep[REP_DELAY] = delay[j];

	param = i | (j << 5);
	return ps2_command(&atkbd->ps2dev, &param, ATKBD_CMD_SETREP);
}

static int atkbd_set_leds(struct atkbd *atkbd)
{
	struct input_dev *dev = atkbd->dev;
	unsigned char param[2];

	param[0] = (test_bit(LED_SCROLLL, dev->led) ? 1 : 0)
		 | (test_bit(LED_NUML,    dev->led) ? 2 : 0)
		 | (test_bit(LED_CAPSL,   dev->led) ? 4 : 0);
	if (ps2_command(&atkbd->ps2dev, param, ATKBD_CMD_SETLEDS))
		return -1;

	if (atkbd->extra) {
		param[0] = 0;
		param[1] = (test_bit(LED_COMPOSE, dev->led) ? 0x01 : 0)
			 | (test_bit(LED_SLEEP,   dev->led) ? 0x02 : 0)
			 | (test_bit(LED_SUSPEND, dev->led) ? 0x04 : 0)
			 | (test_bit(LED_MISC,    dev->led) ? 0x10 : 0)
			 | (test_bit(LED_MUTE,    dev->led) ? 0x20 : 0);
		if (ps2_command(&atkbd->ps2dev, param, ATKBD_CMD_EX_SETLEDS))
			return -1;
	}

	return 0;
}

/*
 * atkbd_event_work() is used to complete processing of events that
 * can not be processed by input_event() which is often called from
 * interrupt context.
 */

static void atkbd_event_work(struct work_struct *work)
{
	struct atkbd *atkbd = container_of(work, struct atkbd, event_work.work);

	mutex_lock(&atkbd->mutex);

	if (!atkbd->enabled) {
		/*
		 * Serio ports are resumed asynchronously so while driver core
		 * thinks that device is already fully operational in reality
		 * it may not be ready yet. In this case we need to keep
		 * rescheduling till reconnect completes.
		 */
		schedule_delayed_work(&atkbd->event_work,
					msecs_to_jiffies(100));
	} else {
		if (test_and_clear_bit(ATKBD_LED_EVENT_BIT, &atkbd->event_mask))
			atkbd_set_leds(atkbd);

		if (test_and_clear_bit(ATKBD_REP_EVENT_BIT, &atkbd->event_mask))
			atkbd_set_repeat_rate(atkbd);
	}

	mutex_unlock(&atkbd->mutex);
}

/*
 * Schedule switch for execution. We need to throttle requests,
 * otherwise keyboard may become unresponsive.
 */
static void atkbd_schedule_event_work(struct atkbd *atkbd, int event_bit)
{
	unsigned long delay = msecs_to_jiffies(50);

	if (time_after(jiffies, atkbd->event_jiffies + delay))
		delay = 0;

	atkbd->event_jiffies = jiffies;
	set_bit(event_bit, &atkbd->event_mask);
	mb();
	schedule_delayed_work(&atkbd->event_work, delay);
}

/*
 * Event callback from the input module. Events that change the state of
 * the hardware are processed here. If action can not be performed in
 * interrupt context it is offloaded to atkbd_event_work.
 */

static int atkbd_event(struct input_dev *dev,
			unsigned int type, unsigned int code, int value)
{
	struct atkbd *atkbd = input_get_drvdata(dev);

	if (!atkbd->write)
		return -1;

	switch (type) {

	case EV_LED:
		atkbd_schedule_event_work(atkbd, ATKBD_LED_EVENT_BIT);
		return 0;

	case EV_REP:
		if (!atkbd->softrepeat)
			atkbd_schedule_event_work(atkbd, ATKBD_REP_EVENT_BIT);
		return 0;

	default:
		return -1;
	}
}

/*
 * atkbd_enable() signals that interrupt handler is allowed to
 * generate input events.
 */

static inline void atkbd_enable(struct atkbd *atkbd)
{
	serio_pause_rx(atkbd->ps2dev.serio);
	atkbd->enabled = true;
	serio_continue_rx(atkbd->ps2dev.serio);
}

/*
 * atkbd_disable() tells input handler that all incoming data except
 * for ACKs and command response should be dropped.
 */

static inline void atkbd_disable(struct atkbd *atkbd)
{
	serio_pause_rx(atkbd->ps2dev.serio);
	atkbd->enabled = false;
	serio_continue_rx(atkbd->ps2dev.serio);
}

static int atkbd_activate(struct atkbd *atkbd)
{
	struct ps2dev *ps2dev = &atkbd->ps2dev;

/*
 * Enable the keyboard to receive keystrokes.
 */

	if (ps2_command(ps2dev, NULL, ATKBD_CMD_ENABLE)) {
		dev_err(&ps2dev->serio->dev,
			"Failed to enable keyboard on %s\n",
			ps2dev->serio->phys);
		return -1;
	}

	return 0;
}

/*
 * atkbd_deactivate() resets and disables the keyboard from sending
 * keystrokes.
 */

static void atkbd_deactivate(struct atkbd *atkbd)
{
	struct ps2dev *ps2dev = &atkbd->ps2dev;

	if (ps2_command(ps2dev, NULL, ATKBD_CMD_RESET_DIS))
		dev_err(&ps2dev->serio->dev,
			"Failed to deactivate keyboard on %s\n",
			ps2dev->serio->phys);
}

#ifdef CONFIG_X86
static bool atkbd_is_portable_device(void)
{
	static const char * const chassis_types[] = {
		"8",	/* Portable */
		"9",	/* Laptop */
		"10",	/* Notebook */
		"14",	/* Sub-Notebook */
		"31",	/* Convertible */
		"32",	/* Detachable */
	};
	int i;

	for (i = 0; i < ARRAY_SIZE(chassis_types); i++)
		if (dmi_match(DMI_CHASSIS_TYPE, chassis_types[i]))
			return true;

	return false;
}

/*
 * On many modern laptops ATKBD_CMD_GETID may cause problems, on these laptops
 * the controller is always in translated mode. In this mode mice/touchpads will
 * not work. So in this case simply assume a keyboard is connected to avoid
 * confusing some laptop keyboards.
 *
 * Skipping ATKBD_CMD_GETID ends up using a fake keyboard id. Using the standard
 * 0xab83 id is ok in translated mode, only atkbd_select_set() checks atkbd->id
 * and in translated mode that is a no-op.
 */
static bool atkbd_skip_getid(struct atkbd *atkbd)
{
	return atkbd->translated && atkbd_is_portable_device();
}
#else
static inline bool atkbd_skip_getid(struct atkbd *atkbd) { return false; }
#endif

/*
 * atkbd_probe() probes for an AT keyboard on a serio port.
 */

static int atkbd_probe(struct atkbd *atkbd)
{
	struct ps2dev *ps2dev = &atkbd->ps2dev;
	unsigned char param[2];
	bool skip_getid;

/*
 * Some systems, where the bit-twiddling when testing the io-lines of the
 * controller may confuse the keyboard need a full reset of the keyboard. On
 * these systems the BIOS also usually doesn't do it for us.
 */

	if (atkbd_reset)
		if (ps2_command(ps2dev, NULL, ATKBD_CMD_RESET_BAT))
			dev_warn(&ps2dev->serio->dev,
				 "keyboard reset failed on %s\n",
				 ps2dev->serio->phys);

	if (atkbd_skip_getid(atkbd)) {
		atkbd->id = 0xab83;
		goto deactivate_kbd;
	}

/*
 * Then we check the keyboard ID. We should get 0xab83 under normal conditions.
 * Some keyboards report different values, but the first byte is always 0xab or
 * 0xac. Some old AT keyboards don't report anything. If a mouse is connected, this
 * should make sure we don't try to set the LEDs on it.
 */

	param[0] = param[1] = 0xa5;	/* initialize with invalid values */
<<<<<<< HEAD
	skip_getid = atkbd_skip_getid(atkbd);
	if (skip_getid || ps2_command(ps2dev, param, ATKBD_CMD_GETID)) {
=======
	if (ps2_command(ps2dev, param, ATKBD_CMD_GETID)) {
>>>>>>> 6296562f

/*
 * If the get ID command failed, we check if we can at least set
 * the LEDs on the keyboard. This should work on every keyboard out there.
 * It also turns the LEDs off, which we want anyway.
 */
		param[0] = 0;
		if (ps2_command(ps2dev, param, ATKBD_CMD_SETLEDS))
			return -1;
		atkbd->id = skip_getid ? 0xab83 : 0xabba;
		return 0;
	}

	if (!ps2_is_keyboard_id(param[0]))
		return -1;

	atkbd->id = (param[0] << 8) | param[1];

	if (atkbd->id == 0xaca1 && atkbd->translated) {
		dev_err(&ps2dev->serio->dev,
			"NCD terminal keyboards are only supported on non-translating controllers. "
			"Use i8042.direct=1 to disable translation.\n");
		return -1;
	}

deactivate_kbd:
/*
 * Make sure nothing is coming from the keyboard and disturbs our
 * internal state.
 */
	if (!atkbd_skip_deactivate)
		atkbd_deactivate(atkbd);

	return 0;
}

/*
 * atkbd_select_set checks if a keyboard has a working Set 3 support, and
 * sets it into that. Unfortunately there are keyboards that can be switched
 * to Set 3, but don't work well in that (BTC Multimedia ...)
 */

static int atkbd_select_set(struct atkbd *atkbd, int target_set, int allow_extra)
{
	struct ps2dev *ps2dev = &atkbd->ps2dev;
	unsigned char param[2];

	atkbd->extra = false;
/*
 * For known special keyboards we can go ahead and set the correct set.
 * We check for NCD PS/2 Sun, NorthGate OmniKey 101 and
 * IBM RapidAccess / IBM EzButton / Chicony KBP-8993 keyboards.
 */

	if (atkbd->translated)
		return 2;

	if (atkbd->id == 0xaca1) {
		param[0] = 3;
		ps2_command(ps2dev, param, ATKBD_CMD_SSCANSET);
		return 3;
	}

	if (allow_extra) {
		param[0] = 0x71;
		if (!ps2_command(ps2dev, param, ATKBD_CMD_EX_ENABLE)) {
			atkbd->extra = true;
			return 2;
		}
	}

	if (atkbd_terminal) {
		ps2_command(ps2dev, param, ATKBD_CMD_SETALL_MB);
		return 3;
	}

	if (target_set != 3)
		return 2;

	if (!ps2_command(ps2dev, param, ATKBD_CMD_OK_GETID)) {
		atkbd->id = param[0] << 8 | param[1];
		return 2;
	}

	param[0] = 3;
	if (ps2_command(ps2dev, param, ATKBD_CMD_SSCANSET))
		return 2;

	param[0] = 0;
	if (ps2_command(ps2dev, param, ATKBD_CMD_GSCANSET))
		return 2;

	if (param[0] != 3) {
		param[0] = 2;
		if (ps2_command(ps2dev, param, ATKBD_CMD_SSCANSET))
			return 2;
	}

	ps2_command(ps2dev, param, ATKBD_CMD_SETALL_MBR);

	return 3;
}

static int atkbd_reset_state(struct atkbd *atkbd)
{
        struct ps2dev *ps2dev = &atkbd->ps2dev;
	unsigned char param[1];

/*
 * Set the LEDs to a predefined state (all off).
 */

	param[0] = 0;
	if (ps2_command(ps2dev, param, ATKBD_CMD_SETLEDS))
		return -1;

/*
 * Set autorepeat to fastest possible.
 */

	param[0] = 0;
	if (ps2_command(ps2dev, param, ATKBD_CMD_SETREP))
		return -1;

	return 0;
}

/*
 * atkbd_cleanup() restores the keyboard state so that BIOS is happy after a
 * reboot.
 */

static void atkbd_cleanup(struct serio *serio)
{
	struct atkbd *atkbd = atkbd_from_serio(serio);

	atkbd_disable(atkbd);
	ps2_command(&atkbd->ps2dev, NULL, ATKBD_CMD_RESET_DEF);
}


/*
 * atkbd_disconnect() closes and frees.
 */

static void atkbd_disconnect(struct serio *serio)
{
	struct atkbd *atkbd = atkbd_from_serio(serio);

	atkbd_disable(atkbd);

	input_unregister_device(atkbd->dev);

	/*
	 * Make sure we don't have a command in flight.
	 * Note that since atkbd->enabled is false event work will keep
	 * rescheduling itself until it gets canceled and will not try
	 * accessing freed input device or serio port.
	 */
	cancel_delayed_work_sync(&atkbd->event_work);

	serio_close(serio);
	serio_set_drvdata(serio, NULL);
	kfree(atkbd);
}

/*
 * generate release events for the keycodes given in data
 */
static void atkbd_apply_forced_release_keylist(struct atkbd* atkbd,
						const void *data)
{
	const unsigned int *keys = data;
	unsigned int i;

	if (atkbd->set == 2)
		for (i = 0; keys[i] != -1U; i++)
			__set_bit(keys[i], atkbd->force_release_mask);
}

/*
 * Most special keys (Fn+F?) on Dell laptops do not generate release
 * events so we have to do it ourselves.
 */
static unsigned int atkbd_dell_laptop_forced_release_keys[] = {
	0x85, 0x86, 0x87, 0x88, 0x89, 0x8a, 0x8b, 0x8f, 0x93, -1U
};

/*
 * Perform fixup for HP system that doesn't generate release
 * for its video switch
 */
static unsigned int atkbd_hp_forced_release_keys[] = {
	0x94, -1U
};

/*
 * Samsung NC10,NC20 with Fn+F? key release not working
 */
static unsigned int atkbd_samsung_forced_release_keys[] = {
	0x82, 0x83, 0x84, 0x86, 0x88, 0x89, 0xb3, 0xf7, 0xf9, -1U
};

/*
 * Amilo Pi 3525 key release for Fn+Volume keys not working
 */
static unsigned int atkbd_amilo_pi3525_forced_release_keys[] = {
	0x20, 0xa0, 0x2e, 0xae, 0x30, 0xb0, -1U
};

/*
 * Amilo Xi 3650 key release for light touch bar not working
 */
static unsigned int atkbd_amilo_xi3650_forced_release_keys[] = {
	0x67, 0xed, 0x90, 0xa2, 0x99, 0xa4, 0xae, 0xb0, -1U
};

/*
 * Soltech TA12 system with broken key release on volume keys and mute key
 */
static unsigned int atkdb_soltech_ta12_forced_release_keys[] = {
	0xa0, 0xae, 0xb0, -1U
};

/*
 * Many notebooks don't send key release event for volume up/down
 * keys, with key list below common among them
 */
static unsigned int atkbd_volume_forced_release_keys[] = {
	0xae, 0xb0, -1U
};

/*
 * OQO 01+ multimedia keys (64--66) generate e0 6x upon release whereas
 * they should be generating e4-e6 (0x80 | code).
 */
static unsigned int atkbd_oqo_01plus_scancode_fixup(struct atkbd *atkbd,
						    unsigned int code)
{
	if (atkbd->translated && atkbd->emul == 1 &&
	    (code == 0x64 || code == 0x65 || code == 0x66)) {
		atkbd->emul = 0;
		code |= 0x80;
	}

	return code;
}

static int atkbd_get_keymap_from_fwnode(struct atkbd *atkbd)
{
	struct device *dev = &atkbd->ps2dev.serio->dev;
	int i, n;
	u32 *ptr;
	u16 scancode, keycode;

	/* Parse "linux,keymap" property */
	n = device_property_count_u32(dev, "linux,keymap");
	if (n <= 0 || n > ATKBD_KEYMAP_SIZE)
		return -ENXIO;

	ptr = kcalloc(n, sizeof(u32), GFP_KERNEL);
	if (!ptr)
		return -ENOMEM;

	if (device_property_read_u32_array(dev, "linux,keymap", ptr, n)) {
		dev_err(dev, "problem parsing FW keymap property\n");
		kfree(ptr);
		return -EINVAL;
	}

	memset(atkbd->keycode, 0, sizeof(atkbd->keycode));
	for (i = 0; i < n; i++) {
		scancode = SCANCODE(ptr[i]);
		keycode = KEYCODE(ptr[i]);
		atkbd->keycode[scancode] = keycode;
	}

	kfree(ptr);
	return 0;
}

/*
 * atkbd_set_keycode_table() initializes keyboard's keycode table
 * according to the selected scancode set
 */

static void atkbd_set_keycode_table(struct atkbd *atkbd)
{
	struct device *dev = &atkbd->ps2dev.serio->dev;
	unsigned int scancode;
	int i, j;

	memset(atkbd->keycode, 0, sizeof(atkbd->keycode));
	bitmap_zero(atkbd->force_release_mask, ATKBD_KEYMAP_SIZE);

	if (!atkbd_get_keymap_from_fwnode(atkbd)) {
		dev_dbg(dev, "Using FW keymap\n");
	} else if (atkbd->translated) {
		for (i = 0; i < 128; i++) {
			scancode = atkbd_unxlate_table[i];
			atkbd->keycode[i] = atkbd_set2_keycode[scancode];
			atkbd->keycode[i | 0x80] = atkbd_set2_keycode[scancode | 0x80];
			if (atkbd->scroll)
				for (j = 0; j < ARRAY_SIZE(atkbd_scroll_keys); j++)
					if ((scancode | 0x80) == atkbd_scroll_keys[j].set2)
						atkbd->keycode[i | 0x80] = atkbd_scroll_keys[j].keycode;
		}
	} else if (atkbd->set == 3) {
		memcpy(atkbd->keycode, atkbd_set3_keycode, sizeof(atkbd->keycode));
	} else {
		memcpy(atkbd->keycode, atkbd_set2_keycode, sizeof(atkbd->keycode));

		if (atkbd->scroll)
			for (i = 0; i < ARRAY_SIZE(atkbd_scroll_keys); i++) {
				scancode = atkbd_scroll_keys[i].set2;
				atkbd->keycode[scancode] = atkbd_scroll_keys[i].keycode;
		}
	}

/*
 * HANGEUL and HANJA keys do not send release events so we need to
 * generate such events ourselves
 */
	scancode = atkbd_compat_scancode(atkbd, ATKBD_RET_HANGEUL);
	atkbd->keycode[scancode] = KEY_HANGEUL;
	__set_bit(scancode, atkbd->force_release_mask);

	scancode = atkbd_compat_scancode(atkbd, ATKBD_RET_HANJA);
	atkbd->keycode[scancode] = KEY_HANJA;
	__set_bit(scancode, atkbd->force_release_mask);

/*
 * Perform additional fixups
 */
	if (atkbd_platform_fixup)
		atkbd_platform_fixup(atkbd, atkbd_platform_fixup_data);
}

/*
 * atkbd_set_device_attrs() sets up keyboard's input device structure
 */

static void atkbd_set_device_attrs(struct atkbd *atkbd)
{
	struct input_dev *input_dev = atkbd->dev;
	int i;

	if (atkbd->extra)
		snprintf(atkbd->name, sizeof(atkbd->name),
			 "AT Set 2 Extra keyboard");
	else
		snprintf(atkbd->name, sizeof(atkbd->name),
			 "AT %s Set %d keyboard",
			 atkbd->translated ? "Translated" : "Raw", atkbd->set);

	snprintf(atkbd->phys, sizeof(atkbd->phys),
		 "%s/input0", atkbd->ps2dev.serio->phys);

	input_dev->name = atkbd->name;
	input_dev->phys = atkbd->phys;
	input_dev->id.bustype = BUS_I8042;
	input_dev->id.vendor = 0x0001;
	input_dev->id.product = atkbd->translated ? 1 : atkbd->set;
	input_dev->id.version = atkbd->id;
	input_dev->event = atkbd_event;
	input_dev->dev.parent = &atkbd->ps2dev.serio->dev;

	input_set_drvdata(input_dev, atkbd);

	input_dev->evbit[0] = BIT_MASK(EV_KEY) | BIT_MASK(EV_REP) |
		BIT_MASK(EV_MSC);

	if (atkbd->write) {
		input_dev->evbit[0] |= BIT_MASK(EV_LED);
		input_dev->ledbit[0] = BIT_MASK(LED_NUML) |
			BIT_MASK(LED_CAPSL) | BIT_MASK(LED_SCROLLL);
	}

	if (atkbd->extra)
		input_dev->ledbit[0] |= BIT_MASK(LED_COMPOSE) |
			BIT_MASK(LED_SUSPEND) | BIT_MASK(LED_SLEEP) |
			BIT_MASK(LED_MUTE) | BIT_MASK(LED_MISC);

	if (!atkbd->softrepeat) {
		input_dev->rep[REP_DELAY] = 250;
		input_dev->rep[REP_PERIOD] = 33;
	}

	input_dev->mscbit[0] = atkbd->softraw ? BIT_MASK(MSC_SCAN) :
		BIT_MASK(MSC_RAW) | BIT_MASK(MSC_SCAN);

	if (atkbd->scroll) {
		input_dev->evbit[0] |= BIT_MASK(EV_REL);
		input_dev->relbit[0] = BIT_MASK(REL_WHEEL) |
			BIT_MASK(REL_HWHEEL);
		__set_bit(BTN_MIDDLE, input_dev->keybit);
	}

	input_dev->keycode = atkbd->keycode;
	input_dev->keycodesize = sizeof(unsigned short);
	input_dev->keycodemax = ARRAY_SIZE(atkbd_set2_keycode);

	for (i = 0; i < ATKBD_KEYMAP_SIZE; i++) {
		if (atkbd->keycode[i] != KEY_RESERVED &&
		    atkbd->keycode[i] != ATKBD_KEY_NULL &&
		    atkbd->keycode[i] < ATKBD_SPECIAL) {
			__set_bit(atkbd->keycode[i], input_dev->keybit);
		}
	}
}

static void atkbd_parse_fwnode_data(struct serio *serio)
{
	struct atkbd *atkbd = atkbd_from_serio(serio);
	struct device *dev = &serio->dev;
	int n;

	/* Parse "function-row-physmap" property */
	n = device_property_count_u32(dev, "function-row-physmap");
	if (n > 0 && n <= VIVALDI_MAX_FUNCTION_ROW_KEYS &&
	    !device_property_read_u32_array(dev, "function-row-physmap",
					    atkbd->vdata.function_row_physmap,
					    n)) {
		atkbd->vdata.num_function_row_keys = n;
		dev_dbg(dev, "FW reported %d function-row key locations\n", n);
	}
}

/*
 * atkbd_connect() is called when the serio module finds an interface
 * that isn't handled yet by an appropriate device driver. We check if
 * there is an AT keyboard out there and if yes, we register ourselves
 * to the input module.
 */

static int atkbd_connect(struct serio *serio, struct serio_driver *drv)
{
	struct atkbd *atkbd;
	struct input_dev *dev;
	int err = -ENOMEM;

	atkbd = kzalloc(sizeof(struct atkbd), GFP_KERNEL);
	dev = input_allocate_device();
	if (!atkbd || !dev)
		goto fail1;

	atkbd->dev = dev;
	ps2_init(&atkbd->ps2dev, serio,
		 atkbd_pre_receive_byte, atkbd_receive_byte);
	INIT_DELAYED_WORK(&atkbd->event_work, atkbd_event_work);
	mutex_init(&atkbd->mutex);

	switch (serio->id.type) {

	case SERIO_8042_XL:
		atkbd->translated = true;
		fallthrough;

	case SERIO_8042:
		if (serio->write)
			atkbd->write = true;
		break;
	}

	atkbd->softraw = atkbd_softraw;
	atkbd->softrepeat = atkbd_softrepeat;
	atkbd->scroll = atkbd_scroll;

	if (atkbd->softrepeat)
		atkbd->softraw = true;

	serio_set_drvdata(serio, atkbd);

	err = serio_open(serio, drv);
	if (err)
		goto fail2;

	if (atkbd->write) {

		if (atkbd_probe(atkbd)) {
			err = -ENODEV;
			goto fail3;
		}

		atkbd->set = atkbd_select_set(atkbd, atkbd_set, atkbd_extra);
		atkbd_reset_state(atkbd);

	} else {
		atkbd->set = 2;
		atkbd->id = 0xab00;
	}

	atkbd_parse_fwnode_data(serio);

	atkbd_set_keycode_table(atkbd);
	atkbd_set_device_attrs(atkbd);

	atkbd_enable(atkbd);
	if (serio->write)
		atkbd_activate(atkbd);

	err = input_register_device(atkbd->dev);
	if (err)
		goto fail3;

	return 0;

 fail3:	serio_close(serio);
 fail2:	serio_set_drvdata(serio, NULL);
 fail1:	input_free_device(dev);
	kfree(atkbd);
	return err;
}

/*
 * atkbd_reconnect() tries to restore keyboard into a sane state and is
 * most likely called on resume.
 */

static int atkbd_reconnect(struct serio *serio)
{
	struct atkbd *atkbd = atkbd_from_serio(serio);
	struct serio_driver *drv = serio->drv;
	int retval = -1;

	if (!atkbd || !drv) {
		dev_dbg(&serio->dev,
			"reconnect request, but serio is disconnected, ignoring...\n");
		return -1;
	}

	mutex_lock(&atkbd->mutex);

	atkbd_disable(atkbd);

	if (atkbd->write) {
		if (atkbd_probe(atkbd))
			goto out;

		if (atkbd->set != atkbd_select_set(atkbd, atkbd->set, atkbd->extra))
			goto out;

		/*
		 * Restore LED state and repeat rate. While input core
		 * will do this for us at resume time reconnect may happen
		 * because user requested it via sysfs or simply because
		 * keyboard was unplugged and plugged in again so we need
		 * to do it ourselves here.
		 */
		atkbd_set_leds(atkbd);
		if (!atkbd->softrepeat)
			atkbd_set_repeat_rate(atkbd);

	}

	/*
	 * Reset our state machine in case reconnect happened in the middle
	 * of multi-byte scancode.
	 */
	atkbd->xl_bit = 0;
	atkbd->emul = 0;

	atkbd_enable(atkbd);
	if (atkbd->write)
		atkbd_activate(atkbd);

	retval = 0;

 out:
	mutex_unlock(&atkbd->mutex);
	return retval;
}

static const struct serio_device_id atkbd_serio_ids[] = {
	{
		.type	= SERIO_8042,
		.proto	= SERIO_ANY,
		.id	= SERIO_ANY,
		.extra	= SERIO_ANY,
	},
	{
		.type	= SERIO_8042_XL,
		.proto	= SERIO_ANY,
		.id	= SERIO_ANY,
		.extra	= SERIO_ANY,
	},
	{
		.type	= SERIO_RS232,
		.proto	= SERIO_PS2SER,
		.id	= SERIO_ANY,
		.extra	= SERIO_ANY,
	},
	{ 0 }
};

MODULE_DEVICE_TABLE(serio, atkbd_serio_ids);

static struct serio_driver atkbd_drv = {
	.driver		= {
		.name		= "atkbd",
		.dev_groups	= atkbd_attribute_groups,
	},
	.description	= DRIVER_DESC,
	.id_table	= atkbd_serio_ids,
	.interrupt	= ps2_interrupt,
	.connect	= atkbd_connect,
	.reconnect	= atkbd_reconnect,
	.disconnect	= atkbd_disconnect,
	.cleanup	= atkbd_cleanup,
};

static ssize_t atkbd_attr_show_helper(struct device *dev, char *buf,
				ssize_t (*handler)(struct atkbd *, char *))
{
	struct serio *serio = to_serio_port(dev);
	struct atkbd *atkbd = atkbd_from_serio(serio);

	return handler(atkbd, buf);
}

static ssize_t atkbd_attr_set_helper(struct device *dev, const char *buf, size_t count,
				ssize_t (*handler)(struct atkbd *, const char *, size_t))
{
	struct serio *serio = to_serio_port(dev);
	struct atkbd *atkbd = atkbd_from_serio(serio);
	int retval;

	retval = mutex_lock_interruptible(&atkbd->mutex);
	if (retval)
		return retval;

	atkbd_disable(atkbd);
	retval = handler(atkbd, buf, count);
	atkbd_enable(atkbd);

	mutex_unlock(&atkbd->mutex);

	return retval;
}

static ssize_t atkbd_show_extra(struct atkbd *atkbd, char *buf)
{
	return sprintf(buf, "%d\n", atkbd->extra ? 1 : 0);
}

static ssize_t atkbd_set_extra(struct atkbd *atkbd, const char *buf, size_t count)
{
	struct input_dev *old_dev, *new_dev;
	unsigned int value;
	int err;
	bool old_extra;
	unsigned char old_set;

	if (!atkbd->write)
		return -EIO;

	err = kstrtouint(buf, 10, &value);
	if (err)
		return err;

	if (value > 1)
		return -EINVAL;

	if (atkbd->extra != value) {
		/*
		 * Since device's properties will change we need to
		 * unregister old device. But allocate and register
		 * new one first to make sure we have it.
		 */
		old_dev = atkbd->dev;
		old_extra = atkbd->extra;
		old_set = atkbd->set;

		new_dev = input_allocate_device();
		if (!new_dev)
			return -ENOMEM;

		atkbd->dev = new_dev;
		atkbd->set = atkbd_select_set(atkbd, atkbd->set, value);
		atkbd_reset_state(atkbd);
		atkbd_activate(atkbd);
		atkbd_set_keycode_table(atkbd);
		atkbd_set_device_attrs(atkbd);

		err = input_register_device(atkbd->dev);
		if (err) {
			input_free_device(new_dev);

			atkbd->dev = old_dev;
			atkbd->set = atkbd_select_set(atkbd, old_set, old_extra);
			atkbd_set_keycode_table(atkbd);
			atkbd_set_device_attrs(atkbd);

			return err;
		}
		input_unregister_device(old_dev);

	}
	return count;
}

static ssize_t atkbd_show_force_release(struct atkbd *atkbd, char *buf)
{
	size_t len = scnprintf(buf, PAGE_SIZE - 1, "%*pbl",
			       ATKBD_KEYMAP_SIZE, atkbd->force_release_mask);

	buf[len++] = '\n';
	buf[len] = '\0';

	return len;
}

static ssize_t atkbd_set_force_release(struct atkbd *atkbd,
					const char *buf, size_t count)
{
	/* 64 bytes on stack should be acceptable */
	DECLARE_BITMAP(new_mask, ATKBD_KEYMAP_SIZE);
	int err;

	err = bitmap_parselist(buf, new_mask, ATKBD_KEYMAP_SIZE);
	if (err)
		return err;

	memcpy(atkbd->force_release_mask, new_mask, sizeof(atkbd->force_release_mask));
	return count;
}


static ssize_t atkbd_show_scroll(struct atkbd *atkbd, char *buf)
{
	return sprintf(buf, "%d\n", atkbd->scroll ? 1 : 0);
}

static ssize_t atkbd_set_scroll(struct atkbd *atkbd, const char *buf, size_t count)
{
	struct input_dev *old_dev, *new_dev;
	unsigned int value;
	int err;
	bool old_scroll;

	err = kstrtouint(buf, 10, &value);
	if (err)
		return err;

	if (value > 1)
		return -EINVAL;

	if (atkbd->scroll != value) {
		old_dev = atkbd->dev;
		old_scroll = atkbd->scroll;

		new_dev = input_allocate_device();
		if (!new_dev)
			return -ENOMEM;

		atkbd->dev = new_dev;
		atkbd->scroll = value;
		atkbd_set_keycode_table(atkbd);
		atkbd_set_device_attrs(atkbd);

		err = input_register_device(atkbd->dev);
		if (err) {
			input_free_device(new_dev);

			atkbd->scroll = old_scroll;
			atkbd->dev = old_dev;
			atkbd_set_keycode_table(atkbd);
			atkbd_set_device_attrs(atkbd);

			return err;
		}
		input_unregister_device(old_dev);
	}
	return count;
}

static ssize_t atkbd_show_set(struct atkbd *atkbd, char *buf)
{
	return sprintf(buf, "%d\n", atkbd->set);
}

static ssize_t atkbd_set_set(struct atkbd *atkbd, const char *buf, size_t count)
{
	struct input_dev *old_dev, *new_dev;
	unsigned int value;
	int err;
	unsigned char old_set;
	bool old_extra;

	if (!atkbd->write)
		return -EIO;

	err = kstrtouint(buf, 10, &value);
	if (err)
		return err;

	if (value != 2 && value != 3)
		return -EINVAL;

	if (atkbd->set != value) {
		old_dev = atkbd->dev;
		old_extra = atkbd->extra;
		old_set = atkbd->set;

		new_dev = input_allocate_device();
		if (!new_dev)
			return -ENOMEM;

		atkbd->dev = new_dev;
		atkbd->set = atkbd_select_set(atkbd, value, atkbd->extra);
		atkbd_reset_state(atkbd);
		atkbd_activate(atkbd);
		atkbd_set_keycode_table(atkbd);
		atkbd_set_device_attrs(atkbd);

		err = input_register_device(atkbd->dev);
		if (err) {
			input_free_device(new_dev);

			atkbd->dev = old_dev;
			atkbd->set = atkbd_select_set(atkbd, old_set, old_extra);
			atkbd_set_keycode_table(atkbd);
			atkbd_set_device_attrs(atkbd);

			return err;
		}
		input_unregister_device(old_dev);
	}
	return count;
}

static ssize_t atkbd_show_softrepeat(struct atkbd *atkbd, char *buf)
{
	return sprintf(buf, "%d\n", atkbd->softrepeat ? 1 : 0);
}

static ssize_t atkbd_set_softrepeat(struct atkbd *atkbd, const char *buf, size_t count)
{
	struct input_dev *old_dev, *new_dev;
	unsigned int value;
	int err;
	bool old_softrepeat, old_softraw;

	if (!atkbd->write)
		return -EIO;

	err = kstrtouint(buf, 10, &value);
	if (err)
		return err;

	if (value > 1)
		return -EINVAL;

	if (atkbd->softrepeat != value) {
		old_dev = atkbd->dev;
		old_softrepeat = atkbd->softrepeat;
		old_softraw = atkbd->softraw;

		new_dev = input_allocate_device();
		if (!new_dev)
			return -ENOMEM;

		atkbd->dev = new_dev;
		atkbd->softrepeat = value;
		if (atkbd->softrepeat)
			atkbd->softraw = true;
		atkbd_set_device_attrs(atkbd);

		err = input_register_device(atkbd->dev);
		if (err) {
			input_free_device(new_dev);

			atkbd->dev = old_dev;
			atkbd->softrepeat = old_softrepeat;
			atkbd->softraw = old_softraw;
			atkbd_set_device_attrs(atkbd);

			return err;
		}
		input_unregister_device(old_dev);
	}
	return count;
}


static ssize_t atkbd_show_softraw(struct atkbd *atkbd, char *buf)
{
	return sprintf(buf, "%d\n", atkbd->softraw ? 1 : 0);
}

static ssize_t atkbd_set_softraw(struct atkbd *atkbd, const char *buf, size_t count)
{
	struct input_dev *old_dev, *new_dev;
	unsigned int value;
	int err;
	bool old_softraw;

	err = kstrtouint(buf, 10, &value);
	if (err)
		return err;

	if (value > 1)
		return -EINVAL;

	if (atkbd->softraw != value) {
		old_dev = atkbd->dev;
		old_softraw = atkbd->softraw;

		new_dev = input_allocate_device();
		if (!new_dev)
			return -ENOMEM;

		atkbd->dev = new_dev;
		atkbd->softraw = value;
		atkbd_set_device_attrs(atkbd);

		err = input_register_device(atkbd->dev);
		if (err) {
			input_free_device(new_dev);

			atkbd->dev = old_dev;
			atkbd->softraw = old_softraw;
			atkbd_set_device_attrs(atkbd);

			return err;
		}
		input_unregister_device(old_dev);
	}
	return count;
}

static ssize_t atkbd_show_err_count(struct atkbd *atkbd, char *buf)
{
	return sprintf(buf, "%lu\n", atkbd->err_count);
}

static int __init atkbd_setup_forced_release(const struct dmi_system_id *id)
{
	atkbd_platform_fixup = atkbd_apply_forced_release_keylist;
	atkbd_platform_fixup_data = id->driver_data;

	return 1;
}

static int __init atkbd_setup_scancode_fixup(const struct dmi_system_id *id)
{
	atkbd_platform_scancode_fixup = id->driver_data;

	return 1;
}

static int __init atkbd_deactivate_fixup(const struct dmi_system_id *id)
{
	atkbd_skip_deactivate = true;
	return 1;
}

/*
 * NOTE: do not add any more "force release" quirks to this table.  The
 * task of adjusting list of keys that should be "released" automatically
 * by the driver is now delegated to userspace tools, such as udev, so
 * submit such quirks there.
 */
static const struct dmi_system_id atkbd_dmi_quirk_table[] __initconst = {
	{
		.matches = {
			DMI_MATCH(DMI_SYS_VENDOR, "Dell Inc."),
			DMI_MATCH(DMI_CHASSIS_TYPE, "8"), /* Portable */
		},
		.callback = atkbd_setup_forced_release,
		.driver_data = atkbd_dell_laptop_forced_release_keys,
	},
	{
		.matches = {
			DMI_MATCH(DMI_SYS_VENDOR, "Dell Computer Corporation"),
			DMI_MATCH(DMI_CHASSIS_TYPE, "8"), /* Portable */
		},
		.callback = atkbd_setup_forced_release,
		.driver_data = atkbd_dell_laptop_forced_release_keys,
	},
	{
		.matches = {
			DMI_MATCH(DMI_SYS_VENDOR, "Hewlett-Packard"),
			DMI_MATCH(DMI_PRODUCT_NAME, "HP 2133"),
		},
		.callback = atkbd_setup_forced_release,
		.driver_data = atkbd_hp_forced_release_keys,
	},
	{
		.matches = {
			DMI_MATCH(DMI_SYS_VENDOR, "Hewlett-Packard"),
			DMI_MATCH(DMI_PRODUCT_NAME, "Pavilion ZV6100"),
		},
		.callback = atkbd_setup_forced_release,
		.driver_data = atkbd_volume_forced_release_keys,
	},
	{
		.matches = {
			DMI_MATCH(DMI_SYS_VENDOR, "Hewlett-Packard"),
			DMI_MATCH(DMI_PRODUCT_NAME, "Presario R4000"),
		},
		.callback = atkbd_setup_forced_release,
		.driver_data = atkbd_volume_forced_release_keys,
	},
	{
		.matches = {
			DMI_MATCH(DMI_SYS_VENDOR, "Hewlett-Packard"),
			DMI_MATCH(DMI_PRODUCT_NAME, "Presario R4100"),
		},
		.callback = atkbd_setup_forced_release,
		.driver_data = atkbd_volume_forced_release_keys,
	},
	{
		.matches = {
			DMI_MATCH(DMI_SYS_VENDOR, "Hewlett-Packard"),
			DMI_MATCH(DMI_PRODUCT_NAME, "Presario R4200"),
		},
		.callback = atkbd_setup_forced_release,
		.driver_data = atkbd_volume_forced_release_keys,
	},
	{
		/* Inventec Symphony */
		.matches = {
			DMI_MATCH(DMI_SYS_VENDOR, "INVENTEC"),
			DMI_MATCH(DMI_PRODUCT_NAME, "SYMPHONY 6.0/7.0"),
		},
		.callback = atkbd_setup_forced_release,
		.driver_data = atkbd_volume_forced_release_keys,
	},
	{
		/* Samsung NC10 */
		.matches = {
			DMI_MATCH(DMI_SYS_VENDOR, "SAMSUNG ELECTRONICS CO., LTD."),
			DMI_MATCH(DMI_PRODUCT_NAME, "NC10"),
		},
		.callback = atkbd_setup_forced_release,
		.driver_data = atkbd_samsung_forced_release_keys,
	},
	{
		/* Samsung NC20 */
		.matches = {
			DMI_MATCH(DMI_SYS_VENDOR, "SAMSUNG ELECTRONICS CO., LTD."),
			DMI_MATCH(DMI_PRODUCT_NAME, "NC20"),
		},
		.callback = atkbd_setup_forced_release,
		.driver_data = atkbd_samsung_forced_release_keys,
	},
	{
		/* Samsung SQ45S70S */
		.matches = {
			DMI_MATCH(DMI_SYS_VENDOR, "SAMSUNG ELECTRONICS CO., LTD."),
			DMI_MATCH(DMI_PRODUCT_NAME, "SQ45S70S"),
		},
		.callback = atkbd_setup_forced_release,
		.driver_data = atkbd_samsung_forced_release_keys,
	},
	{
		/* Fujitsu Amilo PA 1510 */
		.matches = {
			DMI_MATCH(DMI_SYS_VENDOR, "FUJITSU SIEMENS"),
			DMI_MATCH(DMI_PRODUCT_NAME, "AMILO Pa 1510"),
		},
		.callback = atkbd_setup_forced_release,
		.driver_data = atkbd_volume_forced_release_keys,
	},
	{
		/* Fujitsu Amilo Pi 3525 */
		.matches = {
			DMI_MATCH(DMI_SYS_VENDOR, "FUJITSU SIEMENS"),
			DMI_MATCH(DMI_PRODUCT_NAME, "AMILO Pi 3525"),
		},
		.callback = atkbd_setup_forced_release,
		.driver_data = atkbd_amilo_pi3525_forced_release_keys,
	},
	{
		/* Fujitsu Amilo Xi 3650 */
		.matches = {
			DMI_MATCH(DMI_SYS_VENDOR, "FUJITSU SIEMENS"),
			DMI_MATCH(DMI_PRODUCT_NAME, "AMILO Xi 3650"),
		},
		.callback = atkbd_setup_forced_release,
		.driver_data = atkbd_amilo_xi3650_forced_release_keys,
	},
	{
		.matches = {
			DMI_MATCH(DMI_SYS_VENDOR, "Soltech Corporation"),
			DMI_MATCH(DMI_PRODUCT_NAME, "TA12"),
		},
		.callback = atkbd_setup_forced_release,
		.driver_data = atkdb_soltech_ta12_forced_release_keys,
	},
	{
		/* OQO Model 01+ */
		.matches = {
			DMI_MATCH(DMI_SYS_VENDOR, "OQO"),
			DMI_MATCH(DMI_PRODUCT_NAME, "ZEPTO"),
		},
		.callback = atkbd_setup_scancode_fixup,
		.driver_data = atkbd_oqo_01plus_scancode_fixup,
	},
	{
		.matches = {
			DMI_MATCH(DMI_SYS_VENDOR, "LG Electronics"),
		},
		.callback = atkbd_deactivate_fixup,
	},
	{ }
};

static int __init atkbd_init(void)
{
	dmi_check_system(atkbd_dmi_quirk_table);

	return serio_register_driver(&atkbd_drv);
}

static void __exit atkbd_exit(void)
{
	serio_unregister_driver(&atkbd_drv);
}

module_init(atkbd_init);
module_exit(atkbd_exit);<|MERGE_RESOLUTION|>--- conflicted
+++ resolved
@@ -811,7 +811,6 @@
 {
 	struct ps2dev *ps2dev = &atkbd->ps2dev;
 	unsigned char param[2];
-	bool skip_getid;
 
 /*
  * Some systems, where the bit-twiddling when testing the io-lines of the
@@ -838,12 +837,7 @@
  */
 
 	param[0] = param[1] = 0xa5;	/* initialize with invalid values */
-<<<<<<< HEAD
-	skip_getid = atkbd_skip_getid(atkbd);
-	if (skip_getid || ps2_command(ps2dev, param, ATKBD_CMD_GETID)) {
-=======
 	if (ps2_command(ps2dev, param, ATKBD_CMD_GETID)) {
->>>>>>> 6296562f
 
 /*
  * If the get ID command failed, we check if we can at least set
@@ -853,7 +847,7 @@
 		param[0] = 0;
 		if (ps2_command(ps2dev, param, ATKBD_CMD_SETLEDS))
 			return -1;
-		atkbd->id = skip_getid ? 0xab83 : 0xabba;
+		atkbd->id = 0xabba;
 		return 0;
 	}
 
