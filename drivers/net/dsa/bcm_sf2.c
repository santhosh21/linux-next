// SPDX-License-Identifier: GPL-2.0-or-later
/*
 * Broadcom Starfighter 2 DSA switch driver
 *
 * Copyright (C) 2014, Broadcom Corporation
 */

#include <linux/list.h>
#include <linux/module.h>
#include <linux/netdevice.h>
#include <linux/interrupt.h>
#include <linux/platform_device.h>
#include <linux/phy.h>
#include <linux/phy_fixed.h>
#include <linux/phylink.h>
#include <linux/mii.h>
#include <linux/clk.h>
#include <linux/of.h>
#include <linux/of_irq.h>
#include <linux/of_address.h>
#include <linux/of_net.h>
#include <linux/of_mdio.h>
#include <net/dsa.h>
#include <linux/ethtool.h>
#include <linux/if_bridge.h>
#include <linux/brcmphy.h>
#include <linux/etherdevice.h>
#include <linux/platform_data/b53.h>

#include "bcm_sf2.h"
#include "bcm_sf2_regs.h"
#include "b53/b53_priv.h"
#include "b53/b53_regs.h"

static u16 bcm_sf2_reg_rgmii_cntrl(struct bcm_sf2_priv *priv, int port)
{
	switch (priv->type) {
	case BCM4908_DEVICE_ID:
		switch (port) {
		case 7:
			return REG_RGMII_11_CNTRL;
		default:
			break;
		}
		break;
	default:
		switch (port) {
		case 0:
			return REG_RGMII_0_CNTRL;
		case 1:
			return REG_RGMII_1_CNTRL;
		case 2:
			return REG_RGMII_2_CNTRL;
		default:
			break;
		}
	}

	WARN_ONCE(1, "Unsupported port %d\n", port);

	/* RO fallback reg */
	return REG_SWITCH_STATUS;
}

static u16 bcm_sf2_reg_led_base(struct bcm_sf2_priv *priv, int port)
{
	switch (port) {
	case 0:
		return REG_LED_0_CNTRL;
	case 1:
		return REG_LED_1_CNTRL;
	case 2:
		return REG_LED_2_CNTRL;
	}

	switch (priv->type) {
	case BCM4908_DEVICE_ID:
		switch (port) {
		case 3:
			return REG_LED_3_CNTRL;
		case 7:
			return REG_LED_4_CNTRL;
		default:
			break;
		}
		break;
	default:
		break;
	}

	WARN_ONCE(1, "Unsupported port %d\n", port);

	/* RO fallback reg */
	return REG_SWITCH_STATUS;
}

static u32 bcm_sf2_port_override_offset(struct bcm_sf2_priv *priv, int port)
{
	switch (priv->type) {
	case BCM4908_DEVICE_ID:
	case BCM7445_DEVICE_ID:
		return port == 8 ? CORE_STS_OVERRIDE_IMP :
				   CORE_STS_OVERRIDE_GMIIP_PORT(port);
	case BCM7278_DEVICE_ID:
		return port == 8 ? CORE_STS_OVERRIDE_IMP2 :
				   CORE_STS_OVERRIDE_GMIIP2_PORT(port);
	default:
		WARN_ONCE(1, "Unsupported device: %d\n", priv->type);
	}

	/* RO fallback register */
	return REG_SWITCH_STATUS;
}

/* Return the number of active ports, not counting the IMP (CPU) port */
static unsigned int bcm_sf2_num_active_ports(struct dsa_switch *ds)
{
	struct bcm_sf2_priv *priv = bcm_sf2_to_priv(ds);
	unsigned int port, count = 0;

	for (port = 0; port < ds->num_ports; port++) {
		if (dsa_is_cpu_port(ds, port))
			continue;
		if (priv->port_sts[port].enabled)
			count++;
	}

	return count;
}

static void bcm_sf2_recalc_clock(struct dsa_switch *ds)
{
	struct bcm_sf2_priv *priv = bcm_sf2_to_priv(ds);
	unsigned long new_rate;
	unsigned int ports_active;
	/* Frequenty in Mhz */
	static const unsigned long rate_table[] = {
		59220000,
		60820000,
		62500000,
		62500000,
	};

	ports_active = bcm_sf2_num_active_ports(ds);
	if (ports_active == 0 || !priv->clk_mdiv)
		return;

	/* If we overflow our table, just use the recommended operational
	 * frequency
	 */
	if (ports_active > ARRAY_SIZE(rate_table))
		new_rate = 90000000;
	else
		new_rate = rate_table[ports_active - 1];
	clk_set_rate(priv->clk_mdiv, new_rate);
}

static void bcm_sf2_imp_setup(struct dsa_switch *ds, int port)
{
	struct bcm_sf2_priv *priv = bcm_sf2_to_priv(ds);
	unsigned int i;
	u32 reg;

	/* Enable the port memories */
	reg = core_readl(priv, CORE_MEM_PSM_VDD_CTRL);
	reg &= ~P_TXQ_PSM_VDD(port);
	core_writel(priv, reg, CORE_MEM_PSM_VDD_CTRL);

	/* Enable forwarding */
	core_writel(priv, SW_FWDG_EN, CORE_SWMODE);

	/* Enable IMP port in dumb mode */
	reg = core_readl(priv, CORE_SWITCH_CTRL);
	reg |= MII_DUMB_FWDG_EN;
	core_writel(priv, reg, CORE_SWITCH_CTRL);

	/* Configure Traffic Class to QoS mapping, allow each priority to map
	 * to a different queue number
	 */
	reg = core_readl(priv, CORE_PORT_TC2_QOS_MAP_PORT(port));
	for (i = 0; i < SF2_NUM_EGRESS_QUEUES; i++)
		reg |= i << (PRT_TO_QID_SHIFT * i);
	core_writel(priv, reg, CORE_PORT_TC2_QOS_MAP_PORT(port));

	b53_brcm_hdr_setup(ds, port);

	if (port == 8) {
		/* Enable Broadcast, Multicast, Unicast forwarding to IMP port */
		reg = core_readl(priv, CORE_IMP_CTL);
		reg |= (RX_BCST_EN | RX_MCST_EN | RX_UCST_EN);
		reg &= ~(RX_DIS | TX_DIS);
		core_writel(priv, reg, CORE_IMP_CTL);
	} else {
		reg = core_readl(priv, CORE_G_PCTL_PORT(port));
		reg &= ~(RX_DIS | TX_DIS);
		core_writel(priv, reg, CORE_G_PCTL_PORT(port));
	}

	priv->port_sts[port].enabled = true;
}

static void bcm_sf2_gphy_enable_set(struct dsa_switch *ds, bool enable)
{
	struct bcm_sf2_priv *priv = bcm_sf2_to_priv(ds);
	u32 reg;

	reg = reg_readl(priv, REG_SPHY_CNTRL);
	if (enable) {
		reg |= PHY_RESET;
		reg &= ~(EXT_PWR_DOWN | IDDQ_BIAS | IDDQ_GLOBAL_PWR | CK25_DIS);
		reg_writel(priv, reg, REG_SPHY_CNTRL);
		udelay(21);
		reg = reg_readl(priv, REG_SPHY_CNTRL);
		reg &= ~PHY_RESET;
	} else {
		reg |= EXT_PWR_DOWN | IDDQ_BIAS | PHY_RESET;
		reg_writel(priv, reg, REG_SPHY_CNTRL);
		mdelay(1);
		reg |= CK25_DIS;
	}
	reg_writel(priv, reg, REG_SPHY_CNTRL);

	/* Use PHY-driven LED signaling */
	if (!enable) {
		u16 led_ctrl = bcm_sf2_reg_led_base(priv, 0);

		if (priv->type == BCM7278_DEVICE_ID ||
		    priv->type == BCM7445_DEVICE_ID) {
			reg = reg_led_readl(priv, led_ctrl, 0);
			reg |= LED_CNTRL_SPDLNK_SRC_SEL;
			reg_led_writel(priv, reg, led_ctrl, 0);
		}
	}
}

static inline void bcm_sf2_port_intr_enable(struct bcm_sf2_priv *priv,
					    int port)
{
	unsigned int off;

	switch (port) {
	case 7:
		off = P7_IRQ_OFF;
		break;
	case 0:
		/* Port 0 interrupts are located on the first bank */
		intrl2_0_mask_clear(priv, P_IRQ_MASK(P0_IRQ_OFF));
		return;
	default:
		off = P_IRQ_OFF(port);
		break;
	}

	intrl2_1_mask_clear(priv, P_IRQ_MASK(off));
}

static inline void bcm_sf2_port_intr_disable(struct bcm_sf2_priv *priv,
					     int port)
{
	unsigned int off;

	switch (port) {
	case 7:
		off = P7_IRQ_OFF;
		break;
	case 0:
		/* Port 0 interrupts are located on the first bank */
		intrl2_0_mask_set(priv, P_IRQ_MASK(P0_IRQ_OFF));
		intrl2_0_writel(priv, P_IRQ_MASK(P0_IRQ_OFF), INTRL2_CPU_CLEAR);
		return;
	default:
		off = P_IRQ_OFF(port);
		break;
	}

	intrl2_1_mask_set(priv, P_IRQ_MASK(off));
	intrl2_1_writel(priv, P_IRQ_MASK(off), INTRL2_CPU_CLEAR);
}

static int bcm_sf2_port_setup(struct dsa_switch *ds, int port,
			      struct phy_device *phy)
{
	struct bcm_sf2_priv *priv = bcm_sf2_to_priv(ds);
	unsigned int i;
	u32 reg;

	if (!dsa_is_user_port(ds, port))
		return 0;

	priv->port_sts[port].enabled = true;

	bcm_sf2_recalc_clock(ds);

	/* Clear the memory power down */
	reg = core_readl(priv, CORE_MEM_PSM_VDD_CTRL);
	reg &= ~P_TXQ_PSM_VDD(port);
	core_writel(priv, reg, CORE_MEM_PSM_VDD_CTRL);

	/* Enable Broadcom tags for that port if requested */
	if (priv->brcm_tag_mask & BIT(port))
		b53_brcm_hdr_setup(ds, port);

	/* Configure Traffic Class to QoS mapping, allow each priority to map
	 * to a different queue number
	 */
	reg = core_readl(priv, CORE_PORT_TC2_QOS_MAP_PORT(port));
	for (i = 0; i < SF2_NUM_EGRESS_QUEUES; i++)
		reg |= i << (PRT_TO_QID_SHIFT * i);
	core_writel(priv, reg, CORE_PORT_TC2_QOS_MAP_PORT(port));

	/* Re-enable the GPHY and re-apply workarounds */
	if (priv->int_phy_mask & 1 << port && priv->hw_params.num_gphy == 1) {
		bcm_sf2_gphy_enable_set(ds, true);
		if (phy) {
			/* if phy_stop() has been called before, phy
			 * will be in halted state, and phy_start()
			 * will call resume.
			 *
			 * the resume path does not configure back
			 * autoneg settings, and since we hard reset
			 * the phy manually here, we need to reset the
			 * state machine also.
			 */
			phy->state = PHY_READY;
			phy_init_hw(phy);
		}
	}

	/* Enable MoCA port interrupts to get notified */
	if (port == priv->moca_port)
		bcm_sf2_port_intr_enable(priv, port);

	/* Set per-queue pause threshold to 32 */
	core_writel(priv, 32, CORE_TXQ_THD_PAUSE_QN_PORT(port));

	/* Set ACB threshold to 24 */
	for (i = 0; i < SF2_NUM_EGRESS_QUEUES; i++) {
		reg = acb_readl(priv, ACB_QUEUE_CFG(port *
						    SF2_NUM_EGRESS_QUEUES + i));
		reg &= ~XOFF_THRESHOLD_MASK;
		reg |= 24;
		acb_writel(priv, reg, ACB_QUEUE_CFG(port *
						    SF2_NUM_EGRESS_QUEUES + i));
	}

	return b53_enable_port(ds, port, phy);
}

static void bcm_sf2_port_disable(struct dsa_switch *ds, int port)
{
	struct bcm_sf2_priv *priv = bcm_sf2_to_priv(ds);
	u32 reg;

	/* Disable learning while in WoL mode */
	if (priv->wol_ports_mask & (1 << port)) {
		reg = core_readl(priv, CORE_DIS_LEARN);
		reg |= BIT(port);
		core_writel(priv, reg, CORE_DIS_LEARN);
		return;
	}

	if (port == priv->moca_port)
		bcm_sf2_port_intr_disable(priv, port);

	if (priv->int_phy_mask & 1 << port && priv->hw_params.num_gphy == 1)
		bcm_sf2_gphy_enable_set(ds, false);

	b53_disable_port(ds, port);

	/* Power down the port memory */
	reg = core_readl(priv, CORE_MEM_PSM_VDD_CTRL);
	reg |= P_TXQ_PSM_VDD(port);
	core_writel(priv, reg, CORE_MEM_PSM_VDD_CTRL);

	priv->port_sts[port].enabled = false;

	bcm_sf2_recalc_clock(ds);
}


static int bcm_sf2_sw_indir_rw(struct bcm_sf2_priv *priv, int op, int addr,
			       int regnum, u16 val)
{
	int ret = 0;
	u32 reg;

	reg = reg_readl(priv, REG_SWITCH_CNTRL);
	reg |= MDIO_MASTER_SEL;
	reg_writel(priv, reg, REG_SWITCH_CNTRL);

	/* Page << 8 | offset */
	reg = 0x70;
	reg <<= 2;
	core_writel(priv, addr, reg);

	/* Page << 8 | offset */
	reg = 0x80 << 8 | regnum << 1;
	reg <<= 2;

	if (op)
		ret = core_readl(priv, reg);
	else
		core_writel(priv, val, reg);

	reg = reg_readl(priv, REG_SWITCH_CNTRL);
	reg &= ~MDIO_MASTER_SEL;
	reg_writel(priv, reg, REG_SWITCH_CNTRL);

	return ret & 0xffff;
}

static int bcm_sf2_sw_mdio_read(struct mii_bus *bus, int addr, int regnum)
{
	struct bcm_sf2_priv *priv = bus->priv;

	/* Intercept reads from Broadcom pseudo-PHY address, else, send
	 * them to our master MDIO bus controller
	 */
	if (addr == BRCM_PSEUDO_PHY_ADDR && priv->indir_phy_mask & BIT(addr))
		return bcm_sf2_sw_indir_rw(priv, 1, addr, regnum, 0);
	else
		return mdiobus_read_nested(priv->master_mii_bus, addr, regnum);
}

static int bcm_sf2_sw_mdio_write(struct mii_bus *bus, int addr, int regnum,
				 u16 val)
{
	struct bcm_sf2_priv *priv = bus->priv;

	/* Intercept writes to the Broadcom pseudo-PHY address, else,
	 * send them to our master MDIO bus controller
	 */
	if (addr == BRCM_PSEUDO_PHY_ADDR && priv->indir_phy_mask & BIT(addr))
		return bcm_sf2_sw_indir_rw(priv, 0, addr, regnum, val);
	else
		return mdiobus_write_nested(priv->master_mii_bus, addr,
				regnum, val);
}

static irqreturn_t bcm_sf2_switch_0_isr(int irq, void *dev_id)
{
	struct dsa_switch *ds = dev_id;
	struct bcm_sf2_priv *priv = bcm_sf2_to_priv(ds);

	priv->irq0_stat = intrl2_0_readl(priv, INTRL2_CPU_STATUS) &
				~priv->irq0_mask;
	intrl2_0_writel(priv, priv->irq0_stat, INTRL2_CPU_CLEAR);

	return IRQ_HANDLED;
}

static irqreturn_t bcm_sf2_switch_1_isr(int irq, void *dev_id)
{
	struct dsa_switch *ds = dev_id;
	struct bcm_sf2_priv *priv = bcm_sf2_to_priv(ds);

	priv->irq1_stat = intrl2_1_readl(priv, INTRL2_CPU_STATUS) &
				~priv->irq1_mask;
	intrl2_1_writel(priv, priv->irq1_stat, INTRL2_CPU_CLEAR);

	if (priv->irq1_stat & P_LINK_UP_IRQ(P7_IRQ_OFF)) {
		priv->port_sts[7].link = true;
		dsa_port_phylink_mac_change(ds, 7, true);
	}
	if (priv->irq1_stat & P_LINK_DOWN_IRQ(P7_IRQ_OFF)) {
		priv->port_sts[7].link = false;
		dsa_port_phylink_mac_change(ds, 7, false);
	}

	return IRQ_HANDLED;
}

static int bcm_sf2_sw_rst(struct bcm_sf2_priv *priv)
{
	unsigned int timeout = 1000;
	u32 reg;
	int ret;

	/* The watchdog reset does not work on 7278, we need to hit the
	 * "external" reset line through the reset controller.
	 */
	if (priv->type == BCM7278_DEVICE_ID) {
		ret = reset_control_assert(priv->rcdev);
		if (ret)
			return ret;

		return reset_control_deassert(priv->rcdev);
	}

	reg = core_readl(priv, CORE_WATCHDOG_CTRL);
	reg |= SOFTWARE_RESET | EN_CHIP_RST | EN_SW_RESET;
	core_writel(priv, reg, CORE_WATCHDOG_CTRL);

	do {
		reg = core_readl(priv, CORE_WATCHDOG_CTRL);
		if (!(reg & SOFTWARE_RESET))
			break;

		usleep_range(1000, 2000);
	} while (timeout-- > 0);

	if (timeout == 0)
		return -ETIMEDOUT;

	return 0;
}

static void bcm_sf2_crossbar_setup(struct bcm_sf2_priv *priv)
{
	struct device *dev = priv->dev->ds->dev;
	int shift;
	u32 mask;
	u32 reg;
	int i;

	mask = BIT(priv->num_crossbar_int_ports) - 1;

	reg = reg_readl(priv, REG_CROSSBAR);
	switch (priv->type) {
	case BCM4908_DEVICE_ID:
		shift = CROSSBAR_BCM4908_INT_P7 * priv->num_crossbar_int_ports;
		reg &= ~(mask << shift);
		if (0) /* FIXME */
			reg |= CROSSBAR_BCM4908_EXT_SERDES << shift;
		else if (priv->int_phy_mask & BIT(7))
			reg |= CROSSBAR_BCM4908_EXT_GPHY4 << shift;
		else if (phy_interface_mode_is_rgmii(priv->port_sts[7].mode))
			reg |= CROSSBAR_BCM4908_EXT_RGMII << shift;
		else if (WARN(1, "Invalid port mode\n"))
			return;
		break;
	default:
		return;
	}
	reg_writel(priv, reg, REG_CROSSBAR);

	reg = reg_readl(priv, REG_CROSSBAR);
	for (i = 0; i < priv->num_crossbar_int_ports; i++) {
		shift = i * priv->num_crossbar_int_ports;

		dev_dbg(dev, "crossbar int port #%d - ext port #%d\n", i,
			(reg >> shift) & mask);
	}
}

static void bcm_sf2_intr_disable(struct bcm_sf2_priv *priv)
{
	intrl2_0_mask_set(priv, 0xffffffff);
	intrl2_0_writel(priv, 0xffffffff, INTRL2_CPU_CLEAR);
	intrl2_1_mask_set(priv, 0xffffffff);
	intrl2_1_writel(priv, 0xffffffff, INTRL2_CPU_CLEAR);
}

static void bcm_sf2_identify_ports(struct bcm_sf2_priv *priv,
				   struct device_node *dn)
{
	struct device *dev = priv->dev->ds->dev;
	struct bcm_sf2_port_status *port_st;
	struct device_node *port;
	unsigned int port_num;
	struct property *prop;
	int err;

	priv->moca_port = -1;

	for_each_available_child_of_node(dn, port) {
		if (of_property_read_u32(port, "reg", &port_num))
			continue;

		if (port_num >= DSA_MAX_PORTS) {
			dev_err(dev, "Invalid port number %d\n", port_num);
			continue;
		}

		port_st = &priv->port_sts[port_num];

		/* Internal PHYs get assigned a specific 'phy-mode' property
		 * value: "internal" to help flag them before MDIO probing
		 * has completed, since they might be turned off at that
		 * time
		 */
		err = of_get_phy_mode(port, &port_st->mode);
		if (err)
			continue;

		if (port_st->mode == PHY_INTERFACE_MODE_INTERNAL)
			priv->int_phy_mask |= 1 << port_num;

		if (port_st->mode == PHY_INTERFACE_MODE_MOCA)
			priv->moca_port = port_num;

		if (of_property_read_bool(port, "brcm,use-bcm-hdr"))
			priv->brcm_tag_mask |= 1 << port_num;

		/* Ensure that port 5 is not picked up as a DSA CPU port
		 * flavour but a regular port instead. We should be using
		 * devlink to be able to set the port flavour.
		 */
		if (port_num == 5 && priv->type == BCM7278_DEVICE_ID) {
			prop = of_find_property(port, "ethernet", NULL);
			if (prop)
				of_remove_property(port, prop);
		}
	}
}

static int bcm_sf2_mdio_register(struct dsa_switch *ds)
{
	struct bcm_sf2_priv *priv = bcm_sf2_to_priv(ds);
	struct device_node *dn, *child;
	struct phy_device *phydev;
	struct property *prop;
	static int index;
	int err, reg;

	/* Find our integrated MDIO bus node */
	dn = of_find_compatible_node(NULL, NULL, "brcm,unimac-mdio");
	priv->master_mii_bus = of_mdio_find_bus(dn);
	if (!priv->master_mii_bus) {
		of_node_put(dn);
		return -EPROBE_DEFER;
	}

	get_device(&priv->master_mii_bus->dev);
	priv->master_mii_dn = dn;

	priv->slave_mii_bus = mdiobus_alloc();
	if (!priv->slave_mii_bus) {
		of_node_put(dn);
		return -ENOMEM;
	}

	priv->slave_mii_bus->priv = priv;
	priv->slave_mii_bus->name = "sf2 slave mii";
	priv->slave_mii_bus->read = bcm_sf2_sw_mdio_read;
	priv->slave_mii_bus->write = bcm_sf2_sw_mdio_write;
	snprintf(priv->slave_mii_bus->id, MII_BUS_ID_SIZE, "sf2-%d",
		 index++);
	priv->slave_mii_bus->dev.of_node = dn;

	/* Include the pseudo-PHY address to divert reads towards our
	 * workaround. This is only required for 7445D0, since 7445E0
	 * disconnects the internal switch pseudo-PHY such that we can use the
	 * regular SWITCH_MDIO master controller instead.
	 *
	 * Here we flag the pseudo PHY as needing special treatment and would
	 * otherwise make all other PHY read/writes go to the master MDIO bus
	 * controller that comes with this switch backed by the "mdio-unimac"
	 * driver.
	 */
	if (of_machine_is_compatible("brcm,bcm7445d0"))
		priv->indir_phy_mask |= (1 << BRCM_PSEUDO_PHY_ADDR) | (1 << 0);
	else
		priv->indir_phy_mask = 0;

	ds->phys_mii_mask = priv->indir_phy_mask;
	ds->slave_mii_bus = priv->slave_mii_bus;
	priv->slave_mii_bus->parent = ds->dev->parent;
	priv->slave_mii_bus->phy_mask = ~priv->indir_phy_mask;

	/* We need to make sure that of_phy_connect() will not work by
	 * removing the 'phandle' and 'linux,phandle' properties and
	 * unregister the existing PHY device that was already registered.
	 */
	for_each_available_child_of_node(dn, child) {
		if (of_property_read_u32(child, "reg", &reg) ||
		    reg >= PHY_MAX_ADDR)
			continue;

		if (!(priv->indir_phy_mask & BIT(reg)))
			continue;

		prop = of_find_property(child, "phandle", NULL);
		if (prop)
			of_remove_property(child, prop);

		prop = of_find_property(child, "linux,phandle", NULL);
		if (prop)
			of_remove_property(child, prop);

		phydev = of_phy_find_device(child);
		if (phydev)
			phy_device_remove(phydev);
	}

	err = mdiobus_register(priv->slave_mii_bus);
	if (err && dn) {
		mdiobus_free(priv->slave_mii_bus);
		of_node_put(dn);
	}

	return err;
}

static void bcm_sf2_mdio_unregister(struct bcm_sf2_priv *priv)
{
	mdiobus_unregister(priv->slave_mii_bus);
	mdiobus_free(priv->slave_mii_bus);
	of_node_put(priv->master_mii_dn);
}

static u32 bcm_sf2_sw_get_phy_flags(struct dsa_switch *ds, int port)
{
	struct bcm_sf2_priv *priv = bcm_sf2_to_priv(ds);

	/* The BCM7xxx PHY driver expects to find the integrated PHY revision
	 * in bits 15:8 and the patch level in bits 7:0 which is exactly what
	 * the REG_PHY_REVISION register layout is.
	 */
	if (priv->int_phy_mask & BIT(port))
		return priv->hw_params.gphy_rev;
	else
		return PHY_BRCM_AUTO_PWRDWN_ENABLE |
		       PHY_BRCM_DIS_TXCRXC_NOENRGY |
		       PHY_BRCM_IDDQ_SUSPEND;
}

static void bcm_sf2_sw_get_caps(struct dsa_switch *ds, int port,
				struct phylink_config *config)
{
	unsigned long *interfaces = config->supported_interfaces;
	struct bcm_sf2_priv *priv = bcm_sf2_to_priv(ds);

	if (priv->int_phy_mask & BIT(port)) {
		__set_bit(PHY_INTERFACE_MODE_INTERNAL, interfaces);
	} else if (priv->moca_port == port) {
		__set_bit(PHY_INTERFACE_MODE_MOCA, interfaces);
	} else {
		__set_bit(PHY_INTERFACE_MODE_MII, interfaces);
		__set_bit(PHY_INTERFACE_MODE_REVMII, interfaces);
		__set_bit(PHY_INTERFACE_MODE_GMII, interfaces);
		phy_interface_set_rgmii(interfaces);
	}

	config->mac_capabilities = MAC_ASYM_PAUSE | MAC_SYM_PAUSE |
		MAC_10 | MAC_100 | MAC_1000;
}

static void bcm_sf2_sw_mac_config(struct dsa_switch *ds, int port,
				  unsigned int mode,
				  const struct phylink_link_state *state)
{
	struct bcm_sf2_priv *priv = bcm_sf2_to_priv(ds);
	u32 id_mode_dis = 0, port_mode;
	u32 reg_rgmii_ctrl;
	u32 reg;

	if (port == core_readl(priv, CORE_IMP0_PRT_ID))
		return;

	switch (state->interface) {
	case PHY_INTERFACE_MODE_RGMII:
		id_mode_dis = 1;
		fallthrough;
	case PHY_INTERFACE_MODE_RGMII_TXID:
		port_mode = EXT_GPHY;
		break;
	case PHY_INTERFACE_MODE_MII:
		port_mode = EXT_EPHY;
		break;
	case PHY_INTERFACE_MODE_REVMII:
		port_mode = EXT_REVMII;
		break;
	default:
		/* Nothing required for all other PHYs: internal and MoCA */
		return;
	}

	reg_rgmii_ctrl = bcm_sf2_reg_rgmii_cntrl(priv, port);

	/* Clear id_mode_dis bit, and the existing port mode, let
	 * RGMII_MODE_EN bet set by mac_link_{up,down}
	 */
	reg = reg_readl(priv, reg_rgmii_ctrl);
	reg &= ~ID_MODE_DIS;
	reg &= ~(PORT_MODE_MASK << PORT_MODE_SHIFT);

	reg |= port_mode;
	if (id_mode_dis)
		reg |= ID_MODE_DIS;

	reg_writel(priv, reg, reg_rgmii_ctrl);
}

static void bcm_sf2_sw_mac_link_set(struct dsa_switch *ds, int port,
				    phy_interface_t interface, bool link)
{
	struct bcm_sf2_priv *priv = bcm_sf2_to_priv(ds);
	u32 reg_rgmii_ctrl;
	u32 reg;

	if (!phy_interface_mode_is_rgmii(interface) &&
	    interface != PHY_INTERFACE_MODE_MII &&
	    interface != PHY_INTERFACE_MODE_REVMII)
		return;

	reg_rgmii_ctrl = bcm_sf2_reg_rgmii_cntrl(priv, port);

	/* If the link is down, just disable the interface to conserve power */
	reg = reg_readl(priv, reg_rgmii_ctrl);
	if (link)
		reg |= RGMII_MODE_EN;
	else
		reg &= ~RGMII_MODE_EN;
	reg_writel(priv, reg, reg_rgmii_ctrl);
}

static void bcm_sf2_sw_mac_link_down(struct dsa_switch *ds, int port,
				     unsigned int mode,
				     phy_interface_t interface)
{
	struct bcm_sf2_priv *priv = bcm_sf2_to_priv(ds);
	u32 reg, offset;

	if (priv->wol_ports_mask & BIT(port))
		return;

	offset = bcm_sf2_port_override_offset(priv, port);
	reg = core_readl(priv, offset);
	reg &= ~LINK_STS;
	core_writel(priv, reg, offset);

	bcm_sf2_sw_mac_link_set(ds, port, interface, false);
}

static void bcm_sf2_sw_mac_link_up(struct dsa_switch *ds, int port,
				   unsigned int mode,
				   phy_interface_t interface,
				   struct phy_device *phydev,
				   int speed, int duplex,
				   bool tx_pause, bool rx_pause)
{
	struct bcm_sf2_priv *priv = bcm_sf2_to_priv(ds);
	struct ethtool_eee *p = &priv->dev->ports[port].eee;
	u32 reg_rgmii_ctrl = 0;
	u32 reg, offset;

	bcm_sf2_sw_mac_link_set(ds, port, interface, true);

	offset = bcm_sf2_port_override_offset(priv, port);

	if (phy_interface_mode_is_rgmii(interface) ||
	    interface == PHY_INTERFACE_MODE_MII ||
	    interface == PHY_INTERFACE_MODE_REVMII) {
		reg_rgmii_ctrl = bcm_sf2_reg_rgmii_cntrl(priv, port);
		reg = reg_readl(priv, reg_rgmii_ctrl);
		reg &= ~(RX_PAUSE_EN | TX_PAUSE_EN);

		if (tx_pause)
			reg |= TX_PAUSE_EN;
		if (rx_pause)
			reg |= RX_PAUSE_EN;

		reg_writel(priv, reg, reg_rgmii_ctrl);
	}

	reg = LINK_STS;
	if (port == 8) {
		if (priv->type == BCM4908_DEVICE_ID)
			reg |= GMII_SPEED_UP_2G;
		reg |= MII_SW_OR;
	} else {
		reg |= SW_OVERRIDE;
	}

<<<<<<< HEAD
		if (tx_pause)
			reg |= TXFLOW_CNTL;
		if (rx_pause)
			reg |= RXFLOW_CNTL;

		core_writel(priv, reg, offset);
=======
	switch (speed) {
	case SPEED_1000:
		reg |= SPDSTS_1000 << SPEED_SHIFT;
		break;
	case SPEED_100:
		reg |= SPDSTS_100 << SPEED_SHIFT;
		break;
>>>>>>> 7365df19
	}

	if (duplex == DUPLEX_FULL)
		reg |= DUPLX_MODE;

	if (tx_pause)
		reg |= TXFLOW_CNTL;
	if (rx_pause)
		reg |= RXFLOW_CNTL;

	core_writel(priv, reg, offset);

	if (mode == MLO_AN_PHY && phydev)
		p->eee_enabled = b53_eee_init(ds, port, phydev);
}

static void bcm_sf2_sw_fixed_state(struct dsa_switch *ds, int port,
				   struct phylink_link_state *status)
{
	struct bcm_sf2_priv *priv = bcm_sf2_to_priv(ds);

	status->link = false;

	/* MoCA port is special as we do not get link status from CORE_LNKSTS,
	 * which means that we need to force the link at the port override
	 * level to get the data to flow. We do use what the interrupt handler
	 * did determine before.
	 *
	 * For the other ports, we just force the link status, since this is
	 * a fixed PHY device.
	 */
	if (port == priv->moca_port) {
		status->link = priv->port_sts[port].link;
		/* For MoCA interfaces, also force a link down notification
		 * since some version of the user-space daemon (mocad) use
		 * cmd->autoneg to force the link, which messes up the PHY
		 * state machine and make it go in PHY_FORCING state instead.
		 */
		if (!status->link)
			netif_carrier_off(dsa_to_port(ds, port)->slave);
		status->duplex = DUPLEX_FULL;
	} else {
		status->link = true;
	}
}

static void bcm_sf2_enable_acb(struct dsa_switch *ds)
{
	struct bcm_sf2_priv *priv = bcm_sf2_to_priv(ds);
	u32 reg;

	/* Enable ACB globally */
	reg = acb_readl(priv, ACB_CONTROL);
	reg |= (ACB_FLUSH_MASK << ACB_FLUSH_SHIFT);
	acb_writel(priv, reg, ACB_CONTROL);
	reg &= ~(ACB_FLUSH_MASK << ACB_FLUSH_SHIFT);
	reg |= ACB_EN | ACB_ALGORITHM;
	acb_writel(priv, reg, ACB_CONTROL);
}

static int bcm_sf2_sw_suspend(struct dsa_switch *ds)
{
	struct bcm_sf2_priv *priv = bcm_sf2_to_priv(ds);
	unsigned int port;

	bcm_sf2_intr_disable(priv);

	/* Disable all ports physically present including the IMP
	 * port, the other ones have already been disabled during
	 * bcm_sf2_sw_setup
	 */
	for (port = 0; port < ds->num_ports; port++) {
		if (dsa_is_user_port(ds, port) || dsa_is_cpu_port(ds, port))
			bcm_sf2_port_disable(ds, port);
	}

	if (!priv->wol_ports_mask)
		clk_disable_unprepare(priv->clk);

	return 0;
}

static int bcm_sf2_sw_resume(struct dsa_switch *ds)
{
	struct bcm_sf2_priv *priv = bcm_sf2_to_priv(ds);
	int ret;

	if (!priv->wol_ports_mask)
		clk_prepare_enable(priv->clk);

	ret = bcm_sf2_sw_rst(priv);
	if (ret) {
		pr_err("%s: failed to software reset switch\n", __func__);
		return ret;
	}

	bcm_sf2_crossbar_setup(priv);

	ret = bcm_sf2_cfp_resume(ds);
	if (ret)
		return ret;

	if (priv->hw_params.num_gphy == 1)
		bcm_sf2_gphy_enable_set(ds, true);

	ds->ops->setup(ds);

	return 0;
}

static void bcm_sf2_sw_get_wol(struct dsa_switch *ds, int port,
			       struct ethtool_wolinfo *wol)
{
	struct net_device *p = dsa_port_to_master(dsa_to_port(ds, port));
	struct bcm_sf2_priv *priv = bcm_sf2_to_priv(ds);
	struct ethtool_wolinfo pwol = { };

	/* Get the parent device WoL settings */
	if (p->ethtool_ops->get_wol)
		p->ethtool_ops->get_wol(p, &pwol);

	/* Advertise the parent device supported settings */
	wol->supported = pwol.supported;
	memset(&wol->sopass, 0, sizeof(wol->sopass));

	if (pwol.wolopts & WAKE_MAGICSECURE)
		memcpy(&wol->sopass, pwol.sopass, sizeof(wol->sopass));

	if (priv->wol_ports_mask & (1 << port))
		wol->wolopts = pwol.wolopts;
	else
		wol->wolopts = 0;
}

static int bcm_sf2_sw_set_wol(struct dsa_switch *ds, int port,
			      struct ethtool_wolinfo *wol)
{
	struct net_device *p = dsa_port_to_master(dsa_to_port(ds, port));
	struct bcm_sf2_priv *priv = bcm_sf2_to_priv(ds);
	s8 cpu_port = dsa_to_port(ds, port)->cpu_dp->index;
	struct ethtool_wolinfo pwol =  { };

	if (p->ethtool_ops->get_wol)
		p->ethtool_ops->get_wol(p, &pwol);
	if (wol->wolopts & ~pwol.supported)
		return -EINVAL;

	if (wol->wolopts)
		priv->wol_ports_mask |= (1 << port);
	else
		priv->wol_ports_mask &= ~(1 << port);

	/* If we have at least one port enabled, make sure the CPU port
	 * is also enabled. If the CPU port is the last one enabled, we disable
	 * it since this configuration does not make sense.
	 */
	if (priv->wol_ports_mask && priv->wol_ports_mask != (1 << cpu_port))
		priv->wol_ports_mask |= (1 << cpu_port);
	else
		priv->wol_ports_mask &= ~(1 << cpu_port);

	return p->ethtool_ops->set_wol(p, wol);
}

static int bcm_sf2_sw_setup(struct dsa_switch *ds)
{
	struct bcm_sf2_priv *priv = bcm_sf2_to_priv(ds);
	unsigned int port;

	/* Enable all valid ports and disable those unused */
	for (port = 0; port < priv->hw_params.num_ports; port++) {
		/* IMP port receives special treatment */
		if (dsa_is_user_port(ds, port))
			bcm_sf2_port_setup(ds, port, NULL);
		else if (dsa_is_cpu_port(ds, port))
			bcm_sf2_imp_setup(ds, port);
		else
			bcm_sf2_port_disable(ds, port);
	}

	b53_configure_vlan(ds);
	bcm_sf2_enable_acb(ds);

	return b53_setup_devlink_resources(ds);
}

static void bcm_sf2_sw_teardown(struct dsa_switch *ds)
{
	dsa_devlink_resources_unregister(ds);
}

/* The SWITCH_CORE register space is managed by b53 but operates on a page +
 * register basis so we need to translate that into an address that the
 * bus-glue understands.
 */
#define SF2_PAGE_REG_MKADDR(page, reg)	((page) << 10 | (reg) << 2)

static int bcm_sf2_core_read8(struct b53_device *dev, u8 page, u8 reg,
			      u8 *val)
{
	struct bcm_sf2_priv *priv = dev->priv;

	*val = core_readl(priv, SF2_PAGE_REG_MKADDR(page, reg));

	return 0;
}

static int bcm_sf2_core_read16(struct b53_device *dev, u8 page, u8 reg,
			       u16 *val)
{
	struct bcm_sf2_priv *priv = dev->priv;

	*val = core_readl(priv, SF2_PAGE_REG_MKADDR(page, reg));

	return 0;
}

static int bcm_sf2_core_read32(struct b53_device *dev, u8 page, u8 reg,
			       u32 *val)
{
	struct bcm_sf2_priv *priv = dev->priv;

	*val = core_readl(priv, SF2_PAGE_REG_MKADDR(page, reg));

	return 0;
}

static int bcm_sf2_core_read64(struct b53_device *dev, u8 page, u8 reg,
			       u64 *val)
{
	struct bcm_sf2_priv *priv = dev->priv;

	*val = core_readq(priv, SF2_PAGE_REG_MKADDR(page, reg));

	return 0;
}

static int bcm_sf2_core_write8(struct b53_device *dev, u8 page, u8 reg,
			       u8 value)
{
	struct bcm_sf2_priv *priv = dev->priv;

	core_writel(priv, value, SF2_PAGE_REG_MKADDR(page, reg));

	return 0;
}

static int bcm_sf2_core_write16(struct b53_device *dev, u8 page, u8 reg,
				u16 value)
{
	struct bcm_sf2_priv *priv = dev->priv;

	core_writel(priv, value, SF2_PAGE_REG_MKADDR(page, reg));

	return 0;
}

static int bcm_sf2_core_write32(struct b53_device *dev, u8 page, u8 reg,
				u32 value)
{
	struct bcm_sf2_priv *priv = dev->priv;

	core_writel(priv, value, SF2_PAGE_REG_MKADDR(page, reg));

	return 0;
}

static int bcm_sf2_core_write64(struct b53_device *dev, u8 page, u8 reg,
				u64 value)
{
	struct bcm_sf2_priv *priv = dev->priv;

	core_writeq(priv, value, SF2_PAGE_REG_MKADDR(page, reg));

	return 0;
}

static const struct b53_io_ops bcm_sf2_io_ops = {
	.read8	= bcm_sf2_core_read8,
	.read16	= bcm_sf2_core_read16,
	.read32	= bcm_sf2_core_read32,
	.read48	= bcm_sf2_core_read64,
	.read64	= bcm_sf2_core_read64,
	.write8	= bcm_sf2_core_write8,
	.write16 = bcm_sf2_core_write16,
	.write32 = bcm_sf2_core_write32,
	.write48 = bcm_sf2_core_write64,
	.write64 = bcm_sf2_core_write64,
};

static void bcm_sf2_sw_get_strings(struct dsa_switch *ds, int port,
				   u32 stringset, uint8_t *data)
{
	int cnt = b53_get_sset_count(ds, port, stringset);

	b53_get_strings(ds, port, stringset, data);
	bcm_sf2_cfp_get_strings(ds, port, stringset,
				data + cnt * ETH_GSTRING_LEN);
}

static void bcm_sf2_sw_get_ethtool_stats(struct dsa_switch *ds, int port,
					 uint64_t *data)
{
	int cnt = b53_get_sset_count(ds, port, ETH_SS_STATS);

	b53_get_ethtool_stats(ds, port, data);
	bcm_sf2_cfp_get_ethtool_stats(ds, port, data + cnt);
}

static int bcm_sf2_sw_get_sset_count(struct dsa_switch *ds, int port,
				     int sset)
{
	int cnt = b53_get_sset_count(ds, port, sset);

	if (cnt < 0)
		return cnt;

	cnt += bcm_sf2_cfp_get_sset_count(ds, port, sset);

	return cnt;
}

static const struct dsa_switch_ops bcm_sf2_ops = {
	.get_tag_protocol	= b53_get_tag_protocol,
	.setup			= bcm_sf2_sw_setup,
	.teardown		= bcm_sf2_sw_teardown,
	.get_strings		= bcm_sf2_sw_get_strings,
	.get_ethtool_stats	= bcm_sf2_sw_get_ethtool_stats,
	.get_sset_count		= bcm_sf2_sw_get_sset_count,
	.get_ethtool_phy_stats	= b53_get_ethtool_phy_stats,
	.get_phy_flags		= bcm_sf2_sw_get_phy_flags,
	.phylink_get_caps	= bcm_sf2_sw_get_caps,
	.phylink_mac_config	= bcm_sf2_sw_mac_config,
	.phylink_mac_link_down	= bcm_sf2_sw_mac_link_down,
	.phylink_mac_link_up	= bcm_sf2_sw_mac_link_up,
	.phylink_fixed_state	= bcm_sf2_sw_fixed_state,
	.suspend		= bcm_sf2_sw_suspend,
	.resume			= bcm_sf2_sw_resume,
	.get_wol		= bcm_sf2_sw_get_wol,
	.set_wol		= bcm_sf2_sw_set_wol,
	.port_enable		= bcm_sf2_port_setup,
	.port_disable		= bcm_sf2_port_disable,
	.get_mac_eee		= b53_get_mac_eee,
	.set_mac_eee		= b53_set_mac_eee,
	.port_bridge_join	= b53_br_join,
	.port_bridge_leave	= b53_br_leave,
	.port_pre_bridge_flags	= b53_br_flags_pre,
	.port_bridge_flags	= b53_br_flags,
	.port_stp_state_set	= b53_br_set_stp_state,
	.port_fast_age		= b53_br_fast_age,
	.port_vlan_filtering	= b53_vlan_filtering,
	.port_vlan_add		= b53_vlan_add,
	.port_vlan_del		= b53_vlan_del,
	.port_fdb_dump		= b53_fdb_dump,
	.port_fdb_add		= b53_fdb_add,
	.port_fdb_del		= b53_fdb_del,
	.get_rxnfc		= bcm_sf2_get_rxnfc,
	.set_rxnfc		= bcm_sf2_set_rxnfc,
	.port_mirror_add	= b53_mirror_add,
	.port_mirror_del	= b53_mirror_del,
	.port_mdb_add		= b53_mdb_add,
	.port_mdb_del		= b53_mdb_del,
};

struct bcm_sf2_of_data {
	u32 type;
	const u16 *reg_offsets;
	unsigned int core_reg_align;
	unsigned int num_cfp_rules;
	unsigned int num_crossbar_int_ports;
};

static const u16 bcm_sf2_4908_reg_offsets[] = {
	[REG_SWITCH_CNTRL]	= 0x00,
	[REG_SWITCH_STATUS]	= 0x04,
	[REG_DIR_DATA_WRITE]	= 0x08,
	[REG_DIR_DATA_READ]	= 0x0c,
	[REG_SWITCH_REVISION]	= 0x10,
	[REG_PHY_REVISION]	= 0x14,
	[REG_SPHY_CNTRL]	= 0x24,
	[REG_CROSSBAR]		= 0xc8,
	[REG_RGMII_11_CNTRL]	= 0x014c,
	[REG_LED_0_CNTRL]		= 0x40,
	[REG_LED_1_CNTRL]		= 0x4c,
	[REG_LED_2_CNTRL]		= 0x58,
	[REG_LED_3_CNTRL]		= 0x64,
	[REG_LED_4_CNTRL]		= 0x88,
	[REG_LED_5_CNTRL]		= 0xa0,
	[REG_LED_AGGREGATE_CTRL]	= 0xb8,

};

static const struct bcm_sf2_of_data bcm_sf2_4908_data = {
	.type		= BCM4908_DEVICE_ID,
	.core_reg_align	= 0,
	.reg_offsets	= bcm_sf2_4908_reg_offsets,
	.num_cfp_rules	= 256,
	.num_crossbar_int_ports = 2,
};

/* Register offsets for the SWITCH_REG_* block */
static const u16 bcm_sf2_7445_reg_offsets[] = {
	[REG_SWITCH_CNTRL]	= 0x00,
	[REG_SWITCH_STATUS]	= 0x04,
	[REG_DIR_DATA_WRITE]	= 0x08,
	[REG_DIR_DATA_READ]	= 0x0C,
	[REG_SWITCH_REVISION]	= 0x18,
	[REG_PHY_REVISION]	= 0x1C,
	[REG_SPHY_CNTRL]	= 0x2C,
	[REG_RGMII_0_CNTRL]	= 0x34,
	[REG_RGMII_1_CNTRL]	= 0x40,
	[REG_RGMII_2_CNTRL]	= 0x4c,
	[REG_LED_0_CNTRL]	= 0x90,
	[REG_LED_1_CNTRL]	= 0x94,
	[REG_LED_2_CNTRL]	= 0x98,
};

static const struct bcm_sf2_of_data bcm_sf2_7445_data = {
	.type		= BCM7445_DEVICE_ID,
	.core_reg_align	= 0,
	.reg_offsets	= bcm_sf2_7445_reg_offsets,
	.num_cfp_rules	= 256,
};

static const u16 bcm_sf2_7278_reg_offsets[] = {
	[REG_SWITCH_CNTRL]	= 0x00,
	[REG_SWITCH_STATUS]	= 0x04,
	[REG_DIR_DATA_WRITE]	= 0x08,
	[REG_DIR_DATA_READ]	= 0x0c,
	[REG_SWITCH_REVISION]	= 0x10,
	[REG_PHY_REVISION]	= 0x14,
	[REG_SPHY_CNTRL]	= 0x24,
	[REG_RGMII_0_CNTRL]	= 0xe0,
	[REG_RGMII_1_CNTRL]	= 0xec,
	[REG_RGMII_2_CNTRL]	= 0xf8,
	[REG_LED_0_CNTRL]	= 0x40,
	[REG_LED_1_CNTRL]	= 0x4c,
	[REG_LED_2_CNTRL]	= 0x58,
};

static const struct bcm_sf2_of_data bcm_sf2_7278_data = {
	.type		= BCM7278_DEVICE_ID,
	.core_reg_align	= 1,
	.reg_offsets	= bcm_sf2_7278_reg_offsets,
	.num_cfp_rules	= 128,
};

static const struct of_device_id bcm_sf2_of_match[] = {
	{ .compatible = "brcm,bcm4908-switch",
	  .data = &bcm_sf2_4908_data
	},
	{ .compatible = "brcm,bcm7445-switch-v4.0",
	  .data = &bcm_sf2_7445_data
	},
	{ .compatible = "brcm,bcm7278-switch-v4.0",
	  .data = &bcm_sf2_7278_data
	},
	{ .compatible = "brcm,bcm7278-switch-v4.8",
	  .data = &bcm_sf2_7278_data
	},
	{ /* sentinel */ },
};
MODULE_DEVICE_TABLE(of, bcm_sf2_of_match);

static int bcm_sf2_sw_probe(struct platform_device *pdev)
{
	const char *reg_names[BCM_SF2_REGS_NUM] = BCM_SF2_REGS_NAME;
	struct device_node *dn = pdev->dev.of_node;
	const struct of_device_id *of_id = NULL;
	const struct bcm_sf2_of_data *data;
	struct b53_platform_data *pdata;
	struct dsa_switch_ops *ops;
	struct device_node *ports;
	struct bcm_sf2_priv *priv;
	struct b53_device *dev;
	struct dsa_switch *ds;
	void __iomem **base;
	unsigned int i;
	u32 reg, rev;
	int ret;

	priv = devm_kzalloc(&pdev->dev, sizeof(*priv), GFP_KERNEL);
	if (!priv)
		return -ENOMEM;

	ops = devm_kzalloc(&pdev->dev, sizeof(*ops), GFP_KERNEL);
	if (!ops)
		return -ENOMEM;

	dev = b53_switch_alloc(&pdev->dev, &bcm_sf2_io_ops, priv);
	if (!dev)
		return -ENOMEM;

	pdata = devm_kzalloc(&pdev->dev, sizeof(*pdata), GFP_KERNEL);
	if (!pdata)
		return -ENOMEM;

	of_id = of_match_node(bcm_sf2_of_match, dn);
	if (!of_id || !of_id->data)
		return -EINVAL;

	data = of_id->data;

	/* Set SWITCH_REG register offsets and SWITCH_CORE align factor */
	priv->type = data->type;
	priv->reg_offsets = data->reg_offsets;
	priv->core_reg_align = data->core_reg_align;
	priv->num_cfp_rules = data->num_cfp_rules;
	priv->num_crossbar_int_ports = data->num_crossbar_int_ports;

	priv->rcdev = devm_reset_control_get_optional_exclusive(&pdev->dev,
								"switch");
	if (IS_ERR(priv->rcdev))
		return PTR_ERR(priv->rcdev);

	/* Auto-detection using standard registers will not work, so
	 * provide an indication of what kind of device we are for
	 * b53_common to work with
	 */
	pdata->chip_id = priv->type;
	dev->pdata = pdata;

	priv->dev = dev;
	ds = dev->ds;
	ds->ops = &bcm_sf2_ops;

	/* Advertise the 8 egress queues */
	ds->num_tx_queues = SF2_NUM_EGRESS_QUEUES;

	dev_set_drvdata(&pdev->dev, priv);

	spin_lock_init(&priv->indir_lock);
	mutex_init(&priv->cfp.lock);
	INIT_LIST_HEAD(&priv->cfp.rules_list);

	/* CFP rule #0 cannot be used for specific classifications, flag it as
	 * permanently used
	 */
	set_bit(0, priv->cfp.used);
	set_bit(0, priv->cfp.unique);

	/* Balance of_node_put() done by of_find_node_by_name() */
	of_node_get(dn);
	ports = of_find_node_by_name(dn, "ports");
	if (ports) {
		bcm_sf2_identify_ports(priv, ports);
		of_node_put(ports);
	}

	priv->irq0 = irq_of_parse_and_map(dn, 0);
	priv->irq1 = irq_of_parse_and_map(dn, 1);

	base = &priv->core;
	for (i = 0; i < BCM_SF2_REGS_NUM; i++) {
		*base = devm_platform_ioremap_resource(pdev, i);
		if (IS_ERR(*base)) {
			pr_err("unable to find register: %s\n", reg_names[i]);
			return PTR_ERR(*base);
		}
		base++;
	}

	priv->clk = devm_clk_get_optional(&pdev->dev, "sw_switch");
	if (IS_ERR(priv->clk))
		return PTR_ERR(priv->clk);

	clk_prepare_enable(priv->clk);

	priv->clk_mdiv = devm_clk_get_optional(&pdev->dev, "sw_switch_mdiv");
	if (IS_ERR(priv->clk_mdiv)) {
		ret = PTR_ERR(priv->clk_mdiv);
		goto out_clk;
	}

	clk_prepare_enable(priv->clk_mdiv);

	ret = bcm_sf2_sw_rst(priv);
	if (ret) {
		pr_err("unable to software reset switch: %d\n", ret);
		goto out_clk_mdiv;
	}

	bcm_sf2_crossbar_setup(priv);

	bcm_sf2_gphy_enable_set(priv->dev->ds, true);

	ret = bcm_sf2_mdio_register(ds);
	if (ret) {
		pr_err("failed to register MDIO bus\n");
		goto out_clk_mdiv;
	}

	bcm_sf2_gphy_enable_set(priv->dev->ds, false);

	ret = bcm_sf2_cfp_rst(priv);
	if (ret) {
		pr_err("failed to reset CFP\n");
		goto out_mdio;
	}

	/* Disable all interrupts and request them */
	bcm_sf2_intr_disable(priv);

	ret = devm_request_irq(&pdev->dev, priv->irq0, bcm_sf2_switch_0_isr, 0,
			       "switch_0", ds);
	if (ret < 0) {
		pr_err("failed to request switch_0 IRQ\n");
		goto out_mdio;
	}

	ret = devm_request_irq(&pdev->dev, priv->irq1, bcm_sf2_switch_1_isr, 0,
			       "switch_1", ds);
	if (ret < 0) {
		pr_err("failed to request switch_1 IRQ\n");
		goto out_mdio;
	}

	/* Reset the MIB counters */
	reg = core_readl(priv, CORE_GMNCFGCFG);
	reg |= RST_MIB_CNT;
	core_writel(priv, reg, CORE_GMNCFGCFG);
	reg &= ~RST_MIB_CNT;
	core_writel(priv, reg, CORE_GMNCFGCFG);

	/* Get the maximum number of ports for this switch */
	priv->hw_params.num_ports = core_readl(priv, CORE_IMP0_PRT_ID) + 1;
	if (priv->hw_params.num_ports > DSA_MAX_PORTS)
		priv->hw_params.num_ports = DSA_MAX_PORTS;

	/* Assume a single GPHY setup if we can't read that property */
	if (of_property_read_u32(dn, "brcm,num-gphy",
				 &priv->hw_params.num_gphy))
		priv->hw_params.num_gphy = 1;

	rev = reg_readl(priv, REG_SWITCH_REVISION);
	priv->hw_params.top_rev = (rev >> SWITCH_TOP_REV_SHIFT) &
					SWITCH_TOP_REV_MASK;
	priv->hw_params.core_rev = (rev & SF2_REV_MASK);

	rev = reg_readl(priv, REG_PHY_REVISION);
	priv->hw_params.gphy_rev = rev & PHY_REVISION_MASK;

	ret = b53_switch_register(dev);
	if (ret)
		goto out_mdio;

	dev_info(&pdev->dev,
		 "Starfighter 2 top: %x.%02x, core: %x.%02x, IRQs: %d, %d\n",
		 priv->hw_params.top_rev >> 8, priv->hw_params.top_rev & 0xff,
		 priv->hw_params.core_rev >> 8, priv->hw_params.core_rev & 0xff,
		 priv->irq0, priv->irq1);

	return 0;

out_mdio:
	bcm_sf2_mdio_unregister(priv);
out_clk_mdiv:
	clk_disable_unprepare(priv->clk_mdiv);
out_clk:
	clk_disable_unprepare(priv->clk);
	return ret;
}

static int bcm_sf2_sw_remove(struct platform_device *pdev)
{
	struct bcm_sf2_priv *priv = platform_get_drvdata(pdev);

	if (!priv)
		return 0;

	priv->wol_ports_mask = 0;
	/* Disable interrupts */
	bcm_sf2_intr_disable(priv);
	dsa_unregister_switch(priv->dev->ds);
	bcm_sf2_cfp_exit(priv->dev->ds);
	bcm_sf2_mdio_unregister(priv);
	clk_disable_unprepare(priv->clk_mdiv);
	clk_disable_unprepare(priv->clk);
	if (priv->type == BCM7278_DEVICE_ID)
		reset_control_assert(priv->rcdev);

	return 0;
}

static void bcm_sf2_sw_shutdown(struct platform_device *pdev)
{
	struct bcm_sf2_priv *priv = platform_get_drvdata(pdev);

	if (!priv)
		return;

	/* For a kernel about to be kexec'd we want to keep the GPHY on for a
	 * successful MDIO bus scan to occur. If we did turn off the GPHY
	 * before (e.g: port_disable), this will also power it back on.
	 *
	 * Do not rely on kexec_in_progress, just power the PHY on.
	 */
	if (priv->hw_params.num_gphy == 1)
		bcm_sf2_gphy_enable_set(priv->dev->ds, true);

	dsa_switch_shutdown(priv->dev->ds);

	platform_set_drvdata(pdev, NULL);
}

#ifdef CONFIG_PM_SLEEP
static int bcm_sf2_suspend(struct device *dev)
{
	struct bcm_sf2_priv *priv = dev_get_drvdata(dev);

	return dsa_switch_suspend(priv->dev->ds);
}

static int bcm_sf2_resume(struct device *dev)
{
	struct bcm_sf2_priv *priv = dev_get_drvdata(dev);

	return dsa_switch_resume(priv->dev->ds);
}
#endif /* CONFIG_PM_SLEEP */

static SIMPLE_DEV_PM_OPS(bcm_sf2_pm_ops,
			 bcm_sf2_suspend, bcm_sf2_resume);


static struct platform_driver bcm_sf2_driver = {
	.probe	= bcm_sf2_sw_probe,
	.remove	= bcm_sf2_sw_remove,
	.shutdown = bcm_sf2_sw_shutdown,
	.driver = {
		.name = "brcm-sf2",
		.of_match_table = bcm_sf2_of_match,
		.pm = &bcm_sf2_pm_ops,
	},
};
module_platform_driver(bcm_sf2_driver);

MODULE_AUTHOR("Broadcom Corporation");
MODULE_DESCRIPTION("Driver for Broadcom Starfighter 2 ethernet switch chip");
MODULE_LICENSE("GPL");
MODULE_ALIAS("platform:brcm-sf2");<|MERGE_RESOLUTION|>--- conflicted
+++ resolved
@@ -863,14 +863,6 @@
 		reg |= SW_OVERRIDE;
 	}
 
-<<<<<<< HEAD
-		if (tx_pause)
-			reg |= TXFLOW_CNTL;
-		if (rx_pause)
-			reg |= RXFLOW_CNTL;
-
-		core_writel(priv, reg, offset);
-=======
 	switch (speed) {
 	case SPEED_1000:
 		reg |= SPDSTS_1000 << SPEED_SHIFT;
@@ -878,7 +870,6 @@
 	case SPEED_100:
 		reg |= SPDSTS_100 << SPEED_SHIFT;
 		break;
->>>>>>> 7365df19
 	}
 
 	if (duplex == DUPLEX_FULL)
