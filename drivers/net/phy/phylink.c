// SPDX-License-Identifier: GPL-2.0
/*
 * phylink models the MAC to optional PHY connection, supporting
 * technologies such as SFP cages where the PHY is hot-pluggable.
 *
 * Copyright (C) 2015 Russell King
 */
#include <linux/acpi.h>
#include <linux/ethtool.h>
#include <linux/export.h>
#include <linux/gpio/consumer.h>
#include <linux/netdevice.h>
#include <linux/of.h>
#include <linux/of_mdio.h>
#include <linux/phy.h>
#include <linux/phy_fixed.h>
#include <linux/phylink.h>
#include <linux/rtnetlink.h>
#include <linux/spinlock.h>
#include <linux/timer.h>
#include <linux/workqueue.h>

#include "sfp.h"
#include "swphy.h"

#define SUPPORTED_INTERFACES \
	(SUPPORTED_TP | SUPPORTED_MII | SUPPORTED_FIBRE | \
	 SUPPORTED_BNC | SUPPORTED_AUI | SUPPORTED_Backplane)
#define ADVERTISED_INTERFACES \
	(ADVERTISED_TP | ADVERTISED_MII | ADVERTISED_FIBRE | \
	 ADVERTISED_BNC | ADVERTISED_AUI | ADVERTISED_Backplane)

enum {
	PHYLINK_DISABLE_STOPPED,
	PHYLINK_DISABLE_LINK,
	PHYLINK_DISABLE_MAC_WOL,
};

/**
 * struct phylink - internal data type for phylink
 */
struct phylink {
	/* private: */
	struct net_device *netdev;
	const struct phylink_mac_ops *mac_ops;
	struct phylink_config *config;
	struct phylink_pcs *pcs;
	struct device *dev;
	unsigned int old_link_state:1;

	unsigned long phylink_disable_state; /* bitmask of disables */
	struct phy_device *phydev;
	phy_interface_t link_interface;	/* PHY_INTERFACE_xxx */
	u8 cfg_link_an_mode;		/* MLO_AN_xxx */
	u8 cur_link_an_mode;
	u8 link_port;			/* The current non-phy ethtool port */
	__ETHTOOL_DECLARE_LINK_MODE_MASK(supported);

	/* The link configuration settings */
	struct phylink_link_state link_config;

	/* The current settings */
	phy_interface_t cur_interface;

	struct gpio_desc *link_gpio;
	unsigned int link_irq;
	struct timer_list link_poll;
	void (*get_fixed_state)(struct net_device *dev,
				struct phylink_link_state *s);

	struct mutex state_mutex;
	struct phylink_link_state phy_state;
	struct work_struct resolve;

	bool mac_link_dropped;
	bool using_mac_select_pcs;

	struct sfp_bus *sfp_bus;
	bool sfp_may_have_phy;
	DECLARE_PHY_INTERFACE_MASK(sfp_interfaces);
	__ETHTOOL_DECLARE_LINK_MODE_MASK(sfp_support);
	u8 sfp_port;
};

#define phylink_printk(level, pl, fmt, ...) \
	do { \
		if ((pl)->config->type == PHYLINK_NETDEV) \
			netdev_printk(level, (pl)->netdev, fmt, ##__VA_ARGS__); \
		else if ((pl)->config->type == PHYLINK_DEV) \
			dev_printk(level, (pl)->dev, fmt, ##__VA_ARGS__); \
	} while (0)

#define phylink_err(pl, fmt, ...) \
	phylink_printk(KERN_ERR, pl, fmt, ##__VA_ARGS__)
#define phylink_warn(pl, fmt, ...) \
	phylink_printk(KERN_WARNING, pl, fmt, ##__VA_ARGS__)
#define phylink_info(pl, fmt, ...) \
	phylink_printk(KERN_INFO, pl, fmt, ##__VA_ARGS__)
#if defined(CONFIG_DYNAMIC_DEBUG)
#define phylink_dbg(pl, fmt, ...) \
do {									\
	if ((pl)->config->type == PHYLINK_NETDEV)			\
		netdev_dbg((pl)->netdev, fmt, ##__VA_ARGS__);		\
	else if ((pl)->config->type == PHYLINK_DEV)			\
		dev_dbg((pl)->dev, fmt, ##__VA_ARGS__);			\
} while (0)
#elif defined(DEBUG)
#define phylink_dbg(pl, fmt, ...)					\
	phylink_printk(KERN_DEBUG, pl, fmt, ##__VA_ARGS__)
#else
#define phylink_dbg(pl, fmt, ...)					\
({									\
	if (0)								\
		phylink_printk(KERN_DEBUG, pl, fmt, ##__VA_ARGS__);	\
})
#endif

/**
 * phylink_set_port_modes() - set the port type modes in the ethtool mask
 * @mask: ethtool link mode mask
 *
 * Sets all the port type modes in the ethtool mask.  MAC drivers should
 * use this in their 'validate' callback.
 */
void phylink_set_port_modes(unsigned long *mask)
{
	phylink_set(mask, TP);
	phylink_set(mask, AUI);
	phylink_set(mask, MII);
	phylink_set(mask, FIBRE);
	phylink_set(mask, BNC);
	phylink_set(mask, Backplane);
}
EXPORT_SYMBOL_GPL(phylink_set_port_modes);

static int phylink_is_empty_linkmode(const unsigned long *linkmode)
{
	__ETHTOOL_DECLARE_LINK_MODE_MASK(tmp) = { 0, };

	phylink_set_port_modes(tmp);
	phylink_set(tmp, Autoneg);
	phylink_set(tmp, Pause);
	phylink_set(tmp, Asym_Pause);

	return linkmode_subset(linkmode, tmp);
}

static const char *phylink_an_mode_str(unsigned int mode)
{
	static const char *modestr[] = {
		[MLO_AN_PHY] = "phy",
		[MLO_AN_FIXED] = "fixed",
		[MLO_AN_INBAND] = "inband",
	};

	return mode < ARRAY_SIZE(modestr) ? modestr[mode] : "unknown";
}

/**
 * phylink_interface_max_speed() - get the maximum speed of a phy interface
 * @interface: phy interface mode defined by &typedef phy_interface_t
 *
 * Determine the maximum speed of a phy interface. This is intended to help
 * determine the correct speed to pass to the MAC when the phy is performing
 * rate matching.
 *
 * Return: The maximum speed of @interface
 */
static int phylink_interface_max_speed(phy_interface_t interface)
{
	switch (interface) {
	case PHY_INTERFACE_MODE_100BASEX:
	case PHY_INTERFACE_MODE_REVRMII:
	case PHY_INTERFACE_MODE_RMII:
	case PHY_INTERFACE_MODE_SMII:
	case PHY_INTERFACE_MODE_REVMII:
	case PHY_INTERFACE_MODE_MII:
		return SPEED_100;

	case PHY_INTERFACE_MODE_TBI:
	case PHY_INTERFACE_MODE_MOCA:
	case PHY_INTERFACE_MODE_RTBI:
	case PHY_INTERFACE_MODE_1000BASEX:
	case PHY_INTERFACE_MODE_1000BASEKX:
	case PHY_INTERFACE_MODE_TRGMII:
	case PHY_INTERFACE_MODE_RGMII_TXID:
	case PHY_INTERFACE_MODE_RGMII_RXID:
	case PHY_INTERFACE_MODE_RGMII_ID:
	case PHY_INTERFACE_MODE_RGMII:
	case PHY_INTERFACE_MODE_QSGMII:
	case PHY_INTERFACE_MODE_SGMII:
	case PHY_INTERFACE_MODE_GMII:
		return SPEED_1000;

	case PHY_INTERFACE_MODE_2500BASEX:
		return SPEED_2500;

	case PHY_INTERFACE_MODE_5GBASER:
		return SPEED_5000;

	case PHY_INTERFACE_MODE_XGMII:
	case PHY_INTERFACE_MODE_RXAUI:
	case PHY_INTERFACE_MODE_XAUI:
	case PHY_INTERFACE_MODE_10GBASER:
	case PHY_INTERFACE_MODE_10GKR:
	case PHY_INTERFACE_MODE_USXGMII:
	case PHY_INTERFACE_MODE_QUSGMII:
		return SPEED_10000;

	case PHY_INTERFACE_MODE_25GBASER:
		return SPEED_25000;

	case PHY_INTERFACE_MODE_XLGMII:
		return SPEED_40000;

	case PHY_INTERFACE_MODE_INTERNAL:
	case PHY_INTERFACE_MODE_NA:
	case PHY_INTERFACE_MODE_MAX:
		/* No idea! Garbage in, unknown out */
		return SPEED_UNKNOWN;
	}

	/* If we get here, someone forgot to add an interface mode above */
	WARN_ON_ONCE(1);
	return SPEED_UNKNOWN;
}

/**
 * phylink_caps_to_linkmodes() - Convert capabilities to ethtool link modes
 * @linkmodes: ethtool linkmode mask (must be already initialised)
 * @caps: bitmask of MAC capabilities
 *
 * Set all possible pause, speed and duplex linkmodes in @linkmodes that are
 * supported by the @caps. @linkmodes must have been initialised previously.
 */
void phylink_caps_to_linkmodes(unsigned long *linkmodes, unsigned long caps)
{
	if (caps & MAC_SYM_PAUSE)
		__set_bit(ETHTOOL_LINK_MODE_Pause_BIT, linkmodes);

	if (caps & MAC_ASYM_PAUSE)
		__set_bit(ETHTOOL_LINK_MODE_Asym_Pause_BIT, linkmodes);

	if (caps & MAC_10HD)
		__set_bit(ETHTOOL_LINK_MODE_10baseT_Half_BIT, linkmodes);

	if (caps & MAC_10FD) {
		__set_bit(ETHTOOL_LINK_MODE_10baseT_Full_BIT, linkmodes);
		__set_bit(ETHTOOL_LINK_MODE_10baseT1L_Full_BIT, linkmodes);
	}

	if (caps & MAC_100HD) {
		__set_bit(ETHTOOL_LINK_MODE_100baseT_Half_BIT, linkmodes);
		__set_bit(ETHTOOL_LINK_MODE_100baseFX_Half_BIT, linkmodes);
	}

	if (caps & MAC_100FD) {
		__set_bit(ETHTOOL_LINK_MODE_100baseT_Full_BIT, linkmodes);
		__set_bit(ETHTOOL_LINK_MODE_100baseT1_Full_BIT, linkmodes);
		__set_bit(ETHTOOL_LINK_MODE_100baseFX_Full_BIT, linkmodes);
	}

	if (caps & MAC_1000HD)
		__set_bit(ETHTOOL_LINK_MODE_1000baseT_Half_BIT, linkmodes);

	if (caps & MAC_1000FD) {
		__set_bit(ETHTOOL_LINK_MODE_1000baseT_Full_BIT, linkmodes);
		__set_bit(ETHTOOL_LINK_MODE_1000baseKX_Full_BIT, linkmodes);
		__set_bit(ETHTOOL_LINK_MODE_1000baseX_Full_BIT, linkmodes);
		__set_bit(ETHTOOL_LINK_MODE_1000baseT1_Full_BIT, linkmodes);
	}

	if (caps & MAC_2500FD) {
		__set_bit(ETHTOOL_LINK_MODE_2500baseT_Full_BIT, linkmodes);
		__set_bit(ETHTOOL_LINK_MODE_2500baseX_Full_BIT, linkmodes);
	}

	if (caps & MAC_5000FD)
		__set_bit(ETHTOOL_LINK_MODE_5000baseT_Full_BIT, linkmodes);

	if (caps & MAC_10000FD) {
		__set_bit(ETHTOOL_LINK_MODE_10000baseT_Full_BIT, linkmodes);
		__set_bit(ETHTOOL_LINK_MODE_10000baseKX4_Full_BIT, linkmodes);
		__set_bit(ETHTOOL_LINK_MODE_10000baseKR_Full_BIT, linkmodes);
		__set_bit(ETHTOOL_LINK_MODE_10000baseR_FEC_BIT, linkmodes);
		__set_bit(ETHTOOL_LINK_MODE_10000baseCR_Full_BIT, linkmodes);
		__set_bit(ETHTOOL_LINK_MODE_10000baseSR_Full_BIT, linkmodes);
		__set_bit(ETHTOOL_LINK_MODE_10000baseLR_Full_BIT, linkmodes);
		__set_bit(ETHTOOL_LINK_MODE_10000baseLRM_Full_BIT, linkmodes);
		__set_bit(ETHTOOL_LINK_MODE_10000baseER_Full_BIT, linkmodes);
	}

	if (caps & MAC_25000FD) {
		__set_bit(ETHTOOL_LINK_MODE_25000baseCR_Full_BIT, linkmodes);
		__set_bit(ETHTOOL_LINK_MODE_25000baseKR_Full_BIT, linkmodes);
		__set_bit(ETHTOOL_LINK_MODE_25000baseSR_Full_BIT, linkmodes);
	}

	if (caps & MAC_40000FD) {
		__set_bit(ETHTOOL_LINK_MODE_40000baseKR4_Full_BIT, linkmodes);
		__set_bit(ETHTOOL_LINK_MODE_40000baseCR4_Full_BIT, linkmodes);
		__set_bit(ETHTOOL_LINK_MODE_40000baseSR4_Full_BIT, linkmodes);
		__set_bit(ETHTOOL_LINK_MODE_40000baseLR4_Full_BIT, linkmodes);
	}

	if (caps & MAC_50000FD) {
		__set_bit(ETHTOOL_LINK_MODE_50000baseCR2_Full_BIT, linkmodes);
		__set_bit(ETHTOOL_LINK_MODE_50000baseKR2_Full_BIT, linkmodes);
		__set_bit(ETHTOOL_LINK_MODE_50000baseSR2_Full_BIT, linkmodes);
		__set_bit(ETHTOOL_LINK_MODE_50000baseKR_Full_BIT, linkmodes);
		__set_bit(ETHTOOL_LINK_MODE_50000baseSR_Full_BIT, linkmodes);
		__set_bit(ETHTOOL_LINK_MODE_50000baseCR_Full_BIT, linkmodes);
		__set_bit(ETHTOOL_LINK_MODE_50000baseLR_ER_FR_Full_BIT,
			  linkmodes);
		__set_bit(ETHTOOL_LINK_MODE_50000baseDR_Full_BIT, linkmodes);
	}

	if (caps & MAC_56000FD) {
		__set_bit(ETHTOOL_LINK_MODE_56000baseKR4_Full_BIT, linkmodes);
		__set_bit(ETHTOOL_LINK_MODE_56000baseCR4_Full_BIT, linkmodes);
		__set_bit(ETHTOOL_LINK_MODE_56000baseSR4_Full_BIT, linkmodes);
		__set_bit(ETHTOOL_LINK_MODE_56000baseLR4_Full_BIT, linkmodes);
	}

	if (caps & MAC_100000FD) {
		__set_bit(ETHTOOL_LINK_MODE_100000baseKR4_Full_BIT, linkmodes);
		__set_bit(ETHTOOL_LINK_MODE_100000baseSR4_Full_BIT, linkmodes);
		__set_bit(ETHTOOL_LINK_MODE_100000baseCR4_Full_BIT, linkmodes);
		__set_bit(ETHTOOL_LINK_MODE_100000baseLR4_ER4_Full_BIT,
			  linkmodes);
		__set_bit(ETHTOOL_LINK_MODE_100000baseKR2_Full_BIT, linkmodes);
		__set_bit(ETHTOOL_LINK_MODE_100000baseSR2_Full_BIT, linkmodes);
		__set_bit(ETHTOOL_LINK_MODE_100000baseCR2_Full_BIT, linkmodes);
		__set_bit(ETHTOOL_LINK_MODE_100000baseLR2_ER2_FR2_Full_BIT,
			  linkmodes);
		__set_bit(ETHTOOL_LINK_MODE_100000baseDR2_Full_BIT, linkmodes);
		__set_bit(ETHTOOL_LINK_MODE_100000baseKR_Full_BIT, linkmodes);
		__set_bit(ETHTOOL_LINK_MODE_100000baseSR_Full_BIT, linkmodes);
		__set_bit(ETHTOOL_LINK_MODE_100000baseLR_ER_FR_Full_BIT,
			  linkmodes);
		__set_bit(ETHTOOL_LINK_MODE_100000baseCR_Full_BIT, linkmodes);
		__set_bit(ETHTOOL_LINK_MODE_100000baseDR_Full_BIT, linkmodes);
	}

	if (caps & MAC_200000FD) {
		__set_bit(ETHTOOL_LINK_MODE_200000baseKR4_Full_BIT, linkmodes);
		__set_bit(ETHTOOL_LINK_MODE_200000baseSR4_Full_BIT, linkmodes);
		__set_bit(ETHTOOL_LINK_MODE_200000baseLR4_ER4_FR4_Full_BIT,
			  linkmodes);
		__set_bit(ETHTOOL_LINK_MODE_200000baseDR4_Full_BIT, linkmodes);
		__set_bit(ETHTOOL_LINK_MODE_200000baseCR4_Full_BIT, linkmodes);
		__set_bit(ETHTOOL_LINK_MODE_200000baseKR2_Full_BIT, linkmodes);
		__set_bit(ETHTOOL_LINK_MODE_200000baseSR2_Full_BIT, linkmodes);
		__set_bit(ETHTOOL_LINK_MODE_200000baseLR2_ER2_FR2_Full_BIT,
			  linkmodes);
		__set_bit(ETHTOOL_LINK_MODE_200000baseDR2_Full_BIT, linkmodes);
		__set_bit(ETHTOOL_LINK_MODE_200000baseCR2_Full_BIT, linkmodes);
	}

	if (caps & MAC_400000FD) {
		__set_bit(ETHTOOL_LINK_MODE_400000baseKR8_Full_BIT, linkmodes);
		__set_bit(ETHTOOL_LINK_MODE_400000baseSR8_Full_BIT, linkmodes);
		__set_bit(ETHTOOL_LINK_MODE_400000baseLR8_ER8_FR8_Full_BIT,
			  linkmodes);
		__set_bit(ETHTOOL_LINK_MODE_400000baseDR8_Full_BIT, linkmodes);
		__set_bit(ETHTOOL_LINK_MODE_400000baseCR8_Full_BIT, linkmodes);
		__set_bit(ETHTOOL_LINK_MODE_400000baseKR4_Full_BIT, linkmodes);
		__set_bit(ETHTOOL_LINK_MODE_400000baseSR4_Full_BIT, linkmodes);
		__set_bit(ETHTOOL_LINK_MODE_400000baseLR4_ER4_FR4_Full_BIT,
			  linkmodes);
		__set_bit(ETHTOOL_LINK_MODE_400000baseDR4_Full_BIT, linkmodes);
		__set_bit(ETHTOOL_LINK_MODE_400000baseCR4_Full_BIT, linkmodes);
	}
}
EXPORT_SYMBOL_GPL(phylink_caps_to_linkmodes);

static struct {
	unsigned long mask;
	int speed;
	unsigned int duplex;
} phylink_caps_params[] = {
	{ MAC_400000FD, SPEED_400000, DUPLEX_FULL },
	{ MAC_200000FD, SPEED_200000, DUPLEX_FULL },
	{ MAC_100000FD, SPEED_100000, DUPLEX_FULL },
	{ MAC_56000FD,  SPEED_56000,  DUPLEX_FULL },
	{ MAC_50000FD,  SPEED_50000,  DUPLEX_FULL },
	{ MAC_40000FD,  SPEED_40000,  DUPLEX_FULL },
	{ MAC_25000FD,  SPEED_25000,  DUPLEX_FULL },
	{ MAC_20000FD,  SPEED_20000,  DUPLEX_FULL },
	{ MAC_10000FD,  SPEED_10000,  DUPLEX_FULL },
	{ MAC_5000FD,   SPEED_5000,   DUPLEX_FULL },
	{ MAC_2500FD,   SPEED_2500,   DUPLEX_FULL },
	{ MAC_1000FD,   SPEED_1000,   DUPLEX_FULL },
	{ MAC_1000HD,   SPEED_1000,   DUPLEX_HALF },
	{ MAC_100FD,    SPEED_100,    DUPLEX_FULL },
	{ MAC_100HD,    SPEED_100,    DUPLEX_HALF },
	{ MAC_10FD,     SPEED_10,     DUPLEX_FULL },
	{ MAC_10HD,     SPEED_10,     DUPLEX_HALF },
};

/**
 * phylink_cap_from_speed_duplex - Get mac capability from speed/duplex
 * @speed: the speed to search for
 * @duplex: the duplex to search for
 *
 * Find the mac capability for a given speed and duplex.
 *
 * Return: A mask with the mac capability patching @speed and @duplex, or 0 if
 *         there were no matches.
 */
static unsigned long phylink_cap_from_speed_duplex(int speed,
						   unsigned int duplex)
{
	int i;

	for (i = 0; i < ARRAY_SIZE(phylink_caps_params); i++) {
		if (speed == phylink_caps_params[i].speed &&
		    duplex == phylink_caps_params[i].duplex)
			return phylink_caps_params[i].mask;
	}

	return 0;
}

/**
 * phylink_get_capabilities() - get capabilities for a given MAC
 * @interface: phy interface mode defined by &typedef phy_interface_t
 * @mac_capabilities: bitmask of MAC capabilities
 * @rate_matching: type of rate matching being performed
 *
 * Get the MAC capabilities that are supported by the @interface mode and
 * @mac_capabilities.
 */
unsigned long phylink_get_capabilities(phy_interface_t interface,
				       unsigned long mac_capabilities,
				       int rate_matching)
{
	int max_speed = phylink_interface_max_speed(interface);
	unsigned long caps = MAC_SYM_PAUSE | MAC_ASYM_PAUSE;
	unsigned long matched_caps = 0;

	switch (interface) {
	case PHY_INTERFACE_MODE_USXGMII:
		caps |= MAC_10000FD | MAC_5000FD | MAC_2500FD;
		fallthrough;

	case PHY_INTERFACE_MODE_RGMII_TXID:
	case PHY_INTERFACE_MODE_RGMII_RXID:
	case PHY_INTERFACE_MODE_RGMII_ID:
	case PHY_INTERFACE_MODE_RGMII:
	case PHY_INTERFACE_MODE_QSGMII:
	case PHY_INTERFACE_MODE_QUSGMII:
	case PHY_INTERFACE_MODE_SGMII:
	case PHY_INTERFACE_MODE_GMII:
		caps |= MAC_1000HD | MAC_1000FD;
		fallthrough;

	case PHY_INTERFACE_MODE_REVRMII:
	case PHY_INTERFACE_MODE_RMII:
	case PHY_INTERFACE_MODE_SMII:
	case PHY_INTERFACE_MODE_REVMII:
	case PHY_INTERFACE_MODE_MII:
		caps |= MAC_10HD | MAC_10FD;
		fallthrough;

	case PHY_INTERFACE_MODE_100BASEX:
		caps |= MAC_100HD | MAC_100FD;
		break;

	case PHY_INTERFACE_MODE_TBI:
	case PHY_INTERFACE_MODE_MOCA:
	case PHY_INTERFACE_MODE_RTBI:
	case PHY_INTERFACE_MODE_1000BASEX:
		caps |= MAC_1000HD;
		fallthrough;
	case PHY_INTERFACE_MODE_1000BASEKX:
	case PHY_INTERFACE_MODE_TRGMII:
		caps |= MAC_1000FD;
		break;

	case PHY_INTERFACE_MODE_2500BASEX:
		caps |= MAC_2500FD;
		break;

	case PHY_INTERFACE_MODE_5GBASER:
		caps |= MAC_5000FD;
		break;

	case PHY_INTERFACE_MODE_XGMII:
	case PHY_INTERFACE_MODE_RXAUI:
	case PHY_INTERFACE_MODE_XAUI:
	case PHY_INTERFACE_MODE_10GBASER:
	case PHY_INTERFACE_MODE_10GKR:
		caps |= MAC_10000FD;
		break;

	case PHY_INTERFACE_MODE_25GBASER:
		caps |= MAC_25000FD;
		break;

	case PHY_INTERFACE_MODE_XLGMII:
		caps |= MAC_40000FD;
		break;

	case PHY_INTERFACE_MODE_INTERNAL:
		caps |= ~0;
		break;

	case PHY_INTERFACE_MODE_NA:
	case PHY_INTERFACE_MODE_MAX:
		break;
	}

	switch (rate_matching) {
	case RATE_MATCH_OPEN_LOOP:
		/* TODO */
		fallthrough;
	case RATE_MATCH_NONE:
		matched_caps = 0;
		break;
	case RATE_MATCH_PAUSE: {
		/* The MAC must support asymmetric pause towards the local
		 * device for this. We could allow just symmetric pause, but
		 * then we might have to renegotiate if the link partner
		 * doesn't support pause. This is because there's no way to
		 * accept pause frames without transmitting them if we only
		 * support symmetric pause.
		 */
		if (!(mac_capabilities & MAC_SYM_PAUSE) ||
		    !(mac_capabilities & MAC_ASYM_PAUSE))
			break;

		/* We can't adapt if the MAC doesn't support the interface's
		 * max speed at full duplex.
		 */
		if (mac_capabilities &
		    phylink_cap_from_speed_duplex(max_speed, DUPLEX_FULL)) {
			/* Although a duplex-matching phy might exist, we
			 * conservatively remove these modes because the MAC
			 * will not be aware of the half-duplex nature of the
			 * link.
			 */
			matched_caps = GENMASK(__fls(caps), __fls(MAC_10HD));
			matched_caps &= ~(MAC_1000HD | MAC_100HD | MAC_10HD);
		}
		break;
	}
	case RATE_MATCH_CRS:
		/* The MAC must support half duplex at the interface's max
		 * speed.
		 */
		if (mac_capabilities &
		    phylink_cap_from_speed_duplex(max_speed, DUPLEX_HALF)) {
			matched_caps = GENMASK(__fls(caps), __fls(MAC_10HD));
			matched_caps &= mac_capabilities;
		}
		break;
	}

	return (caps & mac_capabilities) | matched_caps;
}
EXPORT_SYMBOL_GPL(phylink_get_capabilities);

/**
 * phylink_generic_validate() - generic validate() callback implementation
 * @config: a pointer to a &struct phylink_config.
 * @supported: ethtool bitmask for supported link modes.
 * @state: a pointer to a &struct phylink_link_state.
 *
 * Generic implementation of the validate() callback that MAC drivers can
 * use when they pass the range of supported interfaces and MAC capabilities.
 * This makes use of phylink_get_linkmodes().
 */
void phylink_generic_validate(struct phylink_config *config,
			      unsigned long *supported,
			      struct phylink_link_state *state)
{
	__ETHTOOL_DECLARE_LINK_MODE_MASK(mask) = { 0, };
	unsigned long caps;

	phylink_set_port_modes(mask);
	phylink_set(mask, Autoneg);
	caps = phylink_get_capabilities(state->interface,
					config->mac_capabilities,
					state->rate_matching);
	phylink_caps_to_linkmodes(mask, caps);

	linkmode_and(supported, supported, mask);
	linkmode_and(state->advertising, state->advertising, mask);
}
EXPORT_SYMBOL_GPL(phylink_generic_validate);

static int phylink_validate_mac_and_pcs(struct phylink *pl,
					unsigned long *supported,
					struct phylink_link_state *state)
{
	struct phylink_pcs *pcs;
	int ret;

	/* Get the PCS for this interface mode */
	if (pl->using_mac_select_pcs) {
		pcs = pl->mac_ops->mac_select_pcs(pl->config, state->interface);
		if (IS_ERR(pcs))
			return PTR_ERR(pcs);
	} else {
		pcs = pl->pcs;
	}

	if (pcs) {
		/* The PCS, if present, must be setup before phylink_create()
		 * has been called. If the ops is not initialised, print an
		 * error and backtrace rather than oopsing the kernel.
		 */
		if (!pcs->ops) {
			phylink_err(pl, "interface %s: uninitialised PCS\n",
				    phy_modes(state->interface));
			dump_stack();
			return -EINVAL;
		}

		/* Validate the link parameters with the PCS */
		if (pcs->ops->pcs_validate) {
			ret = pcs->ops->pcs_validate(pcs, supported, state);
			if (ret < 0 || phylink_is_empty_linkmode(supported))
				return -EINVAL;

			/* Ensure the advertising mask is a subset of the
			 * supported mask.
			 */
			linkmode_and(state->advertising, state->advertising,
				     supported);
		}
	}

	/* Then validate the link parameters with the MAC */
	pl->mac_ops->validate(pl->config, supported, state);

	return phylink_is_empty_linkmode(supported) ? -EINVAL : 0;
}

static int phylink_validate_mask(struct phylink *pl, unsigned long *supported,
				 struct phylink_link_state *state,
				 const unsigned long *interfaces)
{
	__ETHTOOL_DECLARE_LINK_MODE_MASK(all_adv) = { 0, };
	__ETHTOOL_DECLARE_LINK_MODE_MASK(all_s) = { 0, };
	__ETHTOOL_DECLARE_LINK_MODE_MASK(s);
	struct phylink_link_state t;
	int intf;

	for (intf = 0; intf < PHY_INTERFACE_MODE_MAX; intf++) {
		if (test_bit(intf, interfaces)) {
			linkmode_copy(s, supported);

			t = *state;
			t.interface = intf;
			if (!phylink_validate_mac_and_pcs(pl, s, &t)) {
				linkmode_or(all_s, all_s, s);
				linkmode_or(all_adv, all_adv, t.advertising);
			}
		}
	}

	linkmode_copy(supported, all_s);
	linkmode_copy(state->advertising, all_adv);

	return phylink_is_empty_linkmode(supported) ? -EINVAL : 0;
}

static int phylink_validate(struct phylink *pl, unsigned long *supported,
			    struct phylink_link_state *state)
{
	const unsigned long *interfaces = pl->config->supported_interfaces;

	if (!phy_interface_empty(interfaces)) {
		if (state->interface == PHY_INTERFACE_MODE_NA)
			return phylink_validate_mask(pl, supported, state,
						     interfaces);

		if (!test_bit(state->interface, interfaces))
			return -EINVAL;
	}

	return phylink_validate_mac_and_pcs(pl, supported, state);
}

static int phylink_parse_fixedlink(struct phylink *pl,
				   struct fwnode_handle *fwnode)
{
	struct fwnode_handle *fixed_node;
	const struct phy_setting *s;
	struct gpio_desc *desc;
	u32 speed;
	int ret;

	fixed_node = fwnode_get_named_child_node(fwnode, "fixed-link");
	if (fixed_node) {
		ret = fwnode_property_read_u32(fixed_node, "speed", &speed);

		pl->link_config.speed = speed;
		pl->link_config.duplex = DUPLEX_HALF;

		if (fwnode_property_read_bool(fixed_node, "full-duplex"))
			pl->link_config.duplex = DUPLEX_FULL;

		/* We treat the "pause" and "asym-pause" terminology as
		 * defining the link partner's ability.
		 */
		if (fwnode_property_read_bool(fixed_node, "pause"))
			__set_bit(ETHTOOL_LINK_MODE_Pause_BIT,
				  pl->link_config.lp_advertising);
		if (fwnode_property_read_bool(fixed_node, "asym-pause"))
			__set_bit(ETHTOOL_LINK_MODE_Asym_Pause_BIT,
				  pl->link_config.lp_advertising);

		if (ret == 0) {
			desc = fwnode_gpiod_get_index(fixed_node, "link", 0,
						      GPIOD_IN, "?");

			if (!IS_ERR(desc))
				pl->link_gpio = desc;
			else if (desc == ERR_PTR(-EPROBE_DEFER))
				ret = -EPROBE_DEFER;
		}
		fwnode_handle_put(fixed_node);

		if (ret)
			return ret;
	} else {
		u32 prop[5];

		ret = fwnode_property_read_u32_array(fwnode, "fixed-link",
						     NULL, 0);
		if (ret != ARRAY_SIZE(prop)) {
			phylink_err(pl, "broken fixed-link?\n");
			return -EINVAL;
		}

		ret = fwnode_property_read_u32_array(fwnode, "fixed-link",
						     prop, ARRAY_SIZE(prop));
		if (!ret) {
			pl->link_config.duplex = prop[1] ?
						DUPLEX_FULL : DUPLEX_HALF;
			pl->link_config.speed = prop[2];
			if (prop[3])
				__set_bit(ETHTOOL_LINK_MODE_Pause_BIT,
					  pl->link_config.lp_advertising);
			if (prop[4])
				__set_bit(ETHTOOL_LINK_MODE_Asym_Pause_BIT,
					  pl->link_config.lp_advertising);
		}
	}

	if (pl->link_config.speed > SPEED_1000 &&
	    pl->link_config.duplex != DUPLEX_FULL)
		phylink_warn(pl, "fixed link specifies half duplex for %dMbps link?\n",
			     pl->link_config.speed);

	bitmap_fill(pl->supported, __ETHTOOL_LINK_MODE_MASK_NBITS);
	linkmode_copy(pl->link_config.advertising, pl->supported);
	phylink_validate(pl, pl->supported, &pl->link_config);

	s = phy_lookup_setting(pl->link_config.speed, pl->link_config.duplex,
			       pl->supported, true);
	linkmode_zero(pl->supported);
	phylink_set(pl->supported, MII);
	phylink_set(pl->supported, Pause);
	phylink_set(pl->supported, Asym_Pause);
	phylink_set(pl->supported, Autoneg);
	if (s) {
		__set_bit(s->bit, pl->supported);
		__set_bit(s->bit, pl->link_config.lp_advertising);
	} else {
		phylink_warn(pl, "fixed link %s duplex %dMbps not recognised\n",
			     pl->link_config.duplex == DUPLEX_FULL ? "full" : "half",
			     pl->link_config.speed);
	}

	linkmode_and(pl->link_config.advertising, pl->link_config.advertising,
		     pl->supported);

	pl->link_config.link = 1;
	pl->link_config.an_complete = 1;

	return 0;
}

static int phylink_parse_mode(struct phylink *pl, struct fwnode_handle *fwnode)
{
	struct fwnode_handle *dn;
	const char *managed;

	dn = fwnode_get_named_child_node(fwnode, "fixed-link");
	if (dn || fwnode_property_present(fwnode, "fixed-link"))
		pl->cfg_link_an_mode = MLO_AN_FIXED;
	fwnode_handle_put(dn);

	if ((fwnode_property_read_string(fwnode, "managed", &managed) == 0 &&
	     strcmp(managed, "in-band-status") == 0) ||
	    pl->config->ovr_an_inband) {
		if (pl->cfg_link_an_mode == MLO_AN_FIXED) {
			phylink_err(pl,
				    "can't use both fixed-link and in-band-status\n");
			return -EINVAL;
		}

		linkmode_zero(pl->supported);
		phylink_set(pl->supported, MII);
		phylink_set(pl->supported, Autoneg);
		phylink_set(pl->supported, Asym_Pause);
		phylink_set(pl->supported, Pause);
		pl->link_config.an_enabled = true;
		pl->cfg_link_an_mode = MLO_AN_INBAND;

		switch (pl->link_config.interface) {
		case PHY_INTERFACE_MODE_SGMII:
		case PHY_INTERFACE_MODE_QSGMII:
		case PHY_INTERFACE_MODE_QUSGMII:
		case PHY_INTERFACE_MODE_RGMII:
		case PHY_INTERFACE_MODE_RGMII_ID:
		case PHY_INTERFACE_MODE_RGMII_RXID:
		case PHY_INTERFACE_MODE_RGMII_TXID:
		case PHY_INTERFACE_MODE_RTBI:
			phylink_set(pl->supported, 10baseT_Half);
			phylink_set(pl->supported, 10baseT_Full);
			phylink_set(pl->supported, 100baseT_Half);
			phylink_set(pl->supported, 100baseT_Full);
			phylink_set(pl->supported, 1000baseT_Half);
			phylink_set(pl->supported, 1000baseT_Full);
			break;

		case PHY_INTERFACE_MODE_1000BASEX:
			phylink_set(pl->supported, 1000baseX_Full);
			break;

		case PHY_INTERFACE_MODE_2500BASEX:
			phylink_set(pl->supported, 2500baseX_Full);
			break;

		case PHY_INTERFACE_MODE_5GBASER:
			phylink_set(pl->supported, 5000baseT_Full);
			break;

		case PHY_INTERFACE_MODE_25GBASER:
			phylink_set(pl->supported, 25000baseCR_Full);
			phylink_set(pl->supported, 25000baseKR_Full);
			phylink_set(pl->supported, 25000baseSR_Full);
			fallthrough;
		case PHY_INTERFACE_MODE_USXGMII:
		case PHY_INTERFACE_MODE_10GKR:
		case PHY_INTERFACE_MODE_10GBASER:
			phylink_set(pl->supported, 10baseT_Half);
			phylink_set(pl->supported, 10baseT_Full);
			phylink_set(pl->supported, 100baseT_Half);
			phylink_set(pl->supported, 100baseT_Full);
			phylink_set(pl->supported, 1000baseT_Half);
			phylink_set(pl->supported, 1000baseT_Full);
			phylink_set(pl->supported, 1000baseX_Full);
			phylink_set(pl->supported, 1000baseKX_Full);
			phylink_set(pl->supported, 2500baseT_Full);
			phylink_set(pl->supported, 2500baseX_Full);
			phylink_set(pl->supported, 5000baseT_Full);
			phylink_set(pl->supported, 10000baseT_Full);
			phylink_set(pl->supported, 10000baseKR_Full);
			phylink_set(pl->supported, 10000baseKX4_Full);
			phylink_set(pl->supported, 10000baseCR_Full);
			phylink_set(pl->supported, 10000baseSR_Full);
			phylink_set(pl->supported, 10000baseLR_Full);
			phylink_set(pl->supported, 10000baseLRM_Full);
			phylink_set(pl->supported, 10000baseER_Full);
			break;

		case PHY_INTERFACE_MODE_XLGMII:
			phylink_set(pl->supported, 25000baseCR_Full);
			phylink_set(pl->supported, 25000baseKR_Full);
			phylink_set(pl->supported, 25000baseSR_Full);
			phylink_set(pl->supported, 40000baseKR4_Full);
			phylink_set(pl->supported, 40000baseCR4_Full);
			phylink_set(pl->supported, 40000baseSR4_Full);
			phylink_set(pl->supported, 40000baseLR4_Full);
			phylink_set(pl->supported, 50000baseCR2_Full);
			phylink_set(pl->supported, 50000baseKR2_Full);
			phylink_set(pl->supported, 50000baseSR2_Full);
			phylink_set(pl->supported, 50000baseKR_Full);
			phylink_set(pl->supported, 50000baseSR_Full);
			phylink_set(pl->supported, 50000baseCR_Full);
			phylink_set(pl->supported, 50000baseLR_ER_FR_Full);
			phylink_set(pl->supported, 50000baseDR_Full);
			phylink_set(pl->supported, 100000baseKR4_Full);
			phylink_set(pl->supported, 100000baseSR4_Full);
			phylink_set(pl->supported, 100000baseCR4_Full);
			phylink_set(pl->supported, 100000baseLR4_ER4_Full);
			phylink_set(pl->supported, 100000baseKR2_Full);
			phylink_set(pl->supported, 100000baseSR2_Full);
			phylink_set(pl->supported, 100000baseCR2_Full);
			phylink_set(pl->supported, 100000baseLR2_ER2_FR2_Full);
			phylink_set(pl->supported, 100000baseDR2_Full);
			break;

		default:
			phylink_err(pl,
				    "incorrect link mode %s for in-band status\n",
				    phy_modes(pl->link_config.interface));
			return -EINVAL;
		}

		linkmode_copy(pl->link_config.advertising, pl->supported);

		if (phylink_validate(pl, pl->supported, &pl->link_config)) {
			phylink_err(pl,
				    "failed to validate link configuration for in-band status\n");
			return -EINVAL;
		}

		/* Check if MAC/PCS also supports Autoneg. */
		pl->link_config.an_enabled = phylink_test(pl->supported, Autoneg);
	}

	return 0;
}

static void phylink_apply_manual_flow(struct phylink *pl,
				      struct phylink_link_state *state)
{
	/* If autoneg is disabled, pause AN is also disabled */
	if (!state->an_enabled)
		state->pause &= ~MLO_PAUSE_AN;

	/* Manual configuration of pause modes */
	if (!(pl->link_config.pause & MLO_PAUSE_AN))
		state->pause = pl->link_config.pause;
}

static void phylink_resolve_flow(struct phylink_link_state *state)
{
	bool tx_pause, rx_pause;

	state->pause = MLO_PAUSE_NONE;
	if (state->duplex == DUPLEX_FULL) {
		linkmode_resolve_pause(state->advertising,
				       state->lp_advertising,
				       &tx_pause, &rx_pause);
		if (tx_pause)
			state->pause |= MLO_PAUSE_TX;
		if (rx_pause)
			state->pause |= MLO_PAUSE_RX;
	}
}

static void phylink_pcs_poll_stop(struct phylink *pl)
{
	if (pl->cfg_link_an_mode == MLO_AN_INBAND)
		del_timer(&pl->link_poll);
}

static void phylink_pcs_poll_start(struct phylink *pl)
{
	if (pl->pcs && pl->pcs->poll && pl->cfg_link_an_mode == MLO_AN_INBAND)
		mod_timer(&pl->link_poll, jiffies + HZ);
}

static void phylink_mac_config(struct phylink *pl,
			       const struct phylink_link_state *state)
{
	phylink_dbg(pl,
		    "%s: mode=%s/%s/%s/%s/%s adv=%*pb pause=%02x link=%u an=%u\n",
		    __func__, phylink_an_mode_str(pl->cur_link_an_mode),
		    phy_modes(state->interface),
		    phy_speed_to_str(state->speed),
		    phy_duplex_to_str(state->duplex),
		    phy_rate_matching_to_str(state->rate_matching),
		    __ETHTOOL_LINK_MODE_MASK_NBITS, state->advertising,
		    state->pause, state->link, state->an_enabled);

	pl->mac_ops->mac_config(pl->config, pl->cur_link_an_mode, state);
}

static void phylink_mac_pcs_an_restart(struct phylink *pl)
{
	if (pl->link_config.an_enabled &&
	    phy_interface_mode_is_8023z(pl->link_config.interface) &&
	    phylink_autoneg_inband(pl->cur_link_an_mode)) {
		if (pl->pcs)
			pl->pcs->ops->pcs_an_restart(pl->pcs);
		else if (pl->config->legacy_pre_march2020)
			pl->mac_ops->mac_an_restart(pl->config);
	}
}

static void phylink_major_config(struct phylink *pl, bool restart,
				  const struct phylink_link_state *state)
{
	struct phylink_pcs *pcs = NULL;
	bool pcs_changed = false;
	int err;

	phylink_dbg(pl, "major config %s\n", phy_modes(state->interface));

	if (pl->using_mac_select_pcs) {
		pcs = pl->mac_ops->mac_select_pcs(pl->config, state->interface);
		if (IS_ERR(pcs)) {
			phylink_err(pl,
				    "mac_select_pcs unexpectedly failed: %pe\n",
				    pcs);
			return;
		}

		pcs_changed = pcs && pl->pcs != pcs;
	}

	phylink_pcs_poll_stop(pl);

	if (pl->mac_ops->mac_prepare) {
		err = pl->mac_ops->mac_prepare(pl->config, pl->cur_link_an_mode,
					       state->interface);
		if (err < 0) {
			phylink_err(pl, "mac_prepare failed: %pe\n",
				    ERR_PTR(err));
			return;
		}
	}

	/* If we have a new PCS, switch to the new PCS after preparing the MAC
	 * for the change.
	 */
	if (pcs_changed)
		pl->pcs = pcs;

	phylink_mac_config(pl, state);

	if (pl->pcs) {
		err = pl->pcs->ops->pcs_config(pl->pcs, pl->cur_link_an_mode,
					       state->interface,
					       state->advertising,
					       !!(pl->link_config.pause &
						  MLO_PAUSE_AN));
		if (err < 0)
			phylink_err(pl, "pcs_config failed: %pe\n",
				    ERR_PTR(err));
		if (err > 0)
			restart = true;
	}
	if (restart)
		phylink_mac_pcs_an_restart(pl);

	if (pl->mac_ops->mac_finish) {
		err = pl->mac_ops->mac_finish(pl->config, pl->cur_link_an_mode,
					      state->interface);
		if (err < 0)
			phylink_err(pl, "mac_finish failed: %pe\n",
				    ERR_PTR(err));
	}

	phylink_pcs_poll_start(pl);
}

/*
 * Reconfigure for a change of inband advertisement.
 * If we have a separate PCS, we only need to call its pcs_config() method,
 * and then restart AN if it indicates something changed. Otherwise, we do
 * the full MAC reconfiguration.
 */
static int phylink_change_inband_advert(struct phylink *pl)
{
	int ret;

	if (test_bit(PHYLINK_DISABLE_STOPPED, &pl->phylink_disable_state))
		return 0;

	if (!pl->pcs && pl->config->legacy_pre_march2020) {
		/* Legacy method */
		phylink_mac_config(pl, &pl->link_config);
		phylink_mac_pcs_an_restart(pl);
		return 0;
	}

	phylink_dbg(pl, "%s: mode=%s/%s adv=%*pb pause=%02x\n", __func__,
		    phylink_an_mode_str(pl->cur_link_an_mode),
		    phy_modes(pl->link_config.interface),
		    __ETHTOOL_LINK_MODE_MASK_NBITS, pl->link_config.advertising,
		    pl->link_config.pause);

	/* Modern PCS-based method; update the advert at the PCS, and
	 * restart negotiation if the pcs_config() helper indicates that
	 * the programmed advertisement has changed.
	 */
	ret = pl->pcs->ops->pcs_config(pl->pcs, pl->cur_link_an_mode,
				       pl->link_config.interface,
				       pl->link_config.advertising,
				       !!(pl->link_config.pause &
					  MLO_PAUSE_AN));
	if (ret < 0)
		return ret;

	if (ret > 0)
		phylink_mac_pcs_an_restart(pl);

	return 0;
}

static void phylink_mac_pcs_get_state(struct phylink *pl,
				      struct phylink_link_state *state)
{
	linkmode_copy(state->advertising, pl->link_config.advertising);
	linkmode_zero(state->lp_advertising);
	state->interface = pl->link_config.interface;
	state->an_enabled = pl->link_config.an_enabled;
	state->rate_matching = pl->link_config.rate_matching;
	if (state->an_enabled) {
		state->speed = SPEED_UNKNOWN;
		state->duplex = DUPLEX_UNKNOWN;
		state->pause = MLO_PAUSE_NONE;
	} else {
		state->speed =  pl->link_config.speed;
		state->duplex = pl->link_config.duplex;
		state->pause = pl->link_config.pause;
	}
	state->an_complete = 0;
	state->link = 1;

	if (pl->pcs)
		pl->pcs->ops->pcs_get_state(pl->pcs, state);
	else if (pl->mac_ops->mac_pcs_get_state &&
		 pl->config->legacy_pre_march2020)
		pl->mac_ops->mac_pcs_get_state(pl->config, state);
	else
		state->link = 0;
}

/* The fixed state is... fixed except for the link state,
 * which may be determined by a GPIO or a callback.
 */
static void phylink_get_fixed_state(struct phylink *pl,
				    struct phylink_link_state *state)
{
	*state = pl->link_config;
	if (pl->config->get_fixed_state)
		pl->config->get_fixed_state(pl->config, state);
	else if (pl->link_gpio)
		state->link = !!gpiod_get_value_cansleep(pl->link_gpio);

	phylink_resolve_flow(state);
}

static void phylink_mac_initial_config(struct phylink *pl, bool force_restart)
{
	struct phylink_link_state link_state;

	switch (pl->cur_link_an_mode) {
	case MLO_AN_PHY:
		link_state = pl->phy_state;
		break;

	case MLO_AN_FIXED:
		phylink_get_fixed_state(pl, &link_state);
		break;

	case MLO_AN_INBAND:
		link_state = pl->link_config;
		if (link_state.interface == PHY_INTERFACE_MODE_SGMII)
			link_state.pause = MLO_PAUSE_NONE;
		break;

	default: /* can't happen */
		return;
	}

	link_state.link = false;

	phylink_apply_manual_flow(pl, &link_state);
	phylink_major_config(pl, force_restart, &link_state);
}

static const char *phylink_pause_to_str(int pause)
{
	switch (pause & MLO_PAUSE_TXRX_MASK) {
	case MLO_PAUSE_TX | MLO_PAUSE_RX:
		return "rx/tx";
	case MLO_PAUSE_TX:
		return "tx";
	case MLO_PAUSE_RX:
		return "rx";
	default:
		return "off";
	}
}

static void phylink_link_up(struct phylink *pl,
			    struct phylink_link_state link_state)
{
	struct net_device *ndev = pl->netdev;
	int speed, duplex;
	bool rx_pause;

	speed = link_state.speed;
	duplex = link_state.duplex;
	rx_pause = !!(link_state.pause & MLO_PAUSE_RX);

	switch (link_state.rate_matching) {
	case RATE_MATCH_PAUSE:
		/* The PHY is doing rate matchion from the media rate (in
		 * the link_state) to the interface speed, and will send
		 * pause frames to the MAC to limit its transmission speed.
		 */
		speed = phylink_interface_max_speed(link_state.interface);
		duplex = DUPLEX_FULL;
		rx_pause = true;
		break;

	case RATE_MATCH_CRS:
		/* The PHY is doing rate matchion from the media rate (in
		 * the link_state) to the interface speed, and will cause
		 * collisions to the MAC to limit its transmission speed.
		 */
		speed = phylink_interface_max_speed(link_state.interface);
		duplex = DUPLEX_HALF;
		break;
	}

	pl->cur_interface = link_state.interface;

	if (pl->pcs && pl->pcs->ops->pcs_link_up)
		pl->pcs->ops->pcs_link_up(pl->pcs, pl->cur_link_an_mode,
<<<<<<< HEAD
					 pl->cur_interface,
					 link_state.speed, link_state.duplex);
=======
					  pl->cur_interface, speed, duplex);
>>>>>>> 7365df19

	pl->mac_ops->mac_link_up(pl->config, pl->phydev, pl->cur_link_an_mode,
				 pl->cur_interface, speed, duplex,
				 !!(link_state.pause & MLO_PAUSE_TX), rx_pause);

	if (ndev)
		netif_carrier_on(ndev);

	phylink_info(pl,
		     "Link is Up - %s/%s - flow control %s\n",
		     phy_speed_to_str(link_state.speed),
		     phy_duplex_to_str(link_state.duplex),
		     phylink_pause_to_str(link_state.pause));
}

static void phylink_link_down(struct phylink *pl)
{
	struct net_device *ndev = pl->netdev;

	if (ndev)
		netif_carrier_off(ndev);
	pl->mac_ops->mac_link_down(pl->config, pl->cur_link_an_mode,
				   pl->cur_interface);
	phylink_info(pl, "Link is Down\n");
}

static void phylink_resolve(struct work_struct *w)
{
	struct phylink *pl = container_of(w, struct phylink, resolve);
	struct phylink_link_state link_state;
	struct net_device *ndev = pl->netdev;
	bool mac_config = false;
	bool retrigger = false;
	bool cur_link_state;

	mutex_lock(&pl->state_mutex);
	if (pl->netdev)
		cur_link_state = netif_carrier_ok(ndev);
	else
		cur_link_state = pl->old_link_state;

	if (pl->phylink_disable_state) {
		pl->mac_link_dropped = false;
		link_state.link = false;
	} else if (pl->mac_link_dropped) {
		link_state.link = false;
		retrigger = true;
	} else {
		switch (pl->cur_link_an_mode) {
		case MLO_AN_PHY:
			link_state = pl->phy_state;
			phylink_apply_manual_flow(pl, &link_state);
			mac_config = link_state.link;
			break;

		case MLO_AN_FIXED:
			phylink_get_fixed_state(pl, &link_state);
			mac_config = link_state.link;
			break;

		case MLO_AN_INBAND:
			phylink_mac_pcs_get_state(pl, &link_state);

			/* The PCS may have a latching link-fail indicator.
			 * If the link was up, bring the link down and
			 * re-trigger the resolve. Otherwise, re-read the
			 * PCS state to get the current status of the link.
			 */
			if (!link_state.link) {
				if (cur_link_state)
					retrigger = true;
				else
					phylink_mac_pcs_get_state(pl,
								  &link_state);
			}

			/* If we have a phy, the "up" state is the union of
			 * both the PHY and the MAC
			 */
			if (pl->phydev)
				link_state.link &= pl->phy_state.link;

			/* Only update if the PHY link is up */
			if (pl->phydev && pl->phy_state.link) {
				/* If the interface has changed, force a
				 * link down event if the link isn't already
				 * down, and re-resolve.
				 */
				if (link_state.interface !=
				    pl->phy_state.interface) {
					retrigger = true;
					link_state.link = false;
				}
				link_state.interface = pl->phy_state.interface;

				/* If we are doing rate matching, then the
				 * link speed/duplex comes from the PHY
				 */
				if (pl->phy_state.rate_matching) {
					link_state.rate_matching =
						pl->phy_state.rate_matching;
					link_state.speed = pl->phy_state.speed;
					link_state.duplex =
						pl->phy_state.duplex;
				}

				/* If we have a PHY, we need to update with
				 * the PHY flow control bits.
				 */
				link_state.pause = pl->phy_state.pause;
				mac_config = true;
			}
			phylink_apply_manual_flow(pl, &link_state);
			break;
		}
	}

	if (mac_config) {
		if (link_state.interface != pl->link_config.interface) {
			/* The interface has changed, force the link down and
			 * then reconfigure.
			 */
			if (cur_link_state) {
				phylink_link_down(pl);
				cur_link_state = false;
			}
			phylink_major_config(pl, false, &link_state);
			pl->link_config.interface = link_state.interface;
		} else if (!pl->pcs && pl->config->legacy_pre_march2020) {
			/* The interface remains unchanged, only the speed,
			 * duplex or pause settings have changed. Call the
			 * old mac_config() method to configure the MAC/PCS
			 * only if we do not have a legacy MAC driver.
			 */
			phylink_mac_config(pl, &link_state);
		}
	}

	if (link_state.link != cur_link_state) {
		pl->old_link_state = link_state.link;
		if (!link_state.link)
			phylink_link_down(pl);
		else
			phylink_link_up(pl, link_state);
	}
	if (!link_state.link && retrigger) {
		pl->mac_link_dropped = false;
		queue_work(system_power_efficient_wq, &pl->resolve);
	}
	mutex_unlock(&pl->state_mutex);
}

static void phylink_run_resolve(struct phylink *pl)
{
	if (!pl->phylink_disable_state)
		queue_work(system_power_efficient_wq, &pl->resolve);
}

static void phylink_run_resolve_and_disable(struct phylink *pl, int bit)
{
	unsigned long state = pl->phylink_disable_state;

	set_bit(bit, &pl->phylink_disable_state);
	if (state == 0) {
		queue_work(system_power_efficient_wq, &pl->resolve);
		flush_work(&pl->resolve);
	}
}

static void phylink_enable_and_run_resolve(struct phylink *pl, int bit)
{
	clear_bit(bit, &pl->phylink_disable_state);
	phylink_run_resolve(pl);
}

static void phylink_fixed_poll(struct timer_list *t)
{
	struct phylink *pl = container_of(t, struct phylink, link_poll);

	mod_timer(t, jiffies + HZ);

	phylink_run_resolve(pl);
}

static const struct sfp_upstream_ops sfp_phylink_ops;

static int phylink_register_sfp(struct phylink *pl,
				struct fwnode_handle *fwnode)
{
	struct sfp_bus *bus;
	int ret;

	if (!fwnode)
		return 0;

	bus = sfp_bus_find_fwnode(fwnode);
	if (IS_ERR(bus)) {
		phylink_err(pl, "unable to attach SFP bus: %pe\n", bus);
		return PTR_ERR(bus);
	}

	pl->sfp_bus = bus;

	ret = sfp_bus_add_upstream(bus, pl, &sfp_phylink_ops);
	sfp_bus_put(bus);

	return ret;
}

/**
 * phylink_create() - create a phylink instance
 * @config: a pointer to the target &struct phylink_config
 * @fwnode: a pointer to a &struct fwnode_handle describing the network
 *	interface
 * @iface: the desired link mode defined by &typedef phy_interface_t
 * @mac_ops: a pointer to a &struct phylink_mac_ops for the MAC.
 *
 * Create a new phylink instance, and parse the link parameters found in @np.
 * This will parse in-band modes, fixed-link or SFP configuration.
 *
 * Note: the rtnl lock must not be held when calling this function.
 *
 * Returns a pointer to a &struct phylink, or an error-pointer value. Users
 * must use IS_ERR() to check for errors from this function.
 */
struct phylink *phylink_create(struct phylink_config *config,
			       struct fwnode_handle *fwnode,
			       phy_interface_t iface,
			       const struct phylink_mac_ops *mac_ops)
{
	bool using_mac_select_pcs = false;
	struct phylink *pl;
	int ret;

	if (mac_ops->mac_select_pcs &&
	    mac_ops->mac_select_pcs(config, PHY_INTERFACE_MODE_NA) !=
	      ERR_PTR(-EOPNOTSUPP))
		using_mac_select_pcs = true;

	/* Validate the supplied configuration */
	if (using_mac_select_pcs &&
	    phy_interface_empty(config->supported_interfaces)) {
		dev_err(config->dev,
			"phylink: error: empty supported_interfaces but mac_select_pcs() method present\n");
		return ERR_PTR(-EINVAL);
	}

	pl = kzalloc(sizeof(*pl), GFP_KERNEL);
	if (!pl)
		return ERR_PTR(-ENOMEM);

	mutex_init(&pl->state_mutex);
	INIT_WORK(&pl->resolve, phylink_resolve);

	pl->config = config;
	if (config->type == PHYLINK_NETDEV) {
		pl->netdev = to_net_dev(config->dev);
	} else if (config->type == PHYLINK_DEV) {
		pl->dev = config->dev;
	} else {
		kfree(pl);
		return ERR_PTR(-EINVAL);
	}

	pl->using_mac_select_pcs = using_mac_select_pcs;
	pl->phy_state.interface = iface;
	pl->link_interface = iface;
	if (iface == PHY_INTERFACE_MODE_MOCA)
		pl->link_port = PORT_BNC;
	else
		pl->link_port = PORT_MII;
	pl->link_config.interface = iface;
	pl->link_config.pause = MLO_PAUSE_AN;
	pl->link_config.speed = SPEED_UNKNOWN;
	pl->link_config.duplex = DUPLEX_UNKNOWN;
	pl->link_config.an_enabled = true;
	pl->mac_ops = mac_ops;
	__set_bit(PHYLINK_DISABLE_STOPPED, &pl->phylink_disable_state);
	timer_setup(&pl->link_poll, phylink_fixed_poll, 0);

	bitmap_fill(pl->supported, __ETHTOOL_LINK_MODE_MASK_NBITS);
	linkmode_copy(pl->link_config.advertising, pl->supported);
	phylink_validate(pl, pl->supported, &pl->link_config);

	ret = phylink_parse_mode(pl, fwnode);
	if (ret < 0) {
		kfree(pl);
		return ERR_PTR(ret);
	}

	if (pl->cfg_link_an_mode == MLO_AN_FIXED) {
		ret = phylink_parse_fixedlink(pl, fwnode);
		if (ret < 0) {
			kfree(pl);
			return ERR_PTR(ret);
		}
	}

	pl->cur_link_an_mode = pl->cfg_link_an_mode;

	ret = phylink_register_sfp(pl, fwnode);
	if (ret < 0) {
		kfree(pl);
		return ERR_PTR(ret);
	}

	return pl;
}
EXPORT_SYMBOL_GPL(phylink_create);

/**
 * phylink_destroy() - cleanup and destroy the phylink instance
 * @pl: a pointer to a &struct phylink returned from phylink_create()
 *
 * Destroy a phylink instance. Any PHY that has been attached must have been
 * cleaned up via phylink_disconnect_phy() prior to calling this function.
 *
 * Note: the rtnl lock must not be held when calling this function.
 */
void phylink_destroy(struct phylink *pl)
{
	sfp_bus_del_upstream(pl->sfp_bus);
	if (pl->link_gpio)
		gpiod_put(pl->link_gpio);

	cancel_work_sync(&pl->resolve);
	kfree(pl);
}
EXPORT_SYMBOL_GPL(phylink_destroy);

static void phylink_phy_change(struct phy_device *phydev, bool up)
{
	struct phylink *pl = phydev->phylink;
	bool tx_pause, rx_pause;

	phy_get_pause(phydev, &tx_pause, &rx_pause);

	mutex_lock(&pl->state_mutex);
	pl->phy_state.speed = phydev->speed;
	pl->phy_state.duplex = phydev->duplex;
	pl->phy_state.rate_matching = phydev->rate_matching;
	pl->phy_state.pause = MLO_PAUSE_NONE;
	if (tx_pause)
		pl->phy_state.pause |= MLO_PAUSE_TX;
	if (rx_pause)
		pl->phy_state.pause |= MLO_PAUSE_RX;
	pl->phy_state.interface = phydev->interface;
	pl->phy_state.link = up;
	mutex_unlock(&pl->state_mutex);

	phylink_run_resolve(pl);

	phylink_dbg(pl, "phy link %s %s/%s/%s/%s/%s\n", up ? "up" : "down",
		    phy_modes(phydev->interface),
		    phy_speed_to_str(phydev->speed),
		    phy_duplex_to_str(phydev->duplex),
		    phy_rate_matching_to_str(phydev->rate_matching),
		    phylink_pause_to_str(pl->phy_state.pause));
}

static int phylink_bringup_phy(struct phylink *pl, struct phy_device *phy,
			       phy_interface_t interface)
{
	struct phylink_link_state config;
	__ETHTOOL_DECLARE_LINK_MODE_MASK(supported);
	char *irq_str;
	int ret;

	/*
	 * This is the new way of dealing with flow control for PHYs,
	 * as described by Timur Tabi in commit 529ed1275263 ("net: phy:
	 * phy drivers should not set SUPPORTED_[Asym_]Pause") except
	 * using our validate call to the MAC, we rely upon the MAC
	 * clearing the bits from both supported and advertising fields.
	 */
	phy_support_asym_pause(phy);

	memset(&config, 0, sizeof(config));
	linkmode_copy(supported, phy->supported);
	linkmode_copy(config.advertising, phy->advertising);

	/* Clause 45 PHYs switch their Serdes lane between several different
	 * modes, normally 10GBASE-R, SGMII. Some use 2500BASE-X for 2.5G
	 * speeds. We really need to know which interface modes the PHY and
	 * MAC supports to properly work out which linkmodes can be supported.
	 */
	if (phy->is_c45 &&
	    interface != PHY_INTERFACE_MODE_RXAUI &&
	    interface != PHY_INTERFACE_MODE_XAUI &&
	    interface != PHY_INTERFACE_MODE_USXGMII)
		config.interface = PHY_INTERFACE_MODE_NA;
	else
		config.interface = interface;
	config.rate_matching = phy_get_rate_matching(phy, config.interface);

	ret = phylink_validate(pl, supported, &config);
	if (ret) {
		phylink_warn(pl, "validation of %s with support %*pb and advertisement %*pb failed: %pe\n",
			     phy_modes(config.interface),
			     __ETHTOOL_LINK_MODE_MASK_NBITS, phy->supported,
			     __ETHTOOL_LINK_MODE_MASK_NBITS, config.advertising,
			     ERR_PTR(ret));
		return ret;
	}

	phy->phylink = pl;
	phy->phy_link_change = phylink_phy_change;

	irq_str = phy_attached_info_irq(phy);
	phylink_info(pl,
		     "PHY [%s] driver [%s] (irq=%s)\n",
		     dev_name(&phy->mdio.dev), phy->drv->name, irq_str);
	kfree(irq_str);

	mutex_lock(&phy->lock);
	mutex_lock(&pl->state_mutex);
	pl->phydev = phy;
	pl->phy_state.interface = interface;
	pl->phy_state.pause = MLO_PAUSE_NONE;
	pl->phy_state.speed = SPEED_UNKNOWN;
	pl->phy_state.duplex = DUPLEX_UNKNOWN;
	pl->phy_state.rate_matching = RATE_MATCH_NONE;
	linkmode_copy(pl->supported, supported);
	linkmode_copy(pl->link_config.advertising, config.advertising);

	/* Restrict the phy advertisement according to the MAC support. */
	linkmode_copy(phy->advertising, config.advertising);
	mutex_unlock(&pl->state_mutex);
	mutex_unlock(&phy->lock);

	phylink_dbg(pl,
		    "phy: %s setting supported %*pb advertising %*pb\n",
		    phy_modes(interface),
		    __ETHTOOL_LINK_MODE_MASK_NBITS, pl->supported,
		    __ETHTOOL_LINK_MODE_MASK_NBITS, phy->advertising);

	if (phy_interrupt_is_valid(phy))
		phy_request_interrupt(phy);

	return 0;
}

static int phylink_attach_phy(struct phylink *pl, struct phy_device *phy,
			      phy_interface_t interface)
{
	if (WARN_ON(pl->cfg_link_an_mode == MLO_AN_FIXED ||
		    (pl->cfg_link_an_mode == MLO_AN_INBAND &&
		     phy_interface_mode_is_8023z(interface) && !pl->sfp_bus)))
		return -EINVAL;

	if (pl->phydev)
		return -EBUSY;

	return phy_attach_direct(pl->netdev, phy, 0, interface);
}

/**
 * phylink_connect_phy() - connect a PHY to the phylink instance
 * @pl: a pointer to a &struct phylink returned from phylink_create()
 * @phy: a pointer to a &struct phy_device.
 *
 * Connect @phy to the phylink instance specified by @pl by calling
 * phy_attach_direct(). Configure the @phy according to the MAC driver's
 * capabilities, start the PHYLIB state machine and enable any interrupts
 * that the PHY supports.
 *
 * This updates the phylink's ethtool supported and advertising link mode
 * masks.
 *
 * Returns 0 on success or a negative errno.
 */
int phylink_connect_phy(struct phylink *pl, struct phy_device *phy)
{
	int ret;

	/* Use PHY device/driver interface */
	if (pl->link_interface == PHY_INTERFACE_MODE_NA) {
		pl->link_interface = phy->interface;
		pl->link_config.interface = pl->link_interface;
	}

	ret = phylink_attach_phy(pl, phy, pl->link_interface);
	if (ret < 0)
		return ret;

	ret = phylink_bringup_phy(pl, phy, pl->link_config.interface);
	if (ret)
		phy_detach(phy);

	return ret;
}
EXPORT_SYMBOL_GPL(phylink_connect_phy);

/**
 * phylink_of_phy_connect() - connect the PHY specified in the DT mode.
 * @pl: a pointer to a &struct phylink returned from phylink_create()
 * @dn: a pointer to a &struct device_node.
 * @flags: PHY-specific flags to communicate to the PHY device driver
 *
 * Connect the phy specified in the device node @dn to the phylink instance
 * specified by @pl. Actions specified in phylink_connect_phy() will be
 * performed.
 *
 * Returns 0 on success or a negative errno.
 */
int phylink_of_phy_connect(struct phylink *pl, struct device_node *dn,
			   u32 flags)
{
	return phylink_fwnode_phy_connect(pl, of_fwnode_handle(dn), flags);
}
EXPORT_SYMBOL_GPL(phylink_of_phy_connect);

/**
 * phylink_fwnode_phy_connect() - connect the PHY specified in the fwnode.
 * @pl: a pointer to a &struct phylink returned from phylink_create()
 * @fwnode: a pointer to a &struct fwnode_handle.
 * @flags: PHY-specific flags to communicate to the PHY device driver
 *
 * Connect the phy specified @fwnode to the phylink instance specified
 * by @pl.
 *
 * Returns 0 on success or a negative errno.
 */
int phylink_fwnode_phy_connect(struct phylink *pl,
			       struct fwnode_handle *fwnode,
			       u32 flags)
{
	struct fwnode_handle *phy_fwnode;
	struct phy_device *phy_dev;
	int ret;

	/* Fixed links and 802.3z are handled without needing a PHY */
	if (pl->cfg_link_an_mode == MLO_AN_FIXED ||
	    (pl->cfg_link_an_mode == MLO_AN_INBAND &&
	     phy_interface_mode_is_8023z(pl->link_interface)))
		return 0;

	phy_fwnode = fwnode_get_phy_node(fwnode);
	if (IS_ERR(phy_fwnode)) {
		if (pl->cfg_link_an_mode == MLO_AN_PHY)
			return -ENODEV;
		return 0;
	}

	phy_dev = fwnode_phy_find_device(phy_fwnode);
	/* We're done with the phy_node handle */
	fwnode_handle_put(phy_fwnode);
	if (!phy_dev)
		return -ENODEV;

	/* Use PHY device/driver interface */
	if (pl->link_interface == PHY_INTERFACE_MODE_NA) {
		pl->link_interface = phy_dev->interface;
		pl->link_config.interface = pl->link_interface;
	}

	ret = phy_attach_direct(pl->netdev, phy_dev, flags,
				pl->link_interface);
	if (ret) {
		phy_device_free(phy_dev);
		return ret;
	}

	ret = phylink_bringup_phy(pl, phy_dev, pl->link_config.interface);
	if (ret)
		phy_detach(phy_dev);

	return ret;
}
EXPORT_SYMBOL_GPL(phylink_fwnode_phy_connect);

/**
 * phylink_disconnect_phy() - disconnect any PHY attached to the phylink
 *   instance.
 * @pl: a pointer to a &struct phylink returned from phylink_create()
 *
 * Disconnect any current PHY from the phylink instance described by @pl.
 */
void phylink_disconnect_phy(struct phylink *pl)
{
	struct phy_device *phy;

	ASSERT_RTNL();

	phy = pl->phydev;
	if (phy) {
		mutex_lock(&phy->lock);
		mutex_lock(&pl->state_mutex);
		pl->phydev = NULL;
		mutex_unlock(&pl->state_mutex);
		mutex_unlock(&phy->lock);
		flush_work(&pl->resolve);

		phy_disconnect(phy);
	}
}
EXPORT_SYMBOL_GPL(phylink_disconnect_phy);

/**
 * phylink_mac_change() - notify phylink of a change in MAC state
 * @pl: a pointer to a &struct phylink returned from phylink_create()
 * @up: indicates whether the link is currently up.
 *
 * The MAC driver should call this driver when the state of its link
 * changes (eg, link failure, new negotiation results, etc.)
 */
void phylink_mac_change(struct phylink *pl, bool up)
{
	if (!up)
		pl->mac_link_dropped = true;
	phylink_run_resolve(pl);
	phylink_dbg(pl, "mac link %s\n", up ? "up" : "down");
}
EXPORT_SYMBOL_GPL(phylink_mac_change);

static irqreturn_t phylink_link_handler(int irq, void *data)
{
	struct phylink *pl = data;

	phylink_run_resolve(pl);

	return IRQ_HANDLED;
}

/**
 * phylink_start() - start a phylink instance
 * @pl: a pointer to a &struct phylink returned from phylink_create()
 *
 * Start the phylink instance specified by @pl, configuring the MAC for the
 * desired link mode(s) and negotiation style. This should be called from the
 * network device driver's &struct net_device_ops ndo_open() method.
 */
void phylink_start(struct phylink *pl)
{
	bool poll = false;

	ASSERT_RTNL();

	phylink_info(pl, "configuring for %s/%s link mode\n",
		     phylink_an_mode_str(pl->cur_link_an_mode),
		     phy_modes(pl->link_config.interface));

	/* Always set the carrier off */
	if (pl->netdev)
		netif_carrier_off(pl->netdev);

	/* Apply the link configuration to the MAC when starting. This allows
	 * a fixed-link to start with the correct parameters, and also
	 * ensures that we set the appropriate advertisement for Serdes links.
	 *
	 * Restart autonegotiation if using 802.3z to ensure that the link
	 * parameters are properly negotiated.  This is necessary for DSA
	 * switches using 802.3z negotiation to ensure they see our modes.
	 */
	phylink_mac_initial_config(pl, true);

	phylink_enable_and_run_resolve(pl, PHYLINK_DISABLE_STOPPED);

	if (pl->cfg_link_an_mode == MLO_AN_FIXED && pl->link_gpio) {
		int irq = gpiod_to_irq(pl->link_gpio);

		if (irq > 0) {
			if (!request_irq(irq, phylink_link_handler,
					 IRQF_TRIGGER_RISING |
					 IRQF_TRIGGER_FALLING,
					 "netdev link", pl))
				pl->link_irq = irq;
			else
				irq = 0;
		}
		if (irq <= 0)
			poll = true;
	}

	switch (pl->cfg_link_an_mode) {
	case MLO_AN_FIXED:
		poll |= pl->config->poll_fixed_state;
		break;
	case MLO_AN_INBAND:
		if (pl->pcs)
			poll |= pl->pcs->poll;
		break;
	}
	if (poll)
		mod_timer(&pl->link_poll, jiffies + HZ);
	if (pl->phydev)
		phy_start(pl->phydev);
	if (pl->sfp_bus)
		sfp_upstream_start(pl->sfp_bus);
}
EXPORT_SYMBOL_GPL(phylink_start);

/**
 * phylink_stop() - stop a phylink instance
 * @pl: a pointer to a &struct phylink returned from phylink_create()
 *
 * Stop the phylink instance specified by @pl. This should be called from the
 * network device driver's &struct net_device_ops ndo_stop() method.  The
 * network device's carrier state should not be changed prior to calling this
 * function.
 *
 * This will synchronously bring down the link if the link is not already
 * down (in other words, it will trigger a mac_link_down() method call.)
 */
void phylink_stop(struct phylink *pl)
{
	ASSERT_RTNL();

	if (pl->sfp_bus)
		sfp_upstream_stop(pl->sfp_bus);
	if (pl->phydev)
		phy_stop(pl->phydev);
	del_timer_sync(&pl->link_poll);
	if (pl->link_irq) {
		free_irq(pl->link_irq, pl);
		pl->link_irq = 0;
	}

	phylink_run_resolve_and_disable(pl, PHYLINK_DISABLE_STOPPED);
}
EXPORT_SYMBOL_GPL(phylink_stop);

/**
 * phylink_suspend() - handle a network device suspend event
 * @pl: a pointer to a &struct phylink returned from phylink_create()
 * @mac_wol: true if the MAC needs to receive packets for Wake-on-Lan
 *
 * Handle a network device suspend event. There are several cases:
 *
 * - If Wake-on-Lan is not active, we can bring down the link between
 *   the MAC and PHY by calling phylink_stop().
 * - If Wake-on-Lan is active, and being handled only by the PHY, we
 *   can also bring down the link between the MAC and PHY.
 * - If Wake-on-Lan is active, but being handled by the MAC, the MAC
 *   still needs to receive packets, so we can not bring the link down.
 */
void phylink_suspend(struct phylink *pl, bool mac_wol)
{
	ASSERT_RTNL();

	if (mac_wol && (!pl->netdev || pl->netdev->wol_enabled)) {
		/* Wake-on-Lan enabled, MAC handling */
		mutex_lock(&pl->state_mutex);

		/* Stop the resolver bringing the link up */
		__set_bit(PHYLINK_DISABLE_MAC_WOL, &pl->phylink_disable_state);

		/* Disable the carrier, to prevent transmit timeouts,
		 * but one would hope all packets have been sent. This
		 * also means phylink_resolve() will do nothing.
		 */
		if (pl->netdev)
			netif_carrier_off(pl->netdev);
		else
			pl->old_link_state = false;

		/* We do not call mac_link_down() here as we want the
		 * link to remain up to receive the WoL packets.
		 */
		mutex_unlock(&pl->state_mutex);
	} else {
		phylink_stop(pl);
	}
}
EXPORT_SYMBOL_GPL(phylink_suspend);

/**
 * phylink_resume() - handle a network device resume event
 * @pl: a pointer to a &struct phylink returned from phylink_create()
 *
 * Undo the effects of phylink_suspend(), returning the link to an
 * operational state.
 */
void phylink_resume(struct phylink *pl)
{
	ASSERT_RTNL();

	if (test_bit(PHYLINK_DISABLE_MAC_WOL, &pl->phylink_disable_state)) {
		/* Wake-on-Lan enabled, MAC handling */

		/* Call mac_link_down() so we keep the overall state balanced.
		 * Do this under the state_mutex lock for consistency. This
		 * will cause a "Link Down" message to be printed during
		 * resume, which is harmless - the true link state will be
		 * printed when we run a resolve.
		 */
		mutex_lock(&pl->state_mutex);
		phylink_link_down(pl);
		mutex_unlock(&pl->state_mutex);

		/* Re-apply the link parameters so that all the settings get
		 * restored to the MAC.
		 */
		phylink_mac_initial_config(pl, true);

		/* Re-enable and re-resolve the link parameters */
		phylink_enable_and_run_resolve(pl, PHYLINK_DISABLE_MAC_WOL);
	} else {
		phylink_start(pl);
	}
}
EXPORT_SYMBOL_GPL(phylink_resume);

/**
 * phylink_ethtool_get_wol() - get the wake on lan parameters for the PHY
 * @pl: a pointer to a &struct phylink returned from phylink_create()
 * @wol: a pointer to &struct ethtool_wolinfo to hold the read parameters
 *
 * Read the wake on lan parameters from the PHY attached to the phylink
 * instance specified by @pl. If no PHY is currently attached, report no
 * support for wake on lan.
 */
void phylink_ethtool_get_wol(struct phylink *pl, struct ethtool_wolinfo *wol)
{
	ASSERT_RTNL();

	wol->supported = 0;
	wol->wolopts = 0;

	if (pl->phydev)
		phy_ethtool_get_wol(pl->phydev, wol);
}
EXPORT_SYMBOL_GPL(phylink_ethtool_get_wol);

/**
 * phylink_ethtool_set_wol() - set wake on lan parameters
 * @pl: a pointer to a &struct phylink returned from phylink_create()
 * @wol: a pointer to &struct ethtool_wolinfo for the desired parameters
 *
 * Set the wake on lan parameters for the PHY attached to the phylink
 * instance specified by @pl. If no PHY is attached, returns %EOPNOTSUPP
 * error.
 *
 * Returns zero on success or negative errno code.
 */
int phylink_ethtool_set_wol(struct phylink *pl, struct ethtool_wolinfo *wol)
{
	int ret = -EOPNOTSUPP;

	ASSERT_RTNL();

	if (pl->phydev)
		ret = phy_ethtool_set_wol(pl->phydev, wol);

	return ret;
}
EXPORT_SYMBOL_GPL(phylink_ethtool_set_wol);

static void phylink_merge_link_mode(unsigned long *dst, const unsigned long *b)
{
	__ETHTOOL_DECLARE_LINK_MODE_MASK(mask);

	linkmode_zero(mask);
	phylink_set_port_modes(mask);

	linkmode_and(dst, dst, mask);
	linkmode_or(dst, dst, b);
}

static void phylink_get_ksettings(const struct phylink_link_state *state,
				  struct ethtool_link_ksettings *kset)
{
	phylink_merge_link_mode(kset->link_modes.advertising, state->advertising);
	linkmode_copy(kset->link_modes.lp_advertising, state->lp_advertising);
	if (kset->base.rate_matching == RATE_MATCH_NONE) {
		kset->base.speed = state->speed;
		kset->base.duplex = state->duplex;
	}
	kset->base.autoneg = state->an_enabled ? AUTONEG_ENABLE :
				AUTONEG_DISABLE;
}

/**
 * phylink_ethtool_ksettings_get() - get the current link settings
 * @pl: a pointer to a &struct phylink returned from phylink_create()
 * @kset: a pointer to a &struct ethtool_link_ksettings to hold link settings
 *
 * Read the current link settings for the phylink instance specified by @pl.
 * This will be the link settings read from the MAC, PHY or fixed link
 * settings depending on the current negotiation mode.
 */
int phylink_ethtool_ksettings_get(struct phylink *pl,
				  struct ethtool_link_ksettings *kset)
{
	struct phylink_link_state link_state;

	ASSERT_RTNL();

	if (pl->phydev)
		phy_ethtool_ksettings_get(pl->phydev, kset);
	else
		kset->base.port = pl->link_port;

	linkmode_copy(kset->link_modes.supported, pl->supported);

	switch (pl->cur_link_an_mode) {
	case MLO_AN_FIXED:
		/* We are using fixed settings. Report these as the
		 * current link settings - and note that these also
		 * represent the supported speeds/duplex/pause modes.
		 */
		phylink_get_fixed_state(pl, &link_state);
		phylink_get_ksettings(&link_state, kset);
		break;

	case MLO_AN_INBAND:
		/* If there is a phy attached, then use the reported
		 * settings from the phy with no modification.
		 */
		if (pl->phydev)
			break;

		phylink_mac_pcs_get_state(pl, &link_state);

		/* The MAC is reporting the link results from its own PCS
		 * layer via in-band status. Report these as the current
		 * link settings.
		 */
		phylink_get_ksettings(&link_state, kset);
		break;
	}

	return 0;
}
EXPORT_SYMBOL_GPL(phylink_ethtool_ksettings_get);

/**
 * phylink_ethtool_ksettings_set() - set the link settings
 * @pl: a pointer to a &struct phylink returned from phylink_create()
 * @kset: a pointer to a &struct ethtool_link_ksettings for the desired modes
 */
int phylink_ethtool_ksettings_set(struct phylink *pl,
				  const struct ethtool_link_ksettings *kset)
{
	__ETHTOOL_DECLARE_LINK_MODE_MASK(support);
	struct phylink_link_state config;
	const struct phy_setting *s;

	ASSERT_RTNL();

	if (pl->phydev) {
		/* We can rely on phylib for this update; we also do not need
		 * to update the pl->link_config settings:
		 * - the configuration returned via ksettings_get() will come
		 *   from phylib whenever a PHY is present.
		 * - link_config.interface will be updated by the PHY calling
		 *   back via phylink_phy_change() and a subsequent resolve.
		 * - initial link configuration for PHY mode comes from the
		 *   last phy state updated via phylink_phy_change().
		 * - other configuration changes (e.g. pause modes) are
		 *   performed directly via phylib.
		 * - if in in-band mode with a PHY, the link configuration
		 *   is passed on the link from the PHY, and all of
		 *   link_config.{speed,duplex,an_enabled,pause} are not used.
		 * - the only possible use would be link_config.advertising
		 *   pause modes when in 1000base-X mode with a PHY, but in
		 *   the presence of a PHY, this should not be changed as that
		 *   should be determined from the media side advertisement.
		 */
		return phy_ethtool_ksettings_set(pl->phydev, kset);
	}

	config = pl->link_config;

	/* Mask out unsupported advertisements */
	linkmode_and(config.advertising, kset->link_modes.advertising,
		     pl->supported);

	/* FIXME: should we reject autoneg if phy/mac does not support it? */
	switch (kset->base.autoneg) {
	case AUTONEG_DISABLE:
		/* Autonegotiation disabled, select a suitable speed and
		 * duplex.
		 */
		s = phy_lookup_setting(kset->base.speed, kset->base.duplex,
				       pl->supported, false);
		if (!s)
			return -EINVAL;

		/* If we have a fixed link, refuse to change link parameters.
		 * If the link parameters match, accept them but do nothing.
		 */
		if (pl->cur_link_an_mode == MLO_AN_FIXED) {
			if (s->speed != pl->link_config.speed ||
			    s->duplex != pl->link_config.duplex)
				return -EINVAL;
			return 0;
		}

		config.speed = s->speed;
		config.duplex = s->duplex;
		break;

	case AUTONEG_ENABLE:
		/* If we have a fixed link, allow autonegotiation (since that
		 * is our default case) but do not allow the advertisement to
		 * be changed. If the advertisement matches, simply return.
		 */
		if (pl->cur_link_an_mode == MLO_AN_FIXED) {
			if (!linkmode_equal(config.advertising,
					    pl->link_config.advertising))
				return -EINVAL;
			return 0;
		}

		config.speed = SPEED_UNKNOWN;
		config.duplex = DUPLEX_UNKNOWN;
		break;

	default:
		return -EINVAL;
	}

	/* We have ruled out the case with a PHY attached, and the
	 * fixed-link cases.  All that is left are in-band links.
	 */
	config.an_enabled = kset->base.autoneg == AUTONEG_ENABLE;
	linkmode_mod_bit(ETHTOOL_LINK_MODE_Autoneg_BIT, config.advertising,
			 config.an_enabled);

	/* If this link is with an SFP, ensure that changes to advertised modes
	 * also cause the associated interface to be selected such that the
	 * link can be configured correctly.
	 */
	if (pl->sfp_bus) {
		config.interface = sfp_select_interface(pl->sfp_bus,
							config.advertising);
		if (config.interface == PHY_INTERFACE_MODE_NA) {
			phylink_err(pl,
				    "selection of interface failed, advertisement %*pb\n",
				    __ETHTOOL_LINK_MODE_MASK_NBITS,
				    config.advertising);
			return -EINVAL;
		}

		/* Revalidate with the selected interface */
		linkmode_copy(support, pl->supported);
		if (phylink_validate(pl, support, &config)) {
			phylink_err(pl, "validation of %s/%s with support %*pb failed\n",
				    phylink_an_mode_str(pl->cur_link_an_mode),
				    phy_modes(config.interface),
				    __ETHTOOL_LINK_MODE_MASK_NBITS, support);
			return -EINVAL;
		}
	} else {
		/* Validate without changing the current supported mask. */
		linkmode_copy(support, pl->supported);
		if (phylink_validate(pl, support, &config))
			return -EINVAL;
	}

	/* If autonegotiation is enabled, we must have an advertisement */
	if (config.an_enabled && phylink_is_empty_linkmode(config.advertising))
		return -EINVAL;

	mutex_lock(&pl->state_mutex);
	pl->link_config.speed = config.speed;
	pl->link_config.duplex = config.duplex;
	pl->link_config.an_enabled = config.an_enabled;

	if (pl->link_config.interface != config.interface) {
		/* The interface changed, e.g. 1000base-X <-> 2500base-X */
		/* We need to force the link down, then change the interface */
		if (pl->old_link_state) {
			phylink_link_down(pl);
			pl->old_link_state = false;
		}
		if (!test_bit(PHYLINK_DISABLE_STOPPED,
			      &pl->phylink_disable_state))
			phylink_major_config(pl, false, &config);
		pl->link_config.interface = config.interface;
		linkmode_copy(pl->link_config.advertising, config.advertising);
	} else if (!linkmode_equal(pl->link_config.advertising,
				   config.advertising)) {
		linkmode_copy(pl->link_config.advertising, config.advertising);
		phylink_change_inband_advert(pl);
	}
	mutex_unlock(&pl->state_mutex);

	return 0;
}
EXPORT_SYMBOL_GPL(phylink_ethtool_ksettings_set);

/**
 * phylink_ethtool_nway_reset() - restart negotiation
 * @pl: a pointer to a &struct phylink returned from phylink_create()
 *
 * Restart negotiation for the phylink instance specified by @pl. This will
 * cause any attached phy to restart negotiation with the link partner, and
 * if the MAC is in a BaseX mode, the MAC will also be requested to restart
 * negotiation.
 *
 * Returns zero on success, or negative error code.
 */
int phylink_ethtool_nway_reset(struct phylink *pl)
{
	int ret = 0;

	ASSERT_RTNL();

	if (pl->phydev)
		ret = phy_restart_aneg(pl->phydev);
	phylink_mac_pcs_an_restart(pl);

	return ret;
}
EXPORT_SYMBOL_GPL(phylink_ethtool_nway_reset);

/**
 * phylink_ethtool_get_pauseparam() - get the current pause parameters
 * @pl: a pointer to a &struct phylink returned from phylink_create()
 * @pause: a pointer to a &struct ethtool_pauseparam
 */
void phylink_ethtool_get_pauseparam(struct phylink *pl,
				    struct ethtool_pauseparam *pause)
{
	ASSERT_RTNL();

	pause->autoneg = !!(pl->link_config.pause & MLO_PAUSE_AN);
	pause->rx_pause = !!(pl->link_config.pause & MLO_PAUSE_RX);
	pause->tx_pause = !!(pl->link_config.pause & MLO_PAUSE_TX);
}
EXPORT_SYMBOL_GPL(phylink_ethtool_get_pauseparam);

/**
 * phylink_ethtool_set_pauseparam() - set the current pause parameters
 * @pl: a pointer to a &struct phylink returned from phylink_create()
 * @pause: a pointer to a &struct ethtool_pauseparam
 */
int phylink_ethtool_set_pauseparam(struct phylink *pl,
				   struct ethtool_pauseparam *pause)
{
	struct phylink_link_state *config = &pl->link_config;
	bool manual_changed;
	int pause_state;

	ASSERT_RTNL();

	if (pl->cur_link_an_mode == MLO_AN_FIXED)
		return -EOPNOTSUPP;

	if (!phylink_test(pl->supported, Pause) &&
	    !phylink_test(pl->supported, Asym_Pause))
		return -EOPNOTSUPP;

	if (!phylink_test(pl->supported, Asym_Pause) &&
	    pause->rx_pause != pause->tx_pause)
		return -EINVAL;

	pause_state = 0;
	if (pause->autoneg)
		pause_state |= MLO_PAUSE_AN;
	if (pause->rx_pause)
		pause_state |= MLO_PAUSE_RX;
	if (pause->tx_pause)
		pause_state |= MLO_PAUSE_TX;

	mutex_lock(&pl->state_mutex);
	/*
	 * See the comments for linkmode_set_pause(), wrt the deficiencies
	 * with the current implementation.  A solution to this issue would
	 * be:
	 * ethtool  Local device
	 *  rx  tx  Pause AsymDir
	 *  0   0   0     0
	 *  1   0   1     1
	 *  0   1   0     1
	 *  1   1   1     1
	 * and then use the ethtool rx/tx enablement status to mask the
	 * rx/tx pause resolution.
	 */
	linkmode_set_pause(config->advertising, pause->tx_pause,
			   pause->rx_pause);

	manual_changed = (config->pause ^ pause_state) & MLO_PAUSE_AN ||
			 (!(pause_state & MLO_PAUSE_AN) &&
			   (config->pause ^ pause_state) & MLO_PAUSE_TXRX_MASK);

	config->pause = pause_state;

	/* Update our in-band advertisement, triggering a renegotiation if
	 * the advertisement changed.
	 */
	if (!pl->phydev)
		phylink_change_inband_advert(pl);

	mutex_unlock(&pl->state_mutex);

	/* If we have a PHY, a change of the pause frame advertisement will
	 * cause phylib to renegotiate (if AN is enabled) which will in turn
	 * call our phylink_phy_change() and trigger a resolve.  Note that
	 * we can't hold our state mutex while calling phy_set_asym_pause().
	 */
	if (pl->phydev)
		phy_set_asym_pause(pl->phydev, pause->rx_pause,
				   pause->tx_pause);

	/* If the manual pause settings changed, make sure we trigger a
	 * resolve to update their state; we can not guarantee that the
	 * link will cycle.
	 */
	if (manual_changed) {
		pl->mac_link_dropped = true;
		phylink_run_resolve(pl);
	}

	return 0;
}
EXPORT_SYMBOL_GPL(phylink_ethtool_set_pauseparam);

/**
 * phylink_get_eee_err() - read the energy efficient ethernet error
 *   counter
 * @pl: a pointer to a &struct phylink returned from phylink_create().
 *
 * Read the Energy Efficient Ethernet error counter from the PHY associated
 * with the phylink instance specified by @pl.
 *
 * Returns positive error counter value, or negative error code.
 */
int phylink_get_eee_err(struct phylink *pl)
{
	int ret = 0;

	ASSERT_RTNL();

	if (pl->phydev)
		ret = phy_get_eee_err(pl->phydev);

	return ret;
}
EXPORT_SYMBOL_GPL(phylink_get_eee_err);

/**
 * phylink_init_eee() - init and check the EEE features
 * @pl: a pointer to a &struct phylink returned from phylink_create()
 * @clk_stop_enable: allow PHY to stop receive clock
 *
 * Must be called either with RTNL held or within mac_link_up()
 */
int phylink_init_eee(struct phylink *pl, bool clk_stop_enable)
{
	int ret = -EOPNOTSUPP;

	if (pl->phydev)
		ret = phy_init_eee(pl->phydev, clk_stop_enable);

	return ret;
}
EXPORT_SYMBOL_GPL(phylink_init_eee);

/**
 * phylink_ethtool_get_eee() - read the energy efficient ethernet parameters
 * @pl: a pointer to a &struct phylink returned from phylink_create()
 * @eee: a pointer to a &struct ethtool_eee for the read parameters
 */
int phylink_ethtool_get_eee(struct phylink *pl, struct ethtool_eee *eee)
{
	int ret = -EOPNOTSUPP;

	ASSERT_RTNL();

	if (pl->phydev)
		ret = phy_ethtool_get_eee(pl->phydev, eee);

	return ret;
}
EXPORT_SYMBOL_GPL(phylink_ethtool_get_eee);

/**
 * phylink_ethtool_set_eee() - set the energy efficient ethernet parameters
 * @pl: a pointer to a &struct phylink returned from phylink_create()
 * @eee: a pointer to a &struct ethtool_eee for the desired parameters
 */
int phylink_ethtool_set_eee(struct phylink *pl, struct ethtool_eee *eee)
{
	int ret = -EOPNOTSUPP;

	ASSERT_RTNL();

	if (pl->phydev)
		ret = phy_ethtool_set_eee(pl->phydev, eee);

	return ret;
}
EXPORT_SYMBOL_GPL(phylink_ethtool_set_eee);

/* This emulates MII registers for a fixed-mode phy operating as per the
 * passed in state. "aneg" defines if we report negotiation is possible.
 *
 * FIXME: should deal with negotiation state too.
 */
static int phylink_mii_emul_read(unsigned int reg,
				 struct phylink_link_state *state)
{
	struct fixed_phy_status fs;
	unsigned long *lpa = state->lp_advertising;
	int val;

	fs.link = state->link;
	fs.speed = state->speed;
	fs.duplex = state->duplex;
	fs.pause = test_bit(ETHTOOL_LINK_MODE_Pause_BIT, lpa);
	fs.asym_pause = test_bit(ETHTOOL_LINK_MODE_Asym_Pause_BIT, lpa);

	val = swphy_read_reg(reg, &fs);
	if (reg == MII_BMSR) {
		if (!state->an_complete)
			val &= ~BMSR_ANEGCOMPLETE;
	}
	return val;
}

static int phylink_phy_read(struct phylink *pl, unsigned int phy_id,
			    unsigned int reg)
{
	struct phy_device *phydev = pl->phydev;
	int prtad, devad;

	if (mdio_phy_id_is_c45(phy_id)) {
		prtad = mdio_phy_id_prtad(phy_id);
		devad = mdio_phy_id_devad(phy_id);
		return mdiobus_c45_read(pl->phydev->mdio.bus, prtad, devad,
					reg);
	}

	if (phydev->is_c45) {
		switch (reg) {
		case MII_BMCR:
		case MII_BMSR:
		case MII_PHYSID1:
		case MII_PHYSID2:
			devad = __ffs(phydev->c45_ids.mmds_present);
			break;
		case MII_ADVERTISE:
		case MII_LPA:
			if (!(phydev->c45_ids.mmds_present & MDIO_DEVS_AN))
				return -EINVAL;
			devad = MDIO_MMD_AN;
			if (reg == MII_ADVERTISE)
				reg = MDIO_AN_ADVERTISE;
			else
				reg = MDIO_AN_LPA;
			break;
		default:
			return -EINVAL;
		}
		prtad = phy_id;
		return mdiobus_c45_read(pl->phydev->mdio.bus, prtad, devad,
					reg);
	}

	return mdiobus_read(pl->phydev->mdio.bus, phy_id, reg);
}

static int phylink_phy_write(struct phylink *pl, unsigned int phy_id,
			     unsigned int reg, unsigned int val)
{
	struct phy_device *phydev = pl->phydev;
	int prtad, devad;

	if (mdio_phy_id_is_c45(phy_id)) {
		prtad = mdio_phy_id_prtad(phy_id);
		devad = mdio_phy_id_devad(phy_id);
		return mdiobus_c45_write(pl->phydev->mdio.bus, prtad, devad,
					 reg, val);
	}

	if (phydev->is_c45) {
		switch (reg) {
		case MII_BMCR:
		case MII_BMSR:
		case MII_PHYSID1:
		case MII_PHYSID2:
			devad = __ffs(phydev->c45_ids.mmds_present);
			break;
		case MII_ADVERTISE:
		case MII_LPA:
			if (!(phydev->c45_ids.mmds_present & MDIO_DEVS_AN))
				return -EINVAL;
			devad = MDIO_MMD_AN;
			if (reg == MII_ADVERTISE)
				reg = MDIO_AN_ADVERTISE;
			else
				reg = MDIO_AN_LPA;
			break;
		default:
			return -EINVAL;
		}
		return mdiobus_c45_write(pl->phydev->mdio.bus, phy_id, devad,
					 reg, val);
	}

	return mdiobus_write(phydev->mdio.bus, phy_id, reg, val);
}

static int phylink_mii_read(struct phylink *pl, unsigned int phy_id,
			    unsigned int reg)
{
	struct phylink_link_state state;
	int val = 0xffff;

	switch (pl->cur_link_an_mode) {
	case MLO_AN_FIXED:
		if (phy_id == 0) {
			phylink_get_fixed_state(pl, &state);
			val = phylink_mii_emul_read(reg, &state);
		}
		break;

	case MLO_AN_PHY:
		return -EOPNOTSUPP;

	case MLO_AN_INBAND:
		if (phy_id == 0) {
			phylink_mac_pcs_get_state(pl, &state);
			val = phylink_mii_emul_read(reg, &state);
		}
		break;
	}

	return val & 0xffff;
}

static int phylink_mii_write(struct phylink *pl, unsigned int phy_id,
			     unsigned int reg, unsigned int val)
{
	switch (pl->cur_link_an_mode) {
	case MLO_AN_FIXED:
		break;

	case MLO_AN_PHY:
		return -EOPNOTSUPP;

	case MLO_AN_INBAND:
		break;
	}

	return 0;
}

/**
 * phylink_mii_ioctl() - generic mii ioctl interface
 * @pl: a pointer to a &struct phylink returned from phylink_create()
 * @ifr: a pointer to a &struct ifreq for socket ioctls
 * @cmd: ioctl cmd to execute
 *
 * Perform the specified MII ioctl on the PHY attached to the phylink instance
 * specified by @pl. If no PHY is attached, emulate the presence of the PHY.
 *
 * Returns: zero on success or negative error code.
 *
 * %SIOCGMIIPHY:
 *  read register from the current PHY.
 * %SIOCGMIIREG:
 *  read register from the specified PHY.
 * %SIOCSMIIREG:
 *  set a register on the specified PHY.
 */
int phylink_mii_ioctl(struct phylink *pl, struct ifreq *ifr, int cmd)
{
	struct mii_ioctl_data *mii = if_mii(ifr);
	int  ret;

	ASSERT_RTNL();

	if (pl->phydev) {
		/* PHYs only exist for MLO_AN_PHY and SGMII */
		switch (cmd) {
		case SIOCGMIIPHY:
			mii->phy_id = pl->phydev->mdio.addr;
			fallthrough;

		case SIOCGMIIREG:
			ret = phylink_phy_read(pl, mii->phy_id, mii->reg_num);
			if (ret >= 0) {
				mii->val_out = ret;
				ret = 0;
			}
			break;

		case SIOCSMIIREG:
			ret = phylink_phy_write(pl, mii->phy_id, mii->reg_num,
						mii->val_in);
			break;

		default:
			ret = phy_mii_ioctl(pl->phydev, ifr, cmd);
			break;
		}
	} else {
		switch (cmd) {
		case SIOCGMIIPHY:
			mii->phy_id = 0;
			fallthrough;

		case SIOCGMIIREG:
			ret = phylink_mii_read(pl, mii->phy_id, mii->reg_num);
			if (ret >= 0) {
				mii->val_out = ret;
				ret = 0;
			}
			break;

		case SIOCSMIIREG:
			ret = phylink_mii_write(pl, mii->phy_id, mii->reg_num,
						mii->val_in);
			break;

		default:
			ret = -EOPNOTSUPP;
			break;
		}
	}

	return ret;
}
EXPORT_SYMBOL_GPL(phylink_mii_ioctl);

/**
 * phylink_speed_down() - set the non-SFP PHY to lowest speed supported by both
 *   link partners
 * @pl: a pointer to a &struct phylink returned from phylink_create()
 * @sync: perform action synchronously
 *
 * If we have a PHY that is not part of a SFP module, then set the speed
 * as described in the phy_speed_down() function. Please see this function
 * for a description of the @sync parameter.
 *
 * Returns zero if there is no PHY, otherwise as per phy_speed_down().
 */
int phylink_speed_down(struct phylink *pl, bool sync)
{
	int ret = 0;

	ASSERT_RTNL();

	if (!pl->sfp_bus && pl->phydev)
		ret = phy_speed_down(pl->phydev, sync);

	return ret;
}
EXPORT_SYMBOL_GPL(phylink_speed_down);

/**
 * phylink_speed_up() - restore the advertised speeds prior to the call to
 *   phylink_speed_down()
 * @pl: a pointer to a &struct phylink returned from phylink_create()
 *
 * If we have a PHY that is not part of a SFP module, then restore the
 * PHY speeds as per phy_speed_up().
 *
 * Returns zero if there is no PHY, otherwise as per phy_speed_up().
 */
int phylink_speed_up(struct phylink *pl)
{
	int ret = 0;

	ASSERT_RTNL();

	if (!pl->sfp_bus && pl->phydev)
		ret = phy_speed_up(pl->phydev);

	return ret;
}
EXPORT_SYMBOL_GPL(phylink_speed_up);

static void phylink_sfp_attach(void *upstream, struct sfp_bus *bus)
{
	struct phylink *pl = upstream;

	pl->netdev->sfp_bus = bus;
}

static void phylink_sfp_detach(void *upstream, struct sfp_bus *bus)
{
	struct phylink *pl = upstream;

	pl->netdev->sfp_bus = NULL;
}

static const phy_interface_t phylink_sfp_interface_preference[] = {
	PHY_INTERFACE_MODE_25GBASER,
	PHY_INTERFACE_MODE_USXGMII,
	PHY_INTERFACE_MODE_10GBASER,
	PHY_INTERFACE_MODE_5GBASER,
	PHY_INTERFACE_MODE_2500BASEX,
	PHY_INTERFACE_MODE_SGMII,
	PHY_INTERFACE_MODE_1000BASEX,
	PHY_INTERFACE_MODE_100BASEX,
};

static DECLARE_PHY_INTERFACE_MASK(phylink_sfp_interfaces);

static phy_interface_t phylink_choose_sfp_interface(struct phylink *pl,
						    const unsigned long *intf)
{
	phy_interface_t interface;
	size_t i;

	interface = PHY_INTERFACE_MODE_NA;
	for (i = 0; i < ARRAY_SIZE(phylink_sfp_interface_preference); i++)
		if (test_bit(phylink_sfp_interface_preference[i], intf)) {
			interface = phylink_sfp_interface_preference[i];
			break;
		}

	return interface;
}

static void phylink_sfp_set_config(struct phylink *pl, u8 mode,
				   unsigned long *supported,
				   struct phylink_link_state *state)
{
	bool changed = false;

	phylink_dbg(pl, "requesting link mode %s/%s with support %*pb\n",
		    phylink_an_mode_str(mode), phy_modes(state->interface),
		    __ETHTOOL_LINK_MODE_MASK_NBITS, supported);

	if (!linkmode_equal(pl->supported, supported)) {
		linkmode_copy(pl->supported, supported);
		changed = true;
	}

	if (!linkmode_equal(pl->link_config.advertising, state->advertising)) {
		linkmode_copy(pl->link_config.advertising, state->advertising);
		changed = true;
	}

	if (pl->cur_link_an_mode != mode ||
	    pl->link_config.interface != state->interface) {
		pl->cur_link_an_mode = mode;
		pl->link_config.interface = state->interface;

		changed = true;

		phylink_info(pl, "switched to %s/%s link mode\n",
			     phylink_an_mode_str(mode),
			     phy_modes(state->interface));
	}

	if (changed && !test_bit(PHYLINK_DISABLE_STOPPED,
				 &pl->phylink_disable_state))
		phylink_mac_initial_config(pl, false);
}

static int phylink_sfp_config_phy(struct phylink *pl, u8 mode,
				  struct phy_device *phy)
{
	__ETHTOOL_DECLARE_LINK_MODE_MASK(support1);
	__ETHTOOL_DECLARE_LINK_MODE_MASK(support);
	struct phylink_link_state config;
	phy_interface_t iface;
	int ret;

	linkmode_copy(support, phy->supported);

	memset(&config, 0, sizeof(config));
	linkmode_copy(config.advertising, phy->advertising);
	config.interface = PHY_INTERFACE_MODE_NA;
	config.speed = SPEED_UNKNOWN;
	config.duplex = DUPLEX_UNKNOWN;
	config.pause = MLO_PAUSE_AN;
	config.an_enabled = pl->link_config.an_enabled;

	/* Ignore errors if we're expecting a PHY to attach later */
	ret = phylink_validate(pl, support, &config);
	if (ret) {
		phylink_err(pl, "validation with support %*pb failed: %pe\n",
			    __ETHTOOL_LINK_MODE_MASK_NBITS, support,
			    ERR_PTR(ret));
		return ret;
	}

	iface = sfp_select_interface(pl->sfp_bus, config.advertising);
	if (iface == PHY_INTERFACE_MODE_NA) {
		phylink_err(pl,
			    "selection of interface failed, advertisement %*pb\n",
			    __ETHTOOL_LINK_MODE_MASK_NBITS, config.advertising);
		return -EINVAL;
	}

	config.interface = iface;
	linkmode_copy(support1, support);
	ret = phylink_validate(pl, support1, &config);
	if (ret) {
		phylink_err(pl,
			    "validation of %s/%s with support %*pb failed: %pe\n",
			    phylink_an_mode_str(mode),
			    phy_modes(config.interface),
			    __ETHTOOL_LINK_MODE_MASK_NBITS, support,
			    ERR_PTR(ret));
		return ret;
	}

	pl->link_port = pl->sfp_port;

	phylink_sfp_set_config(pl, mode, support, &config);

	return 0;
}

static int phylink_sfp_config_optical(struct phylink *pl)
{
	__ETHTOOL_DECLARE_LINK_MODE_MASK(support);
	DECLARE_PHY_INTERFACE_MASK(interfaces);
	struct phylink_link_state config;
	phy_interface_t interface;
	int ret;

	phylink_dbg(pl, "optical SFP: interfaces=[mac=%*pbl, sfp=%*pbl]\n",
		    (int)PHY_INTERFACE_MODE_MAX,
		    pl->config->supported_interfaces,
		    (int)PHY_INTERFACE_MODE_MAX,
		    pl->sfp_interfaces);

	/* Find the union of the supported interfaces by the PCS/MAC and
	 * the SFP module.
	 */
	phy_interface_and(interfaces, pl->config->supported_interfaces,
			  pl->sfp_interfaces);
	if (phy_interface_empty(interfaces)) {
		phylink_err(pl, "unsupported SFP module: no common interface modes\n");
		return -EINVAL;
	}

	memset(&config, 0, sizeof(config));
	linkmode_copy(support, pl->sfp_support);
	linkmode_copy(config.advertising, pl->sfp_support);
	config.speed = SPEED_UNKNOWN;
	config.duplex = DUPLEX_UNKNOWN;
	config.pause = MLO_PAUSE_AN;
	config.an_enabled = true;

	/* For all the interfaces that are supported, reduce the sfp_support
	 * mask to only those link modes that can be supported.
	 */
	ret = phylink_validate_mask(pl, pl->sfp_support, &config, interfaces);
	if (ret) {
		phylink_err(pl, "unsupported SFP module: validation with support %*pb failed\n",
			    __ETHTOOL_LINK_MODE_MASK_NBITS, support);
		return ret;
	}

	interface = phylink_choose_sfp_interface(pl, interfaces);
	if (interface == PHY_INTERFACE_MODE_NA) {
		phylink_err(pl, "failed to select SFP interface\n");
		return -EINVAL;
	}

	phylink_dbg(pl, "optical SFP: chosen %s interface\n",
		    phy_modes(interface));

	config.interface = interface;

	/* Ignore errors if we're expecting a PHY to attach later */
	ret = phylink_validate(pl, support, &config);
	if (ret) {
		phylink_err(pl, "validation with support %*pb failed: %pe\n",
			    __ETHTOOL_LINK_MODE_MASK_NBITS, support,
			    ERR_PTR(ret));
		return ret;
	}

	pl->link_port = pl->sfp_port;

	phylink_sfp_set_config(pl, MLO_AN_INBAND, pl->sfp_support, &config);

	return 0;
}

static int phylink_sfp_module_insert(void *upstream,
				     const struct sfp_eeprom_id *id)
{
	struct phylink *pl = upstream;

	ASSERT_RTNL();

	linkmode_zero(pl->sfp_support);
	phy_interface_zero(pl->sfp_interfaces);
	sfp_parse_support(pl->sfp_bus, id, pl->sfp_support, pl->sfp_interfaces);
	pl->sfp_port = sfp_parse_port(pl->sfp_bus, id, pl->sfp_support);

	/* If this module may have a PHY connecting later, defer until later */
	pl->sfp_may_have_phy = sfp_may_have_phy(pl->sfp_bus, id);
	if (pl->sfp_may_have_phy)
		return 0;

	return phylink_sfp_config_optical(pl);
}

static int phylink_sfp_module_start(void *upstream)
{
	struct phylink *pl = upstream;

	/* If this SFP module has a PHY, start the PHY now. */
	if (pl->phydev) {
		phy_start(pl->phydev);
		return 0;
	}

	/* If the module may have a PHY but we didn't detect one we
	 * need to configure the MAC here.
	 */
	if (!pl->sfp_may_have_phy)
		return 0;

	return phylink_sfp_config_optical(pl);
}

static void phylink_sfp_module_stop(void *upstream)
{
	struct phylink *pl = upstream;

	/* If this SFP module has a PHY, stop it. */
	if (pl->phydev)
		phy_stop(pl->phydev);
}

static void phylink_sfp_link_down(void *upstream)
{
	struct phylink *pl = upstream;

	ASSERT_RTNL();

	phylink_run_resolve_and_disable(pl, PHYLINK_DISABLE_LINK);
}

static void phylink_sfp_link_up(void *upstream)
{
	struct phylink *pl = upstream;

	ASSERT_RTNL();

	phylink_enable_and_run_resolve(pl, PHYLINK_DISABLE_LINK);
}

/* The Broadcom BCM84881 in the Methode DM7052 is unable to provide a SGMII
 * or 802.3z control word, so inband will not work.
 */
static bool phylink_phy_no_inband(struct phy_device *phy)
{
	return phy->is_c45 &&
		(phy->c45_ids.device_ids[1] & 0xfffffff0) == 0xae025150;
}

static int phylink_sfp_connect_phy(void *upstream, struct phy_device *phy)
{
	struct phylink *pl = upstream;
	phy_interface_t interface;
	u8 mode;
	int ret;

	/*
	 * This is the new way of dealing with flow control for PHYs,
	 * as described by Timur Tabi in commit 529ed1275263 ("net: phy:
	 * phy drivers should not set SUPPORTED_[Asym_]Pause") except
	 * using our validate call to the MAC, we rely upon the MAC
	 * clearing the bits from both supported and advertising fields.
	 */
	phy_support_asym_pause(phy);

	if (phylink_phy_no_inband(phy))
		mode = MLO_AN_PHY;
	else
		mode = MLO_AN_INBAND;

	/* Set the PHY's host supported interfaces */
	phy_interface_and(phy->host_interfaces, phylink_sfp_interfaces,
			  pl->config->supported_interfaces);

	/* Do the initial configuration */
	ret = phylink_sfp_config_phy(pl, mode, phy);
	if (ret < 0)
		return ret;

	interface = pl->link_config.interface;
	ret = phylink_attach_phy(pl, phy, interface);
	if (ret < 0)
		return ret;

	ret = phylink_bringup_phy(pl, phy, interface);
	if (ret)
		phy_detach(phy);

	return ret;
}

static void phylink_sfp_disconnect_phy(void *upstream)
{
	phylink_disconnect_phy(upstream);
}

static const struct sfp_upstream_ops sfp_phylink_ops = {
	.attach = phylink_sfp_attach,
	.detach = phylink_sfp_detach,
	.module_insert = phylink_sfp_module_insert,
	.module_start = phylink_sfp_module_start,
	.module_stop = phylink_sfp_module_stop,
	.link_up = phylink_sfp_link_up,
	.link_down = phylink_sfp_link_down,
	.connect_phy = phylink_sfp_connect_phy,
	.disconnect_phy = phylink_sfp_disconnect_phy,
};

/* Helpers for MAC drivers */

static void phylink_decode_c37_word(struct phylink_link_state *state,
				    uint16_t config_reg, int speed)
{
	bool tx_pause, rx_pause;
	int fd_bit;

	if (speed == SPEED_2500)
		fd_bit = ETHTOOL_LINK_MODE_2500baseX_Full_BIT;
	else
		fd_bit = ETHTOOL_LINK_MODE_1000baseX_Full_BIT;

	mii_lpa_mod_linkmode_x(state->lp_advertising, config_reg, fd_bit);

	if (linkmode_test_bit(fd_bit, state->advertising) &&
	    linkmode_test_bit(fd_bit, state->lp_advertising)) {
		state->speed = speed;
		state->duplex = DUPLEX_FULL;
	} else {
		/* negotiation failure */
		state->link = false;
	}

	linkmode_resolve_pause(state->advertising, state->lp_advertising,
			       &tx_pause, &rx_pause);

	if (tx_pause)
		state->pause |= MLO_PAUSE_TX;
	if (rx_pause)
		state->pause |= MLO_PAUSE_RX;
}

static void phylink_decode_sgmii_word(struct phylink_link_state *state,
				      uint16_t config_reg)
{
	if (!(config_reg & LPA_SGMII_LINK)) {
		state->link = false;
		return;
	}

	switch (config_reg & LPA_SGMII_SPD_MASK) {
	case LPA_SGMII_10:
		state->speed = SPEED_10;
		break;
	case LPA_SGMII_100:
		state->speed = SPEED_100;
		break;
	case LPA_SGMII_1000:
		state->speed = SPEED_1000;
		break;
	default:
		state->link = false;
		return;
	}
	if (config_reg & LPA_SGMII_FULL_DUPLEX)
		state->duplex = DUPLEX_FULL;
	else
		state->duplex = DUPLEX_HALF;
}

/**
 * phylink_decode_usxgmii_word() - decode the USXGMII word from a MAC PCS
 * @state: a pointer to a struct phylink_link_state.
 * @lpa: a 16 bit value which stores the USXGMII auto-negotiation word
 *
 * Helper for MAC PCS supporting the USXGMII protocol and the auto-negotiation
 * code word.  Decode the USXGMII code word and populate the corresponding fields
 * (speed, duplex) into the phylink_link_state structure.
 */
void phylink_decode_usxgmii_word(struct phylink_link_state *state,
				 uint16_t lpa)
{
	switch (lpa & MDIO_USXGMII_SPD_MASK) {
	case MDIO_USXGMII_10:
		state->speed = SPEED_10;
		break;
	case MDIO_USXGMII_100:
		state->speed = SPEED_100;
		break;
	case MDIO_USXGMII_1000:
		state->speed = SPEED_1000;
		break;
	case MDIO_USXGMII_2500:
		state->speed = SPEED_2500;
		break;
	case MDIO_USXGMII_5000:
		state->speed = SPEED_5000;
		break;
	case MDIO_USXGMII_10G:
		state->speed = SPEED_10000;
		break;
	default:
		state->link = false;
		return;
	}

	if (lpa & MDIO_USXGMII_FULL_DUPLEX)
		state->duplex = DUPLEX_FULL;
	else
		state->duplex = DUPLEX_HALF;
}
EXPORT_SYMBOL_GPL(phylink_decode_usxgmii_word);

/**
 * phylink_mii_c22_pcs_decode_state() - Decode MAC PCS state from MII registers
 * @state: a pointer to a &struct phylink_link_state.
 * @bmsr: The value of the %MII_BMSR register
 * @lpa: The value of the %MII_LPA register
 *
 * Helper for MAC PCS supporting the 802.3 clause 22 register set for
 * clause 37 negotiation and/or SGMII control.
 *
 * Parse the Clause 37 or Cisco SGMII link partner negotiation word into
 * the phylink @state structure. This is suitable to be used for implementing
 * the mac_pcs_get_state() member of the struct phylink_mac_ops structure if
 * accessing @bmsr and @lpa cannot be done with MDIO directly.
 */
void phylink_mii_c22_pcs_decode_state(struct phylink_link_state *state,
				      u16 bmsr, u16 lpa)
{
	state->link = !!(bmsr & BMSR_LSTATUS);
	state->an_complete = !!(bmsr & BMSR_ANEGCOMPLETE);
	/* If there is no link or autonegotiation is disabled, the LP advertisement
	 * data is not meaningful, so don't go any further.
	 */
	if (!state->link || !state->an_enabled)
		return;

	switch (state->interface) {
	case PHY_INTERFACE_MODE_1000BASEX:
		phylink_decode_c37_word(state, lpa, SPEED_1000);
		break;

	case PHY_INTERFACE_MODE_2500BASEX:
		phylink_decode_c37_word(state, lpa, SPEED_2500);
		break;

	case PHY_INTERFACE_MODE_SGMII:
	case PHY_INTERFACE_MODE_QSGMII:
	case PHY_INTERFACE_MODE_QUSGMII:
		phylink_decode_sgmii_word(state, lpa);
		break;

	default:
		state->link = false;
		break;
	}
}
EXPORT_SYMBOL_GPL(phylink_mii_c22_pcs_decode_state);

/**
 * phylink_mii_c22_pcs_get_state() - read the MAC PCS state
 * @pcs: a pointer to a &struct mdio_device.
 * @state: a pointer to a &struct phylink_link_state.
 *
 * Helper for MAC PCS supporting the 802.3 clause 22 register set for
 * clause 37 negotiation and/or SGMII control.
 *
 * Read the MAC PCS state from the MII device configured in @config and
 * parse the Clause 37 or Cisco SGMII link partner negotiation word into
 * the phylink @state structure. This is suitable to be directly plugged
 * into the mac_pcs_get_state() member of the struct phylink_mac_ops
 * structure.
 */
void phylink_mii_c22_pcs_get_state(struct mdio_device *pcs,
				   struct phylink_link_state *state)
{
	int bmsr, lpa;

	bmsr = mdiodev_read(pcs, MII_BMSR);
	lpa = mdiodev_read(pcs, MII_LPA);
	if (bmsr < 0 || lpa < 0) {
		state->link = false;
		return;
	}

	phylink_mii_c22_pcs_decode_state(state, bmsr, lpa);
}
EXPORT_SYMBOL_GPL(phylink_mii_c22_pcs_get_state);

/**
 * phylink_mii_c22_pcs_encode_advertisement() - configure the clause 37 PCS
 *	advertisement
 * @interface: the PHY interface mode being configured
 * @advertising: the ethtool advertisement mask
 *
 * Helper for MAC PCS supporting the 802.3 clause 22 register set for
 * clause 37 negotiation and/or SGMII control.
 *
 * Encode the clause 37 PCS advertisement as specified by @interface and
 * @advertising.
 *
 * Return: The new value for @adv, or ``-EINVAL`` if it should not be changed.
 */
int phylink_mii_c22_pcs_encode_advertisement(phy_interface_t interface,
					     const unsigned long *advertising)
{
	u16 adv;

	switch (interface) {
	case PHY_INTERFACE_MODE_1000BASEX:
	case PHY_INTERFACE_MODE_2500BASEX:
		adv = ADVERTISE_1000XFULL;
		if (linkmode_test_bit(ETHTOOL_LINK_MODE_Pause_BIT,
				      advertising))
			adv |= ADVERTISE_1000XPAUSE;
		if (linkmode_test_bit(ETHTOOL_LINK_MODE_Asym_Pause_BIT,
				      advertising))
			adv |= ADVERTISE_1000XPSE_ASYM;
		return adv;
	case PHY_INTERFACE_MODE_SGMII:
	case PHY_INTERFACE_MODE_QSGMII:
		return 0x0001;
	default:
		/* Nothing to do for other modes */
		return -EINVAL;
	}
}
EXPORT_SYMBOL_GPL(phylink_mii_c22_pcs_encode_advertisement);

/**
 * phylink_mii_c22_pcs_config() - configure clause 22 PCS
 * @pcs: a pointer to a &struct mdio_device.
 * @mode: link autonegotiation mode
 * @interface: the PHY interface mode being configured
 * @advertising: the ethtool advertisement mask
 *
 * Configure a Clause 22 PCS PHY with the appropriate negotiation
 * parameters for the @mode, @interface and @advertising parameters.
 * Returns negative error number on failure, zero if the advertisement
 * has not changed, or positive if there is a change.
 */
int phylink_mii_c22_pcs_config(struct mdio_device *pcs, unsigned int mode,
			       phy_interface_t interface,
			       const unsigned long *advertising)
{
	bool changed = 0;
	u16 bmcr;
	int ret, adv;

	adv = phylink_mii_c22_pcs_encode_advertisement(interface, advertising);
	if (adv >= 0) {
		ret = mdiobus_modify_changed(pcs->bus, pcs->addr,
					     MII_ADVERTISE, 0xffff, adv);
		if (ret < 0)
			return ret;
		changed = ret;
	}

	/* Ensure ISOLATE bit is disabled */
	if (mode == MLO_AN_INBAND &&
	    (interface == PHY_INTERFACE_MODE_SGMII ||
	     interface == PHY_INTERFACE_MODE_QSGMII ||
	     linkmode_test_bit(ETHTOOL_LINK_MODE_Autoneg_BIT, advertising)))
		bmcr = BMCR_ANENABLE;
	else
		bmcr = 0;

	ret = mdiodev_modify(pcs, MII_BMCR, BMCR_ANENABLE | BMCR_ISOLATE, bmcr);
	if (ret < 0)
		return ret;

	return changed;
}
EXPORT_SYMBOL_GPL(phylink_mii_c22_pcs_config);

/**
 * phylink_mii_c22_pcs_an_restart() - restart 802.3z autonegotiation
 * @pcs: a pointer to a &struct mdio_device.
 *
 * Helper for MAC PCS supporting the 802.3 clause 22 register set for
 * clause 37 negotiation.
 *
 * Restart the clause 37 negotiation with the link partner. This is
 * suitable to be directly plugged into the mac_pcs_get_state() member
 * of the struct phylink_mac_ops structure.
 */
void phylink_mii_c22_pcs_an_restart(struct mdio_device *pcs)
{
	int val = mdiodev_read(pcs, MII_BMCR);

	if (val >= 0) {
		val |= BMCR_ANRESTART;

		mdiodev_write(pcs, MII_BMCR, val);
	}
}
EXPORT_SYMBOL_GPL(phylink_mii_c22_pcs_an_restart);

void phylink_mii_c45_pcs_get_state(struct mdio_device *pcs,
				   struct phylink_link_state *state)
{
	struct mii_bus *bus = pcs->bus;
	int addr = pcs->addr;
	int stat;

	stat = mdiobus_c45_read(bus, addr, MDIO_MMD_PCS, MDIO_STAT1);
	if (stat < 0) {
		state->link = false;
		return;
	}

	state->link = !!(stat & MDIO_STAT1_LSTATUS);
	if (!state->link)
		return;

	switch (state->interface) {
	case PHY_INTERFACE_MODE_10GBASER:
		state->speed = SPEED_10000;
		state->duplex = DUPLEX_FULL;
		break;

	default:
		break;
	}
}
EXPORT_SYMBOL_GPL(phylink_mii_c45_pcs_get_state);

static int __init phylink_init(void)
{
	for (int i = 0; i < ARRAY_SIZE(phylink_sfp_interface_preference); ++i)
		__set_bit(phylink_sfp_interface_preference[i],
			  phylink_sfp_interfaces);

	return 0;
}

module_init(phylink_init);

MODULE_LICENSE("GPL v2");<|MERGE_RESOLUTION|>--- conflicted
+++ resolved
@@ -1221,12 +1221,7 @@
 
 	if (pl->pcs && pl->pcs->ops->pcs_link_up)
 		pl->pcs->ops->pcs_link_up(pl->pcs, pl->cur_link_an_mode,
-<<<<<<< HEAD
-					 pl->cur_interface,
-					 link_state.speed, link_state.duplex);
-=======
 					  pl->cur_interface, speed, duplex);
->>>>>>> 7365df19
 
 	pl->mac_ops->mac_link_up(pl->config, pl->phydev, pl->cur_link_an_mode,
 				 pl->cur_interface, speed, duplex,
