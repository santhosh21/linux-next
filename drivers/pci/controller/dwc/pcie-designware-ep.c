--- conflicted
+++ resolved
@@ -553,11 +553,7 @@
 	}
 
 	aligned_offset = msg_addr & (epc->mem->window.page_size - 1);
-<<<<<<< HEAD
-	msg_addr &= ~aligned_offset;
-=======
 	msg_addr = ALIGN_DOWN(msg_addr, epc->mem->window.page_size);
->>>>>>> 6296562f
 	ret = dw_pcie_ep_map_addr(epc, func_no, 0, ep->msi_mem_phys, msg_addr,
 				  epc->mem->window.page_size);
 	if (ret)
