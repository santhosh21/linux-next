--- conflicted
+++ resolved
@@ -78,11 +78,7 @@
 	u8 *req_buffer;
 	struct uvc_video *video;
 	struct sg_table sgt;
-<<<<<<< HEAD
-	u8 header[2];
-=======
 	u8 header[UVCG_REQUEST_HEADER_LEN];
->>>>>>> df0cc57e
 };
 
 struct uvc_video {
